version: 2
gpu: &gpu
  machine:
    image: ubuntu-1604:201903-01
  resource_class: gpu.small
  environment:
    FPS_THRESHOLD: 900

jobs:
  python_lint:
    docker:
      - image: circleci/python:3.6
    steps:
      - checkout
      - run:
          name: setup
          command: |
              sudo pip install black flake8 flake8-builtins flake8-bugbear flake8-comprehensions flake8-return flake8-simplify "isort[pyproject]" numpy --progress-bar off
              sudo pip install -r requirements.txt --progress-bar off
      - run:
          name: run black
          command: |
              black --exclude '/(\.eggs|\.git|\.hg|\.mypy_cache|\.nox|\.tox|\.venv|_build|buck-out|build|dist)|examples/tutorials/(colabs|nb_python)' habitat/. habitat_baselines/. examples/. test/. setup.py --diff
              black --exclude '/(\.eggs|\.git|\.hg|\.mypy_cache|\.nox|\.tox|\.venv|_build|buck-out|build|dist)|examples/tutorials/(colabs|nb_python)' habitat/. habitat_baselines/. examples/. test/. setup.py --check
      - run:
          name: run isort
          command: |
              isort --version
              isort habitat/. habitat_baselines/. examples/. test/. setup.py --diff
              isort habitat/. habitat_baselines/. examples/. test/. setup.py --check-only
      - run:
          name: run flake8
          command: |
              flake8 --version
              flake8 habitat/. habitat_baselines/. examples/. tests/. setup.py
  pre-commit:
    docker:
      - image: circleci/python:3.6
    working_directory: ~/repo/

    steps:
      - checkout
      - run:
          name: Combine precommit config and python versions for caching
          command: |
            cat .pre-commit-config.yaml > pre-commit-deps.txt
            python -VV >> pre-commit-deps.txt
      - restore_cache:
          keys:
          - v1-precommit-deps-{{ checksum "pre-commit-deps.txt" }}

      - run:
          name: Install Dependencies
          command: |
            sudo pip install -U pip setuptools pre-commit
            # Install the hooks now so that they'll be cached
            pre-commit install-hooks

      - save_cache:
          paths:
            - ~/.cache/pre-commit
          key: v1-precommit-deps-{{ checksum "pre-commit-deps.txt" }}

      - run:
          name: Check Code Style using pre-commit
          command: |
            SKIP=clang-format,eslint pre-commit run --show-diff-on-failure --all-files
  install_and_test_ubuntu:
    <<: *gpu
    steps:
      - checkout:
          path: ./habitat-lab
      - run:
          name: Install cmake
          no_output_timeout: 5m
          command: |
              echo $(git ls-remote https://github.com/facebookresearch/habitat-sim.git HEAD | awk '{ print $1}') > ./hsim_sha
              wget https://github.com/Kitware/CMake/releases/download/v3.13.4/cmake-3.13.4-Linux-x86_64.sh
              sudo mkdir /opt/cmake
              sudo sh ./cmake-3.13.4-Linux-x86_64.sh --prefix=/opt/cmake --skip-license
              sudo ln -s /opt/cmake/bin/cmake /usr/local/bin/cmake
      - run:
          name: Install dependencies
          no_output_timeout: 20m
          command: |
              sudo apt-get update || true
              sudo apt-get install -y --no-install-recommends \
                  build-essential \
                  git \
                  curl \
                  vim \
                  ca-certificates \
                  libbullet-dev \
                  libjpeg-dev \
                  libglm-dev \
                  libegl1-mesa-dev \
                  xorg-dev \
                  freeglut3-dev \
                  pkg-config \
                  wget \
                  zip \
                  unzip || true
              sudo apt install --allow-change-held-packages \
                  texlive-base \
                  texlive-latex-extra \
                  texlive-fonts-extra \
                  texlive-fonts-recommended
      - run:
          name: Install cuda
          no_output_timeout: 20m
          background: true
          command: |
              wget https://developer.download.nvidia.com/compute/cuda/repos/ubuntu1604/x86_64/cuda-repo-ubuntu1604_8.0.44-1_amd64.deb
              sudo dpkg -i cuda-repo-ubuntu1604_8.0.44-1_amd64.deb
              sudo apt-get update || true
              sudo apt-get --yes --force-yes install cuda
              touch ./cuda_installed
              nvidia-smi
      - restore_cache:
          keys:
            - conda-{{ checksum "habitat-lab/.circleci/config.yml" }}
      - run:
          name: Install conda and dependencies
          no_output_timeout: 20m
          command: |
              if [ ! -d ~/miniconda ]
              then
                curl -o ~/miniconda.sh -O  https://repo.anaconda.com/miniconda/Miniconda3-latest-Linux-x86_64.sh
                chmod +x ~/miniconda.sh
                ~/miniconda.sh -b -p $HOME/miniconda
                rm ~/miniconda.sh
                export PATH=$HOME/miniconda/bin:/usr/local/cuda/bin:$PATH
                conda create -y -n habitat python=3.6
                . activate habitat
                conda install -q -y -c conda-forge ninja ccache numpy pytest pytest-mock pytest-cov
<<<<<<< HEAD
                pip install typeguard
=======
                pip install pytest-sugar
>>>>>>> 3d33da26
              fi
      - run:
          name: Install pytorch
          no_output_timeout: 20m
          background: true
          command: |
              if [ ! -f ~/miniconda/pytorch_installed ]
              then
                export PATH=$HOME/miniconda/bin:/usr/local/cuda/bin:$PATH
                . activate habitat;
                conda install -c  conda-forge opencv -y
                conda install -y pytorch torchvision cudatoolkit=10.0 -c pytorch
              fi
              touch ~/miniconda/pytorch_installed
      - restore_cache:
          keys:
            - habitat-sim-{{ checksum "./hsim_sha" }}
      - restore_cache:
          keys:
            - ccache-{{ arch }}-master
          paths:
            - /home/circleci/.ccache
      - run:
          name: CCache initialization
          command: |
            export PATH=$HOME/miniconda/bin:/usr/local/cuda/bin:$PATH
            . activate habitat;
            ccache --show-stats
            ccache --zero-stats
            ccache --max-size=10.0G
      - run:
          name: Build, install habitat-sim and run benchmark
          no_output_timeout: 30m
          command: |
              if [ ! -d ./habitat-sim ]
              then
                git clone https://github.com/facebookresearch/habitat-sim.git --recursive
              fi
              while [ ! -f ./cuda_installed ]; do sleep 2; done # wait for CUDA
              export PATH=$HOME/miniconda/bin:/usr/local/cuda/bin:$PATH
              . activate habitat;
              cd habitat-sim
              pip install -r requirements.txt --progress-bar off
              python -u setup.py install --headless --with-cuda --bullet
      - run:
          name: Ccache stats
          when: always
          command: |
            export PATH=$HOME/miniconda/bin:/usr/local/cuda/bin:$PATH
            . activate habitat;
            ccache --show-stats
      - run:
          name: Download test data
          command: |
              if [ ! -f ./habitat-sim/data/scene_datasets/habitat-test-scenes/van-gogh-room.glb ]
              then
                cd habitat-sim
                wget http://dl.fbaipublicfiles.com/habitat/habitat-test-scenes.zip
                unzip habitat-test-scenes.zip
                rm habitat-test-scenes.zip
              fi
      - run:
          name: Download coda scene
          command: |
            if [ ! -f ./habitat-sim/data/scene_datasets/coda/coda.glb ]
            then
              cd habitat-sim
              wget --no-check-certificate 'https://docs.google.com/uc?export=download&id=1Pc-J6pZzXEd8RSeLM94t3iwO8q_RQ853' -O coda.zip
              unzip coda.zip -d data/scene_datasets
              rm coda.zip
            fi
      - run:
          name: Run sim benchmark
          command: |
              while [ ! -f ./cuda_installed ]; do sleep 2; done # wait for CUDA
              export PATH=$HOME/miniconda/bin:/usr/local/cuda/bin:$PATH
              . activate habitat; cd habitat-sim
              python examples/example.py --scene data/scene_datasets/habitat-test-scenes/van-gogh-room.glb --silent --test_fps_regression $FPS_THRESHOLD
      - save_cache:
          key: habitat-sim-{{ checksum "./hsim_sha" }}
          background: true
          paths:
            - ./habitat-sim
      - save_cache:
          key: ccache-{{ arch }}-master
          background: true
          paths:
            - /home/circleci/.ccache
      - run:
          name: Install api
          no_output_timeout: 20m
          command: |
              export PATH=$HOME/miniconda/bin:/usr/local/cuda/bin:$PATH
              . activate habitat; cd habitat-lab
              while [ ! -f ~/miniconda/pytorch_installed ]; do sleep 2; done # wait for Pytorch
              ln -s ../habitat-sim/data data
              pip install -r requirements.txt --progress-bar off
              touch ~/miniconda/pip_deps_installed
      - save_cache:
          key: conda-{{ checksum "habitat-lab/.circleci/config.yml" }}
          background: true
          paths:
            - ~/miniconda
      - run:
          name: Run api tests
          no_output_timeout: 20m
          command: |
              export PATH=$HOME/miniconda/bin:/usr/local/cuda/bin:$PATH
              . activate habitat; cd habitat-lab
              python setup.py develop --all
              #python setup.py test
              pytest --typeguard-packages="habitat_sim,habitat,habitat_baselines"

              bash <(curl -s https://codecov.io/bash) -f coverage.xml
      - run:
          name: Build api documentation
          command: |
              export PATH=$HOME/miniconda/bin:/usr/local/cuda/bin:$PATH
              . activate habitat; cd habitat-lab
              python setup.py develop --all

              # Download sim inventory for crosslinking (no need to build
              # the whole sim docs for that)
              # TODO: take it from github.com/facebookmicrosites/habitat-website
              #   instead
              mkdir -p ../habitat-sim/build/docs-public/habitat-sim
              curl -s https://aihabitat.org/docs/habitat-sim/objects.inv > ../habitat-sim/build/docs-public/habitat-sim/objects.inv

              cd docs
              conda install -y -c conda-forge doxygen==1.8.16
              conda install -y  jinja2 pygments docutils
              mkdir -p ../build/docs
              ./build-public.sh


workflows:
  version: 2
  install_and_test:
    jobs:
      - pre-commit
      - python_lint
      - install_and_test_ubuntu<|MERGE_RESOLUTION|>--- conflicted
+++ resolved
@@ -133,11 +133,7 @@
                 conda create -y -n habitat python=3.6
                 . activate habitat
                 conda install -q -y -c conda-forge ninja ccache numpy pytest pytest-mock pytest-cov
-<<<<<<< HEAD
-                pip install typeguard
-=======
-                pip install pytest-sugar
->>>>>>> 3d33da26
+                pip install typeguard pytest-sugar
               fi
       - run:
           name: Install pytorch
