--- conflicted
+++ resolved
@@ -1,5 +1,4 @@
 GYM:
-<<<<<<< HEAD
     AUTO_NAME: OpenCab
     OBS_KEYS:
     - robot_head_depth
@@ -7,11 +6,6 @@
     - ee_pos
     - is_holding
     - relative_resting_position
-    CLASS_NAME: RearrangeRLEnv
-=======
-    AUTO_NAME: "OpenCab"
-    OBS_KEYS: ['robot_head_depth', 'joint', 'ee_pos', 'is_holding', 'marker_rel_pos', 'marker_js', 'relative_resting_position']
->>>>>>> e2cb8084
 ENVIRONMENT:
     MAX_EPISODE_STEPS: 200
 DATASET:
