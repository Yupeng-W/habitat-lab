--- conflicted
+++ resolved
@@ -164,12 +164,7 @@
     DEFAULT_AGENT_ID: 0
     FORWARD_STEP_SIZE: 0.25
     HABITAT_SIM_V0:
-<<<<<<< HEAD
-        ENABLE_GFX_REPLAY_SAVE: True
-        ALLOW_SLIDING: False
-=======
         ALLOW_SLIDING: True
->>>>>>> c4d80a1a
         ENABLE_PHYSICS: True
         GPU_DEVICE_ID: 0
         GPU_GPU: False
