#!/usr/bin/env python3

# Copyright (c) Meta Platforms, Inc. and its affiliates.
# This source code is licensed under the MIT license found in the
# LICENSE file in the root directory of this source tree.


from __future__ import annotations

from dataclasses import dataclass
from enum import Enum
from typing import TYPE_CHECKING, Any, Dict, List, Optional, cast

import magnum as mn
import numpy as np
from app_data import AppData
from app_state_base import AppStateBase
from app_states import (
    create_app_state_cancel_session,
    create_app_state_feedback,
    create_app_state_load_episode,
)
from end_episode_form import EndEpisodeForm, ErrorReport
from metrics import Metrics
from session import Session
from ui import UI, UISettings
from util import UP
from world import World

from habitat.articulated_agents.humanoids.kinematic_humanoid import (
    HUMANOID_CAMERA_HEIGHT_OFFSET,
)
from habitat_hitl._internal.networking.average_rate_tracker import (
    AverageRateTracker,
)
from habitat_hitl.app_states.app_service import AppService
from habitat_hitl.core.client_message_manager import MAIN_VIEWPORT
from habitat_hitl.core.key_mapping import KeyCode
from habitat_hitl.core.user_mask import Mask, Users
from habitat_hitl.environment.camera_helper import CameraHelper
from habitat_hitl.environment.controllers.controller_abc import (
    Controller,
    GuiController,
)
from habitat_hitl.environment.controllers.gui_controller import (
    GuiHumanoidController,
    GuiRobotController,
)
from habitat_hitl.environment.hablab_utils import get_agent_art_obj_transform
from habitat_sim.gfx import Camera
from habitat_sim.sensor import VisualSensor
from habitat_sim.utils.common import quat_from_magnum, quat_to_coeffs

if TYPE_CHECKING:
    from habitat.tasks.rearrange.rearrange_sim import RearrangeSim

PIP_VIEWPORT_ID = 0  # ID of the picture-in-picture viewport that shows other agent's perspective.

LLM_CONTROLLER_FOUND = False
try:
    from habitat_llm.hitl.llm_controller import (
        AgentTerminationEvent,
        LLMController,
        PlannerStatus,
    )

    LLM_CONTROLLER_FOUND = True
except ImportError:
    print(
        "Could not find LLMController. HitL will only work with GUI controlled agents."
    )


class EpisodeCompletionStatus(Enum):
    PENDING = (0,)
    SUCCESS = (1,)
    FAILURE = (2,)


class FrameRecorder:
    def __init__(
        self, app_service: AppService, app_data: AppData, world: World
    ):
        self._app_service = app_service
        self._app_data = app_data
        self._sim = app_service.sim
        self._world = world

    def get_num_agents(self):
        return len(self._sim.agents_mgr._all_agent_data)

    def get_agents_state(self):
        agent_states = []
        for agent_idx in range(self.get_num_agents()):
            agent_root = get_agent_art_obj_transform(self._sim, agent_idx)
            position = np.array(agent_root.translation).tolist()
            rotation = mn.Quaternion.from_matrix(agent_root.rotation())
            rotation = quat_to_coeffs(quat_from_magnum(rotation)).tolist()

            snap_idx = self._sim.agents_mgr._all_agent_data[
                agent_idx
            ].grasp_mgr.snap_idx
            agent_states.append(
                {
                    "position": position,
                    "rotation": rotation,
                    "grasp_mgr_snap_idx": snap_idx,
                }
            )
        return agent_states

    def get_objects_state(self):
        object_states = []
        rom = self._sim.get_rigid_object_manager()
        for object_handle, rel_idx in self._sim._handle_to_object_id.items():
            obj_id = self._sim._scene_obj_ids[rel_idx]
            ro = rom.get_object_by_id(obj_id)
            position = np.array(ro.translation).tolist()
            rotation = quat_to_coeffs(quat_from_magnum(ro.rotation)).tolist()

            states: Dict[str, Any] = {}
            state_infos = self._world.get_states_for_object_handle(
                object_handle
            )
            for state_info in state_infos:
                spec = state_info.state_spec
                state_name = spec.name
                value = state_info.value
                states[state_name] = value

            object_states.append(
                {
                    "position": position,
                    "rotation": rotation,
                    "object_handle": object_handle,
                    "object_id": obj_id,
                    "states": states,
                }
            )
        return object_states

    def record_state(
        self,
        elapsed_time: float,
        user_data: List[UserData],
        task_percent_complete: Optional[float],
    ) -> Dict[str, Any]:
        data: Dict[str, Any] = {
            "t": elapsed_time,
            "users": [],
            "object_states": self.get_objects_state(),
            "agent_states": self.get_agents_state(),
            "task_percent_complete": task_percent_complete,
        }

        for user_index in range(len(user_data)):
            u = user_data[user_index]
            user_data_dict = {
                "finished_episode": u.agent_data.episode_completion_status
                != EpisodeCompletionStatus.PENDING,
                "camera_transform": u.agent_data.cam_transform,
                "held_object": u.ui._held_object_id,
                "hovered_object": u.ui._hover_selection.object_id,
                "selected_object": u.ui._click_selection.object_id,
                "events": u.pop_ui_events(),
            }
            data["users"].append(user_data_dict)

        return data


class AgentData:
    """
    Agent-specific states for the ongoing rearrangement session.
    Agents can be controlled by either a user or an AI.
    """

    def __init__(
        self,
        app_service: AppService,
        world: World,
        agent_controller: Controller,
        agent_index: int,
        render_cameras: List[Camera],
        can_change_object_states: bool,
    ):
        self.app_service = app_service
        self.world = world
        self.agent_controller = agent_controller
        self.agent_index = agent_index
        self.can_change_object_states = can_change_object_states

        self.task_instruction = ""
        self._episode_message: Optional[str] = None

        self.render_cameras = render_cameras
        self.cam_transform = mn.Matrix4.identity_init()

        self.episode_completion_status = EpisodeCompletionStatus.PENDING

    def update_camera_from_sensor(self) -> None:
        """
        Update the camera transform from the agent's sensor.
        For AI-controlled agents, the camera transform can be inferred from this function.
        """
        if len(self.render_cameras) > 0:
            # NOTE: `camera_matrix` is a Magnum binding. Typing is not yet available.
            self.cam_transform = self.render_cameras[
                0
            ].camera_matrix.inverted()

    def update_camera_transform(
        self, global_cam_transform: mn.Matrix4
    ) -> None:
        """
        Updates the camera transform of the agent.
        If the agent has 'head sensors', this will also update their transform.
        """
        self.cam_transform = global_cam_transform

        for render_camera in self.render_cameras:
            # TODO: There is currently no utility to set a global transform.
            cumulative_transform = mn.Matrix4.identity_init()
            # Note: `parent` is a Magnum binding. Typing is not yet available.
            node = render_camera.node.parent
            while node is not None and hasattr(node, "transformation"):
                cumulative_transform @= node.transformation
                node = node.parent
            inv_cumulative_transform = cumulative_transform.inverted()

            if render_camera is not None:
                render_camera.node.transformation = (
                    inv_cumulative_transform @ global_cam_transform
                )

    def _on_termination_cb(self, _e: AgentTerminationEvent = None):
        if LLM_CONTROLLER_FOUND:
            if _e.status == PlannerStatus.SUCCESS:
                self.episode_completion_status = (
                    EpisodeCompletionStatus.SUCCESS
                )
            elif _e.status == PlannerStatus.FAILED:
                self.episode_completion_status = (
                    EpisodeCompletionStatus.FAILURE
                )
            elif _e.status == PlannerStatus.ERROR:
                self.episode_completion_status = (
                    EpisodeCompletionStatus.FAILURE
                )
                self._episode_message = _e.message
        else:
            self._episode_message = _e


def _get_rearrange_v2_agent_config(
    root_config: Any, agent_key: str
) -> Optional[Any]:
    if not hasattr(root_config, "rearrange_v2"):
        return None
    agent_configs = vars(root_config.rearrange_v2.agents)
    if agent_key in agent_configs:
        return agent_configs[agent_key]
    return None


class UserData:
    """
    User-specific states for the ongoing rearrangement session.
    """

    def __init__(
        self,
        app_service: AppService,
        user_index: int,
        world: World,
        agent_data: AgentData,
        server_sps_tracker: AverageRateTracker,
        rearrange_v2_config: RearrangeV2Config,
    ):
        self.app_service = app_service
        self.user_index = user_index
        self.world = world
        self.agent_data = agent_data
        self.server_sps_tracker = server_sps_tracker
        self.client_helper = (
            self.app_service.remote_client_state._client_helper
        )
        self.pip_initialized = False

        gui_agent_controller = agent_data.agent_controller
        assert isinstance(
            gui_agent_controller, GuiController
        ), "User agent controller must be a GuiController"
        self.gui_agent_controller = gui_agent_controller

        # Events for data collection.
        self.ui_events: List[Dict[str, Any]] = []

        # If in remote mode, get the remote input. Else get the server (local) input.
        self.gui_input = (
            app_service.remote_client_state.get_gui_input(user_index)
            if app_service.remote_client_state is not None
            else self.app_service.gui_input
        )

        self.camera_helper = CameraHelper(
            app_service.hitl_config,
            self.gui_input,
        )

        self.ui = UI(
            hitl_config=app_service.hitl_config,
            user_index=user_index,
            app_service=app_service,
            world=world,
            gui_controller=self.gui_agent_controller,
            sim=app_service.sim,
            gui_input=self.gui_input,
            gui_drawer=app_service.gui_drawer,
            camera_helper=self.camera_helper,
            ui_settings=UISettings(
                can_change_object_states=agent_data.can_change_object_states,
                highlight_default_receptacles=rearrange_v2_config.highlight_default_receptacles,
            ),
        )

        self.end_episode_form = EndEpisodeForm(user_index, app_service)

        # Register UI callbacks
        self.ui.on_pick.registerCallback(self._on_pick)
        self.ui.on_place.registerCallback(self._on_place)
        self.ui.on_open.registerCallback(self._on_open)
        self.ui.on_close.registerCallback(self._on_close)
        self.ui.on_state_change.registerCallback(self._on_state_change)

        self.end_episode_form.on_cancel.registerCallback(
            self._on_episode_form_cancelled
        )
        self.end_episode_form.on_episode_success.registerCallback(
            self._on_episode_finished
        )
        self.end_episode_form.on_error_reported.registerCallback(
            self._on_error_reported
        )

        # HACK: Work around GuiController input.
        # TODO: Communicate to the controller via action hints.
        gui_agent_controller._gui_input = self.gui_input

        # If networking is enabled...
        if self.app_service.client_message_manager:
            # Assign user agent objects to their own layer.
            agent_index = self.gui_agent_controller._agent_idx
            agent_object_ids = self.world.get_agent_object_ids(agent_index)
            for agent_object_id in agent_object_ids:
                self.app_service.client_message_manager.set_object_visibility_layer(
                    object_id=agent_object_id,
                    layer_id=agent_index,
                    destination_mask=Mask.from_index(self.user_index),
                )

            # Show all layers except "user_index" in the default viewport.
            # This hides the user's own agent in the first person view.
            self.app_service.client_message_manager.set_viewport_properties(
                viewport_id=MAIN_VIEWPORT,
                visible_layer_ids=Mask.all_except_index(agent_index),
                destination_mask=Mask.from_index(self.user_index),
            )

        self.camera_helper.update(mn.Vector3(0.0, 0.0, 0.0), dt=0)
        self.ui.reset()

    def update(self, dt: float):
        if self.end_episode_form.is_form_shown():
            self.end_episode_form.step()
            return

        if self.gui_input.get_key_down(KeyCode.ZERO):
            self.end_episode_form.show()

        if self.client_helper:
            self.client_helper.update(
                self.user_index,
                self._is_user_idle_this_frame(),
                self.server_sps_tracker.get_smoothed_rate(),
            )

        self._update_camera()
        self.ui.update()
        self.ui.draw_ui()

    def draw_pip_viewport(self, pip_agent_data: AgentData):
        """
        Draw a picture-in-picture viewport showing another agent's perspective.
        """
        # If networking is disabled, skip.
        if not self.app_service.client_message_manager:
            return

        # Lazy init:
        if not self.pip_initialized:
            self.pip_initialized = True

            # Assign pip agent objects to their own layer.
            pip_agent_index = pip_agent_data.agent_index
            agent_object_ids = self.world.get_agent_object_ids(pip_agent_index)
            for agent_object_id in agent_object_ids:
                self.app_service.client_message_manager.set_object_visibility_layer(
                    object_id=agent_object_id,
                    layer_id=pip_agent_index,
                    destination_mask=Mask.from_index(self.user_index),
                )

            # Define picture-in-picture (PIP) viewport.
            # Show all layers except "pip_user_index".
            # This hides the other agent in the picture-in-picture viewport.
            self.app_service.client_message_manager.set_viewport_properties(
                viewport_id=PIP_VIEWPORT_ID,
                viewport_rect_xywh=[0.8, 0.02, 0.18, 0.18],
                visible_layer_ids=Mask.all_except_index(pip_agent_index),
                destination_mask=Mask.from_index(self.user_index),
            )

        # Show picture-in-picture (PIP) viewport.
        self.app_service.client_message_manager.update_camera_transform(
            cam_transform=pip_agent_data.cam_transform,
            viewport_id=PIP_VIEWPORT_ID,
            destination_mask=Mask.from_index(self.user_index),
        )

    def pop_ui_events(self) -> List[Dict[str, Any]]:
        events = list(self.ui_events)
        self.ui_events.clear()
        return events

    def _get_camera_lookat_pos(self) -> mn.Vector3:
        # HACK: Estimate camera height.
        # TODO: GuiController should have knowledge on the agent type it controls, and should provide an API to get the camera height.
        gui_agent_controller = self.gui_agent_controller
        sim = self.app_service.sim
        agent_data = self.agent_data
        camera_height_offset = 1.0
        if isinstance(gui_agent_controller, GuiRobotController):
            # The robot camera height is defined in `spot_robot.py`.
            # It's directly attached to the 6th articulated object link, without a height offset.
            agent = sim.agents_mgr[agent_data.agent_index].articulated_agent
            root = agent.sim_obj
            head_link = root.get_link_scene_node(6)
            head_link_height = head_link.absolute_translation.y
            base_link = root.get_link_scene_node(-1)
            base_link_height = base_link.absolute_translation.y
            camera_height_offset = head_link_height - base_link_height
        elif isinstance(gui_agent_controller, GuiHumanoidController):
            # The humanoid camera height is defined in `kinematic_humanoid.py`.
            # It is an offset relative to the agent base position.
            camera_height_offset = HUMANOID_CAMERA_HEIGHT_OFFSET

        agent_root = get_agent_art_obj_transform(
            self.app_service.sim,
            self.gui_agent_controller._agent_idx,
        )
        lookat_y_offset = UP * camera_height_offset

<<<<<<< HEAD
        try:
            # HACK: to set sensor camera in front of the agent's cylinder
            zoffset = self.camera_helper.get_cam_forward_vector() * 0.25
        except AssertionError:
            zoffset = mn.Vector3(0.0, 0.0, 0.25)

=======
        # HACK: to set sensor camera in front of the agent's cylinder
        zoffset = self.camera_helper.get_cam_forward_vector() * 0.25
>>>>>>> 44054104
        lookat = agent_root.translation + lookat_y_offset + zoffset
        return lookat

    def _update_camera(self) -> None:
        self.camera_helper.update(self._get_camera_lookat_pos(), dt=0)
        cam_transform = self.camera_helper.get_cam_transform()
        self.agent_data.update_camera_transform(cam_transform)

        if self.app_service.hitl_config.networking.enable:
            self.app_service._client_message_manager.update_camera_transform(
                self.agent_data.cam_transform,
                destination_mask=Mask.from_index(self.user_index),
            )

    def _is_user_idle_this_frame(self) -> bool:
        return not self.gui_input.get_any_input()

    def _on_pick(self, e: UI.PickEventData):
        self.ui_events.append(
            {
                "type": "pick",
                "obj_handle": e.object_handle,
                "obj_id": e.object_id,
            }
        )

    def _on_place(self, e: UI.PlaceEventData):
        self.ui_events.append(
            {
                "type": "place",
                "obj_handle": e.object_handle,
                "obj_id": e.object_id,
                "receptacle_id": e.receptacle_id,
            }
        )

    def _on_open(self, e: UI.OpenEventData):
        self.ui_events.append(
            {
                "type": "open",
                "obj_handle": e.object_handle,
                "obj_id": e.object_id,
            }
        )

    def _on_close(self, e: UI.CloseEventData):
        self.ui_events.append(
            {
                "type": "close",
                "obj_handle": e.object_handle,
                "obj_id": e.object_id,
            }
        )

    def _on_state_change(self, e: UI.StateChangeEventData):
        self.ui_events.append(
            {
                "type": "state_change",
                "obj_handle": e.object_handle,
                "state_name": e.state_name,
                "new_value": e.new_value,
            }
        )

    def _on_episode_form_cancelled(self, _e: Any = None):
        self.ui_events.append(
            {
                "type": "end_episode_form_cancelled",
            }
        )
        self.agent_data.episode_completion_status = (
            EpisodeCompletionStatus.PENDING
        )

    def _on_episode_finished(self, _e: Any = None):
        self.ui_events.append(
            {
                "type": "episode_finished",
            }
        )
        self.agent_data.episode_completion_status = (
            EpisodeCompletionStatus.SUCCESS
        )
        print(f"User {self.user_index} has signaled the episode as completed.")

    def _on_error_reported(self, error_report: ErrorReport):
        self.ui_events.append(
            {
                "type": "error_reported",
                "error_report": error_report.user_message,
            }
        )
        self.agent_data.episode_completion_status = (
            EpisodeCompletionStatus.FAILURE
        )
        print(
            f"User {self.user_index} has signaled a problem with the episode: '{error_report.user_message}'."
        )


@dataclass
class RearrangeV2AgentConfig:
    head_sensor_substring: str
    """Substring used to identify the agent's head sensor."""

    can_change_object_states: bool
    """Whether the agent can modify object states."""


@dataclass
class RearrangeV2Config:
    """
    Parameters of the RearrangeV2 application.
    """

    agents: Dict[int, RearrangeV2AgentConfig]

    highlight_default_receptacles: bool

    @staticmethod
    def load(
        raw_config: Dict[str, Any], sim: "RearrangeSim"
    ) -> RearrangeV2Config:
        output = RearrangeV2Config(
            agents={},
            highlight_default_receptacles=raw_config.get(
                "highlight_default_receptacles", False
            ),
        )
        agents: Dict[str, Any] = raw_config.get("agents", {})
        for agent_name, agent_cfg in agents.items():
            agent_index = sim.agents_mgr.get_agent_index_from_name(agent_name)
            output.agents[agent_index] = RearrangeV2AgentConfig(
                head_sensor_substring=agent_cfg.get(
                    "head_sensor_substring", "undefined"
                ),
                can_change_object_states=agent_cfg.get(
                    "can_change_object_states", True
                ),
            )
        return output


class AppStateRearrangeV2(AppStateBase):
    """
    Multiplayer rearrangement HITL application.
    """

    def __init__(
        self, app_service: AppService, app_data: AppData, session: Session
    ):
        super().__init__(app_service, app_data)
        sim = app_service.sim
        agent_mgr = sim.agents_mgr
        self._save_keyframes = False  # Done on env step (rearrange_sim).

        self._app_service = app_service
        self._session = session
        self._gui_agent_controllers = app_service.gui_agent_controllers

        self._users = app_service.users
        self._num_users = self._users.max_user_count
        self._agents = Users(
            len(agent_mgr._all_agent_data), activate_users=True
        )
        self._num_agents = self._agents.max_user_count

        self._sps_tracker = AverageRateTracker(2.0)
        self._server_user_index = 0
        self._server_gui_input = app_service.gui_input
        self._server_input_enabled = False
        self._elapsed_time = 0.0

        self._world = World(app_service.sim, app_service.config)
        self._metrics = Metrics(app_service)

        self._agent_to_user_index: Dict[int, int] = {}
        self._user_to_agent_index: Dict[int, int] = {}

        self._error_message: Optional[str] = None

        rearrange_v2_config_raw: Dict[str, Any] = app_service.config.get(
            "rearrange_v2", {}
        )
        rearrange_v2_config = RearrangeV2Config.load(
            rearrange_v2_config_raw, app_service.sim
        )

        # NOTE: The simulator has only 1 agent with all sensors. See 'create_sim_config() in habitat_simulator.py'.
        sim_agent = sim.agents[0]
        self._agent_data: List[AgentData] = []
        # sensor_agent_index = 0

        # get camera renders for head sensors provided via config
        for agent_index in range(self._num_agents):
            # Find all `render_camera` objects associated with the agent.
            render_cameras: List[Camera] = []
            agent_cfg = rearrange_v2_config.agents[agent_index]
            head_sensor_substring = agent_cfg.head_sensor_substring
            agent_name = sim.agents_mgr.get_agent_name_from_index(agent_index)
            for sensor_name, sensor in sim_agent._sensors.items():
                if (
                    isinstance(sensor, VisualSensor)
                    and agent_name in sensor_name
                    and head_sensor_substring in sensor_name
                ):
                    visual_sensor = cast(VisualSensor, sensor)
                    render_cameras.append(visual_sensor.render_camera)

            agent_controller = app_service.all_agent_controllers[agent_index]

            # Match agent and user indices.
            for user_index in range(len(self._gui_agent_controllers)):
                gui_agent_controller = self._gui_agent_controllers[user_index]
                if gui_agent_controller._agent_idx == agent_index:
                    self._agent_to_user_index[agent_index] = user_index
                    self._user_to_agent_index[user_index] = agent_index
                    break

            self._agent_data.append(
                AgentData(
                    app_service=app_service,
                    world=self._world,
                    agent_controller=agent_controller,
                    agent_index=agent_index,
                    render_cameras=render_cameras,
                    can_change_object_states=agent_cfg.can_change_object_states,
                )
            )
            if LLM_CONTROLLER_FOUND and isinstance(
                agent_controller, LLMController
            ):
                agent_controller._on_termination.registerCallback(
                    self._agent_data[agent_index]._on_termination_cb
                )
                agent_controller._on_termination.registerCallback(
                    self._on_termination_cb
                )

        self._user_data: List[UserData] = []
        for user_index in range(self._users.max_user_count):
            agent_data = self._agent_data[
                self._user_to_agent_index[user_index]
            ]
            self._user_data.append(
                UserData(
                    app_service=app_service,
                    user_index=user_index,
                    world=self._world,
                    agent_data=agent_data,
                    server_sps_tracker=self._sps_tracker,
                    rearrange_v2_config=rearrange_v2_config,
                )
            )
            if LLM_CONTROLLER_FOUND:
                for agent_controller in app_service.all_agent_controllers:
                    # register callbacks for LLMController
                    if isinstance(agent_controller, LLMController):
                        self._user_data[-1].ui.on_pick.registerCallback(
                            agent_controller._on_pick
                        )
                        self._user_data[-1].ui.on_place.registerCallback(
                            agent_controller._on_place
                        )
                        self._user_data[-1].ui.on_open.registerCallback(
                            agent_controller._on_open
                        )
                        self._user_data[-1].ui.on_close.registerCallback(
                            agent_controller._on_close
                        )
                        self._user_data[
                            -1
                        ].ui.on_state_change.registerCallback(
                            agent_controller._on_object_state_change
                        )

        self._frame_recorder = FrameRecorder(
            app_service, app_data, self._world
        )

        # Reset the environment immediately.
        self.on_environment_reset(None)

    def get_next_state(self) -> Optional[AppStateBase]:
        if self._cancel:
            return create_app_state_cancel_session(
                self._app_service,
                self._app_data,
                self._session,
                error="User disconnected",
            )
        elif self._is_episode_finished():
            success = self._metrics.get_task_percent_complete()
            feedback = self._metrics.get_task_explanation()

            # If task metrics are available, show task feedback.
            if success is not None and feedback is not None:
                return create_app_state_feedback(
                    self._app_service,
                    self._app_data,
                    self._session,
                    success,
                    feedback,
                )
            # If task metrics are unavailable, fallback load the next episode.
            else:
                return create_app_state_load_episode(
                    self._app_service, self._app_data, self._session
                )
        else:
            return None

    def on_enter(self):
        super().on_enter()

        user_index_to_agent_index_map: Dict[int, int] = {}
        for user_index in range(len(self._user_data)):
            user_index_to_agent_index_map[user_index] = self._user_data[
                user_index
            ].gui_agent_controller._agent_idx

        episode = self._app_service.episode_helper.current_episode

        self._session.session_recorder.start_episode(
            episode_index=self._session.current_episode_index,
            episode_id=episode.episode_id,
            scene_id=episode.scene_id,
            dataset=episode.scene_dataset_config,
            user_index_to_agent_index_map=user_index_to_agent_index_map,
            episode_info=episode.info,
        )

    def on_exit(self):
        super().on_exit()

        task_percent_complete = self._metrics.get_task_percent_complete()
        feedback = self._metrics.get_task_explanation()

        episode_finished = self._is_episode_finished() and not self._cancel

        self._session.session_recorder.end_episode(
            episode_finished=episode_finished,
            task_percent_complete=(
                task_percent_complete
                if task_percent_complete is not None
                else 1.0
            ),
            task_explanation=feedback,
        )

        for user_data in self._user_data:
            user_data.ui.reset()

    def on_environment_reset(self, episode_recorder_dict):
        self._world.reset()

        # Reset AFK timers.
        # TODO: Move to idle_kick_timer class. Make it per-user. Couple it with "user_data" class
        self._app_service.remote_client_state._client_helper.activate_users()

        # Set the task instruction
        current_episode = self._app_service.env.current_episode
        if hasattr(current_episode, "instruction"):
            task_instruction = current_episode.instruction
            # TODO: Agents will have different instructions.
            for agent_index in self._agents.indices(Mask.ALL):
                self._agent_data[
                    agent_index
                ].task_instruction = task_instruction

        # Insert a keyframe immediately.
        self._app_service.sim.gfx_replay_manager.save_keyframe()

    def _update_grasping_and_set_act_hints(self, user_index: int):
        # TODO: Read/write from grasp manager.
        gui_agent_controller = self._user_data[user_index].gui_agent_controller
        assert isinstance(
            gui_agent_controller, (GuiHumanoidController, GuiRobotController)
        )
        gui_agent_controller.set_act_hints(
            walk_dir=None,
            distance_multiplier=1.0,
            grasp_obj_idx=None,
            do_drop=None,
            cam_yaw=self._user_data[
                user_index
            ].camera_helper.lookat_offset_yaw,
            throw_vel=None,
            reach_pos=None,
        )

    def _update_ui_overlay(self, user_index: int):
        """
        Update the UI overlay content for a specific user.
        """
        task_instruction = self._user_data[
            user_index
        ].agent_data.task_instruction

        status_str = ""
        # the multi-agent case
        status_str = ""
        # the multi-agent case
        if (
            self._users.max_user_count > 1
            and self._user_data[
                user_index
            ].agent_data.episode_completion_status
            == EpisodeCompletionStatus.PENDING
        ):
            if self._has_any_agent_finished_success():
                status_str += "The other participant signaled that the task is completed.\nPress '0' when you are done.\n"
            elif self._has_any_agent_finished_failure():
                status_str += "The other participant signaled a problem with the task.\nPress '0' to continue.\n"

        # the single-learn case
        if (
            (len(self._user_data) == 1)
            and len(self._agent_data) == 2
            and any(
                self._agent_data[agent_index].episode_completion_status
                != EpisodeCompletionStatus.PENDING
                for agent_index in range(self._num_agents)
            )
        ):
            status_str += "\n\nThe other participant finished working on their part of the task.\nPress '0' when you are done."

        # the single-learn case
        if (
            (len(self._user_data) == 1)
            and len(self._agent_data) == 2
            and any(
                self._agent_data[agent_index].episode_completion_status
                != EpisodeCompletionStatus.PENDING
                for agent_index in range(self._num_agents)
            )
        ):
            status_str += "\n\nThe other participant finished working on their part of the task.\nPress '0' when you are done."

        client_helper = self._app_service.remote_client_state._client_helper
        if client_helper.do_show_idle_kick_warning(user_index):
            remaining_time = str(
                client_helper.get_remaining_idle_time(user_index)
            )
            status_str += f"Are you still there?\nPress any key in the next {remaining_time}s to keep playing!\n"

        self._user_data[user_index].ui.update_overlay_instructions(
            task_instruction, status_str
        )

    def sim_update(self, dt: float, post_sim_update_dict):
        if self._is_server_gui_enabled():
            # Server GUI exit.
            if (
                not self._app_service.hitl_config.networking.enable
                and self._server_gui_input.get_key_down(KeyCode.ESC)
            ):
                self._app_service.end_episode()
                post_sim_update_dict["application_exit"] = True
                return

            # Skip the form when changing the episode from the server.
            if self._server_gui_input.get_key_down(KeyCode.ZERO):
                server_user = self._user_data[self._server_user_index]
                if (
                    server_user.agent_data.episode_completion_status
                    == EpisodeCompletionStatus.PENDING
                ):
                    server_user._on_episode_finished()

            # Switch the server-controlled user.
            if self._num_users > 0 and self._server_gui_input.get_key_down(
                KeyCode.TAB
            ):
                self._server_user_index = (
                    self._server_user_index + 1
                ) % self._num_users

        # Update world.
        self._world.update(dt)

        # Copy server input to user input when server input is active.
        if self._app_service.hitl_config.networking.enable:
            server_user_input = self._user_data[
                self._server_user_index
            ].gui_input
            if server_user_input.get_any_input():
                self._server_input_enabled = False
            elif self._server_gui_input.get_any_input():
                self._server_input_enabled = True
            if self._server_input_enabled:
                server_user_input.copy_from(self._server_gui_input)

        self._sps_tracker.increment()

        for user_index in self._users.indices(Mask.ALL):
            self._user_data[user_index].update(dt)
            self._update_grasping_and_set_act_hints(user_index)
            self._update_ui_overlay(user_index)

        # Draw the picture-in-picture showing other agent's perspective.
        if self._num_agents == 2:
            for user_index in range(self._num_users):
                user_agent_idx = self._user_to_agent_index[user_index]
                other_agent_idx = user_agent_idx ^ 1
                other_agent_data = self._agent_data[other_agent_idx]

                # If the other agent is AI-controlled, update its camera.
                if other_agent_idx not in self._user_to_agent_index:
                    other_agent_data.update_camera_from_sensor()

                self._user_data[user_index].draw_pip_viewport(other_agent_data)

        self._app_service.compute_action_and_step_env()

        # Set the server camera.
        server_cam_transform = self._user_data[
            self._server_user_index
        ].agent_data.cam_transform
        post_sim_update_dict["cam_transform"] = server_cam_transform

        #  Collect data.
        self._elapsed_time += dt
        if self._is_any_agent_policy_driven() or self._is_any_user_active():
            frame_data = self._frame_recorder.record_state(
                self._elapsed_time,
                self._user_data,
                self._metrics.get_task_percent_complete(),
            )
            self._session.session_recorder.record_frame(frame_data)
        else:
            self._session.session_recorder.record_frame({})

    def _is_any_agent_policy_driven(self) -> bool:
        """
        Returns true if any of the agents is policy-driven.
        Returns false if all agents are user-driven.
        """
        return self._num_agents > self._num_users

    def _is_any_user_active(self) -> bool:
        """
        Returns true if any user is active during the frame.
        """
        return self._is_any_agent_policy_driven() or any(
            self._user_data[user_index].gui_input.get_any_input()
            or len(self._user_data[user_index].ui_events) > 0
            for user_index in range(self._app_data.max_user_count)
        )

    def _has_any_agent_finished_success(self) -> bool:
        """
        Returns true if any agent completed the episode successfully.
        """
        return any(
            self._agent_data[agent_index].episode_completion_status
            == EpisodeCompletionStatus.SUCCESS
            for agent_index in range(self._num_agents)
        )

    def _has_any_agent_finished_failure(self) -> bool:
        """
        Returns true if any agent completed the episode unsuccessfully.
        """
        return any(
            self._agent_data[agent_index].episode_completion_status
            == EpisodeCompletionStatus.FAILURE
            for agent_index in range(self._num_agents)
        )

    def _is_episode_finished(self) -> bool:
        """
        Returns true if all agents finished the episode, regardless of success.
        """
        return all(
            self._agent_data[agent_index].episode_completion_status
            != EpisodeCompletionStatus.PENDING
            for agent_index in range(self._num_agents)
        )

    def _is_episode_successful(self) -> bool:
        """
        Returns true if:
        * 'task_percent_complete' is 100%.
        * All agents finished the episode without reporting an error.
        """

        task_percent_complete = self._metrics.get_task_percent_complete()
        task_successful = (
            # We avoid comparing to 1.0 in case the implementation doesn't return a whole number.
            task_percent_complete > 0.99
            if task_percent_complete is not None
            # If the task success metric isn't available, assume success.
            else True
        )

        all_agents_reported_success = all(
            self._agent_data[agent_index].episode_completion_status
            == EpisodeCompletionStatus.SUCCESS
            for agent_index in range(self._num_agents)
        )

        return task_successful and all_agents_reported_success

    def _on_termination_cb(self, _e=None):
        """
        _e: habitat_llm.hitl.llm_controller.AgentTerminationEvent
        """
        if LLM_CONTROLLER_FOUND:
            # Trigger episode change sequence when an agent error occurs.
            if _e.status == PlannerStatus.ERROR:
                self._error_message = f"Other participant encountered an error: {_e.message}. Skipping episode."
            if _e.status == PlannerStatus.FAILED:
                self._error_message = "The other participant has encountered an error. Skipping episode."
        else:
            self._error_message = _e<|MERGE_RESOLUTION|>--- conflicted
+++ resolved
@@ -461,17 +461,12 @@
         )
         lookat_y_offset = UP * camera_height_offset
 
-<<<<<<< HEAD
         try:
             # HACK: to set sensor camera in front of the agent's cylinder
             zoffset = self.camera_helper.get_cam_forward_vector() * 0.25
         except AssertionError:
             zoffset = mn.Vector3(0.0, 0.0, 0.25)
 
-=======
-        # HACK: to set sensor camera in front of the agent's cylinder
-        zoffset = self.camera_helper.get_cam_forward_vector() * 0.25
->>>>>>> 44054104
         lookat = agent_root.translation + lookat_y_offset + zoffset
         return lookat
 
