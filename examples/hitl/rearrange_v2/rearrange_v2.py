--- conflicted
+++ resolved
@@ -122,7 +122,6 @@
         self._task_instruction = ""
         self._data_logger = DataLogger(app_service=self._app_service)
 
-<<<<<<< HEAD
         self._ui = UI(
             hitl_config=app_service.hitl_config,
             user_index=0,
@@ -132,7 +131,7 @@
             gui_drawer=app_service.gui_drawer,
             camera_helper=self._camera_helper,
         )
-=======
+
         if self._app_service.hitl_config.networking.enable:
             self._app_service.remote_client_state.on_client_connected.registerCallback(
                 self._on_client_connected
@@ -147,7 +146,6 @@
 
     def _on_client_disconnected(self, disconnection: DisconnectionRecord):
         self._paused = True
->>>>>>> f3deddf7
 
     # needed to avoid spurious mypy attr-defined errors
     @staticmethod
