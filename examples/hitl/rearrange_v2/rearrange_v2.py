#!/usr/bin/env python3

# Copyright (c) Meta Platforms, Inc. and its affiliates.
# This source code is licensed under the MIT license found in the
# LICENSE file in the root directory of this source tree.


from __future__ import annotations

from dataclasses import dataclass
from enum import Enum
from typing import TYPE_CHECKING, Any, Dict, List, Optional, cast

import magnum as mn
import numpy as np
from app_data import AppData
from app_state_base import AppStateBase
from app_states import (
    create_app_state_cancel_session,
    create_app_state_feedback,
    create_app_state_load_episode,
)
from end_episode_form import EndEpisodeForm, ErrorReport
from metrics import Metrics
from session import Session
from ui import UI
from util import UP
from world import World

from habitat.articulated_agents.humanoids.kinematic_humanoid import (
    HUMANOID_CAMERA_HEIGHT_OFFSET,
)
from habitat_hitl._internal.networking.average_rate_tracker import (
    AverageRateTracker,
)
from habitat_hitl.app_states.app_service import AppService
from habitat_hitl.core.client_message_manager import MAIN_VIEWPORT
from habitat_hitl.core.key_mapping import KeyCode
from habitat_hitl.core.user_mask import Mask, Users
from habitat_hitl.environment.camera_helper import CameraHelper
from habitat_hitl.environment.controllers.controller_abc import (
    Controller,
    GuiController,
)
from habitat_hitl.environment.controllers.gui_controller import (
    GuiHumanoidController,
    GuiRobotController,
)
from habitat_hitl.environment.hablab_utils import get_agent_art_obj_transform
from habitat_sim.gfx import Camera
from habitat_sim.sensor import VisualSensor
from habitat_sim.utils.common import quat_from_magnum, quat_to_coeffs

if TYPE_CHECKING:
    from habitat.tasks.rearrange.rearrange_sim import RearrangeSim

PIP_VIEWPORT_ID = 0  # ID of the picture-in-picture viewport that shows other agent's perspective.

LLM_CONTROLLER_FOUND = False
try:
    from habitat_llm.hitl.llm_controller import (
        AgentTerminationEvent,
        LLMController,
        PlannerStatus,
    )

    LLM_CONTROLLER_FOUND = True
except ImportError:
    print(
        "Could not find LLMController. HitL will only work with GUI controlled agents."
    )


class EpisodeCompletionStatus(Enum):
    PENDING = (0,)
    SUCCESS = (1,)
    FAILURE = (2,)


class FrameRecorder:
    def __init__(
        self, app_service: AppService, app_data: AppData, world: World
    ):
        self._app_service = app_service
        self._app_data = app_data
        self._sim = app_service.sim
        self._world = world

    def get_num_agents(self):
        return len(self._sim.agents_mgr._all_agent_data)

    def get_agents_state(self):
        agent_states = []
        for agent_idx in range(self.get_num_agents()):
            agent_root = get_agent_art_obj_transform(self._sim, agent_idx)
            position = np.array(agent_root.translation).tolist()
            rotation = mn.Quaternion.from_matrix(agent_root.rotation())
            rotation = quat_to_coeffs(quat_from_magnum(rotation)).tolist()

            snap_idx = self._sim.agents_mgr._all_agent_data[
                agent_idx
            ].grasp_mgr.snap_idx
            agent_states.append(
                {
                    "position": position,
                    "rotation": rotation,
                    "grasp_mgr_snap_idx": snap_idx,
                }
            )
        return agent_states

    def get_objects_state(self):
        object_states = []
        rom = self._sim.get_rigid_object_manager()
        for object_handle, rel_idx in self._sim._handle_to_object_id.items():
            obj_id = self._sim._scene_obj_ids[rel_idx]
            ro = rom.get_object_by_id(obj_id)
            position = np.array(ro.translation).tolist()
            rotation = quat_to_coeffs(quat_from_magnum(ro.rotation)).tolist()

            states: Dict[str, Any] = {}
            state_infos = self._world.get_states_for_object_handle(
                object_handle
            )
            for state_info in state_infos:
                spec = state_info.state_spec
                state_name = spec.name
                value = state_info.value
                states[state_name] = value

            object_states.append(
                {
                    "position": position,
                    "rotation": rotation,
                    "object_handle": object_handle,
                    "object_id": obj_id,
                    "states": states,
                }
            )
        return object_states

    def record_state(
        self,
        elapsed_time: float,
        user_data: List[UserData],
        task_percent_complete: Optional[float],
    ) -> Dict[str, Any]:
        data: Dict[str, Any] = {
            "t": elapsed_time,
            "users": [],
            "object_states": self.get_objects_state(),
            "agent_states": self.get_agents_state(),
            "task_percent_complete": task_percent_complete,
        }

        for user_index in range(len(user_data)):
            u = user_data[user_index]
            user_data_dict = {
                "finished_episode": u.agent_data.episode_completion_status
                != EpisodeCompletionStatus.PENDING,
                "camera_transform": u.agent_data.cam_transform,
                "held_object": u.ui._held_object_id,
                "hovered_object": u.ui._hover_selection.object_id,
                "selected_object": u.ui._click_selection.object_id,
                "events": u.pop_ui_events(),
            }
            data["users"].append(user_data_dict)

        return data


class AgentData:
    """
    Agent-specific states for the ongoing rearrangement session.
    Agents can be controlled by either a user or an AI.
    """

    def __init__(
        self,
        app_service: AppService,
        world: World,
        agent_controller: Controller,
        agent_index: int,
        render_cameras: List[Camera],
        can_change_object_states: bool,
    ):
        self.app_service = app_service
        self.world = world
        self.agent_controller = agent_controller
        self.agent_index = agent_index
        self.can_change_object_states = can_change_object_states

        self.task_instruction = ""
        self._episode_message: Optional[str] = None

        self.render_cameras = render_cameras
        self.cam_transform = mn.Matrix4.identity_init()

        self.episode_completion_status = EpisodeCompletionStatus.PENDING

    def update_camera_from_sensor(self) -> None:
        """
        Update the camera transform from the agent's sensor.
        For AI-controlled agents, the camera transform can be inferred from this function.
        """
        if len(self.render_cameras) > 0:
            # NOTE: `camera_matrix` is a Magnum binding. Typing is not yet available.
            self.cam_transform = self.render_cameras[
                0
            ].camera_matrix.inverted()

    def update_camera_transform(
        self, global_cam_transform: mn.Matrix4
    ) -> None:
        """
        Updates the camera transform of the agent.
        If the agent has 'head sensors', this will also update their transform.
        """
        self.cam_transform = global_cam_transform

        for render_camera in self.render_cameras:
            # TODO: There is currently no utility to set a global transform.
            cumulative_transform = mn.Matrix4.identity_init()
            # Note: `parent` is a Magnum binding. Typing is not yet available.
            node = render_camera.node.parent
            while node is not None and hasattr(node, "transformation"):
                cumulative_transform @= node.transformation
                node = node.parent
            inv_cumulative_transform = cumulative_transform.inverted()

            if render_camera is not None:
                render_camera.node.transformation = (
                    inv_cumulative_transform @ global_cam_transform
                )

<<<<<<< HEAD
    def _on_termination_cb(self, _e: AgentTerminationEvent = None):
        if LLM_CONTROLLER_FOUND:
            if _e.status == PlannerStatus.SUCCESS:
                self.episode_completion_status = (
                    EpisodeCompletionStatus.SUCCESS
                )
            elif _e.status == PlannerStatus.FAILED:
                self.episode_completion_status = (
                    EpisodeCompletionStatus.FAILURE
                )
            elif _e.status == PlannerStatus.ERROR:
                self.episode_completion_status = (
                    EpisodeCompletionStatus.FAILURE
                )
                self._episode_message = _e.message
        else:
            self._episode_message = _e

=======
>>>>>>> 7a810434

def _get_rearrange_v2_agent_config(
    root_config: Any, agent_key: str
) -> Optional[Any]:
    if not hasattr(root_config, "rearrange_v2"):
        return None
    agent_configs = vars(root_config.rearrange_v2.agents)
    if agent_key in agent_configs:
        return agent_configs[agent_key]
    return None


class UserData:
    """
    User-specific states for the ongoing rearrangement session.
    """

    def __init__(
        self,
        app_service: AppService,
        user_index: int,
        world: World,
        agent_data: AgentData,
        server_sps_tracker: AverageRateTracker,
    ):
        self.app_service = app_service
        self.user_index = user_index
        self.world = world
        self.agent_data = agent_data
        self.server_sps_tracker = server_sps_tracker
        self.client_helper = (
            self.app_service.remote_client_state._client_helper
        )
        self.pip_initialized = False

        gui_agent_controller = agent_data.agent_controller
        assert isinstance(
            gui_agent_controller, GuiController
        ), "User agent controller must be a GuiController"
        self.gui_agent_controller = gui_agent_controller

        # Events for data collection.
        self.ui_events: List[Dict[str, Any]] = []

        # If in remote mode, get the remote input. Else get the server (local) input.
        self.gui_input = (
            app_service.remote_client_state.get_gui_input(user_index)
            if app_service.remote_client_state is not None
            else self.app_service.gui_input
        )

        self.camera_helper = CameraHelper(
            app_service.hitl_config,
            self.gui_input,
        )

        self.ui = UI(
            hitl_config=app_service.hitl_config,
            user_index=user_index,
            app_service=app_service,
            world=world,
            gui_controller=self.gui_agent_controller,
            sim=app_service.sim,
            gui_input=self.gui_input,
            gui_drawer=app_service.gui_drawer,
            camera_helper=self.camera_helper,
            can_change_object_states=agent_data.can_change_object_states,
        )

        self.end_episode_form = EndEpisodeForm(user_index, app_service)

        # Register UI callbacks
        self.ui.on_pick.registerCallback(self._on_pick)
        self.ui.on_place.registerCallback(self._on_place)
        self.ui.on_open.registerCallback(self._on_open)
        self.ui.on_close.registerCallback(self._on_close)
        self.ui.on_state_change.registerCallback(self._on_state_change)

        self.end_episode_form.on_cancel.registerCallback(
            self._on_episode_form_cancelled
        )
        self.end_episode_form.on_episode_success.registerCallback(
            self._on_episode_finished
        )
        self.end_episode_form.on_error_reported.registerCallback(
            self._on_error_reported
        )

        # HACK: Work around GuiController input.
        # TODO: Communicate to the controller via action hints.
        gui_agent_controller._gui_input = self.gui_input

<<<<<<< HEAD
    def reset(self):
        self._update_camera()
        self.camera_helper.update(self._get_camera_lookat_pos(), dt=0)
        self.ui.reset()

=======
>>>>>>> 7a810434
        # If networking is enabled...
        if self.app_service.client_message_manager:
            # Assign user agent objects to their own layer.
            agent_index = self.gui_agent_controller._agent_idx
            agent_object_ids = self.world.get_agent_object_ids(agent_index)
            for agent_object_id in agent_object_ids:
                self.app_service.client_message_manager.set_object_visibility_layer(
                    object_id=agent_object_id,
                    layer_id=agent_index,
                    destination_mask=Mask.from_index(self.user_index),
                )

            # Show all layers except "user_index" in the default viewport.
            # This hides the user's own agent in the first person view.
            self.app_service.client_message_manager.set_viewport_properties(
                viewport_id=MAIN_VIEWPORT,
                visible_layer_ids=Mask.all_except_index(agent_index),
                destination_mask=Mask.from_index(self.user_index),
            )

        self.camera_helper.update(self._get_camera_lookat_pos(), dt=0)
        self.ui.reset()

    def update(self, dt: float):
        if self.end_episode_form.is_form_shown():
            self.end_episode_form.step()
            return

        if self.gui_input.get_key_down(KeyCode.ZERO):
            self.end_episode_form.show()

        if self.client_helper:
            self.client_helper.update(
                self.user_index,
                self._is_user_idle_this_frame(),
                self.server_sps_tracker.get_smoothed_rate(),
            )

        self.camera_helper.update(self._get_camera_lookat_pos(), dt)
        self.agent_data.cam_transform = self.camera_helper.get_cam_transform()

        self._update_camera()
        self.ui.update()
        self.ui.draw_ui()

    def draw_pip_viewport(self, pip_agent_data: AgentData):
        """
        Draw a picture-in-picture viewport showing another agent's perspective.
        """
        # If networking is disabled, skip.
        if not self.app_service.client_message_manager:
            return

        # Lazy init:
        if not self.pip_initialized:
            self.pip_initialized = True

            # Assign pip agent objects to their own layer.
            pip_agent_index = pip_agent_data.agent_index
            agent_object_ids = self.world.get_agent_object_ids(pip_agent_index)
            for agent_object_id in agent_object_ids:
                self.app_service.client_message_manager.set_object_visibility_layer(
                    object_id=agent_object_id,
                    layer_id=pip_agent_index,
                    destination_mask=Mask.from_index(self.user_index),
                )

            # Define picture-in-picture (PIP) viewport.
            # Show all layers except "pip_user_index".
            # This hides the other agent in the picture-in-picture viewport.
            self.app_service.client_message_manager.set_viewport_properties(
                viewport_id=PIP_VIEWPORT_ID,
                viewport_rect_xywh=[0.8, 0.02, 0.18, 0.18],
                visible_layer_ids=Mask.all_except_index(pip_agent_index),
                destination_mask=Mask.from_index(self.user_index),
            )

        # Show picture-in-picture (PIP) viewport.
        self.app_service.client_message_manager.update_camera_transform(
            cam_transform=pip_agent_data.cam_transform,
            viewport_id=PIP_VIEWPORT_ID,
            destination_mask=Mask.from_index(self.user_index),
        )

    def pop_ui_events(self) -> List[Dict[str, Any]]:
        events = list(self.ui_events)
        self.ui_events.clear()
        return events

    def _get_camera_lookat_pos(self) -> mn.Vector3:
        # HACK: Estimate camera height.
        # TODO: GuiController should have knowledge on the agent type it controls, and should provide an API to get the camera height.
        gui_agent_controller = self.gui_agent_controller
        sim = self.app_service.sim
        agent_data = self.agent_data
        camera_height_offset = 1.0
        if isinstance(gui_agent_controller, GuiRobotController):
            # The robot camera height is defined in `spot_robot.py`.
            # It's directly attached to the 6th articulated object link, without a height offset.
            agent = sim.agents_mgr[agent_data.agent_index].articulated_agent
            root = agent.sim_obj
            head_link = root.get_link_scene_node(6)
            head_link_height = head_link.absolute_translation.y
            base_link = root.get_link_scene_node(-1)
            base_link_height = base_link.absolute_translation.y
            camera_height_offset = head_link_height - base_link_height
        elif isinstance(gui_agent_controller, GuiHumanoidController):
            # The humanoid camera height is defined in `kinematic_humanoid.py`.
            # It is an offset relative to the agent base position.
            camera_height_offset = HUMANOID_CAMERA_HEIGHT_OFFSET

        agent_root = get_agent_art_obj_transform(
            self.app_service.sim,
            self.gui_agent_controller._agent_idx,
        )
        lookat_y_offset = UP * camera_height_offset
        lookat = agent_root.translation + lookat_y_offset
        return lookat

    def _update_camera(self) -> None:
        self.camera_helper.update(self._get_camera_lookat_pos(), dt=0)
        cam_transform = self.camera_helper.get_cam_transform()
        self.agent_data.update_camera_transform(cam_transform)

        if self.app_service.hitl_config.networking.enable:
            self.app_service._client_message_manager.update_camera_transform(
                self.agent_data.cam_transform,
                destination_mask=Mask.from_index(self.user_index),
            )

    def _is_user_idle_this_frame(self) -> bool:
        return not self.gui_input.get_any_input()

    def _on_pick(self, e: UI.PickEventData):
        self.ui_events.append(
            {
                "type": "pick",
                "obj_handle": e.object_handle,
                "obj_id": e.object_id,
            }
        )

    def _on_place(self, e: UI.PlaceEventData):
        self.ui_events.append(
            {
                "type": "place",
                "obj_handle": e.object_handle,
                "obj_id": e.object_id,
                "receptacle_id": e.receptacle_id,
            }
        )

    def _on_open(self, e: UI.OpenEventData):
        self.ui_events.append(
            {
                "type": "open",
                "obj_handle": e.object_handle,
                "obj_id": e.object_id,
            }
        )

    def _on_close(self, e: UI.CloseEventData):
        self.ui_events.append(
            {
                "type": "close",
                "obj_handle": e.object_handle,
                "obj_id": e.object_id,
            }
        )

    def _on_state_change(self, e: UI.StateChangeEventData):
        self.ui_events.append(
            {
                "type": "state_change",
                "obj_handle": e.object_handle,
                "state_name": e.state_name,
                "new_value": e.new_value,
            }
        )

    def _on_episode_form_cancelled(self, _e: Any = None):
        self.ui_events.append(
            {
                "type": "end_episode_form_cancelled",
            }
        )
        self.agent_data.episode_completion_status = (
            EpisodeCompletionStatus.PENDING
        )

    def _on_episode_finished(self, _e: Any = None):
        self.ui_events.append(
            {
                "type": "episode_finished",
            }
        )
        self.agent_data.episode_completion_status = (
            EpisodeCompletionStatus.SUCCESS
        )
        print(f"User {self.user_index} has signaled the episode as completed.")

    def _on_error_reported(self, error_report: ErrorReport):
        self.ui_events.append(
            {
                "type": "error_reported",
                "error_report": error_report.user_message,
            }
        )
        self.agent_data.episode_completion_status = (
            EpisodeCompletionStatus.FAILURE
        )
        print(
            f"User {self.user_index} has signaled a problem with the episode: '{error_report.user_message}'."
        )


@dataclass
class RearrangeV2AgentConfig:
    head_sensor_substring: str
    """Substring used to identify the agent's head sensor."""

    can_change_object_states: bool
    """Whether the agent can modify object states."""


@dataclass
class RearrangeV2Config:
    agents: Dict[int, RearrangeV2AgentConfig]

    @staticmethod
    def load(
        raw_config: Dict[str, Any], sim: "RearrangeSim"
    ) -> RearrangeV2Config:
        output = RearrangeV2Config(agents={})
        agents: Dict[str, Any] = raw_config.get("agents", {})
        for agent_name, agent_cfg in agents.items():
            agent_index = sim.agents_mgr.get_agent_index_from_name(agent_name)
            output.agents[agent_index] = RearrangeV2AgentConfig(
                head_sensor_substring=agent_cfg.get(
                    "head_sensor_substring", "undefined"
                ),
                can_change_object_states=agent_cfg.get(
                    "can_change_object_states", True
                ),
            )
        return output


class AppStateRearrangeV2(AppStateBase):
    """
    Multiplayer rearrangement HITL application.
    """

    def __init__(
        self, app_service: AppService, app_data: AppData, session: Session
    ):
        super().__init__(app_service, app_data)
        sim = app_service.sim
        agent_mgr = sim.agents_mgr
        self._save_keyframes = False  # Done on env step (rearrange_sim).

        self._app_service = app_service
        self._session = session
        self._gui_agent_controllers = app_service.gui_agent_controllers

        self._users = app_service.users
        self._num_users = self._users.max_user_count
        self._agents = Users(
            len(agent_mgr._all_agent_data), activate_users=True
        )
        self._num_agents = self._agents.max_user_count

        self._sps_tracker = AverageRateTracker(2.0)
        self._server_user_index = 0
        self._server_gui_input = app_service.gui_input
        self._server_input_enabled = False
        self._elapsed_time = 0.0

        self._world = World(app_service.sim, app_service.config)
        self._metrics = Metrics(app_service)

        self._agent_to_user_index: Dict[int, int] = {}
        self._user_to_agent_index: Dict[int, int] = {}

<<<<<<< HEAD
        self._error_message: Optional[str] = None

=======
>>>>>>> 7a810434
        rearrange_v2_config_raw: Dict[str, Any] = app_service.config.get(
            "rearrange_v2", {}
        )
        rearrange_v2_config = RearrangeV2Config.load(
            rearrange_v2_config_raw, app_service.sim
        )

        # NOTE: The simulator has only 1 agent with all sensors. See 'create_sim_config() in habitat_simulator.py'.
        sim_agent = sim.agents[0]
        self._agent_data: List[AgentData] = []
        # sensor_agent_index = 0

        # get camera renders for head sensors provided via config
        for agent_index in range(self._num_agents):
            # Find all `render_camera` objects associated with the agent.
            render_cameras: List[Camera] = []
            agent_cfg = rearrange_v2_config.agents[agent_index]
            head_sensor_substring = agent_cfg.head_sensor_substring
            agent_name = sim.agents_mgr.get_agent_name_from_index(agent_index)
            for sensor_name, sensor in sim_agent._sensors.items():
                if (
                    isinstance(sensor, VisualSensor)
                    and agent_name in sensor_name
                    and head_sensor_substring in sensor_name
                ):
                    visual_sensor = cast(VisualSensor, sensor)
                    render_cameras.append(visual_sensor.render_camera)

            agent_controller = app_service.all_agent_controllers[agent_index]

            # Match agent and user indices.
            for user_index in range(len(self._gui_agent_controllers)):
                gui_agent_controller = self._gui_agent_controllers[user_index]
                if gui_agent_controller._agent_idx == agent_index:
                    self._agent_to_user_index[agent_index] = user_index
                    self._user_to_agent_index[user_index] = agent_index
                    break

            self._agent_data.append(
                AgentData(
                    app_service=app_service,
                    world=self._world,
                    agent_controller=agent_controller,
                    agent_index=agent_index,
                    render_cameras=render_cameras,
                    can_change_object_states=agent_cfg.can_change_object_states,
                )
            )
            if LLM_CONTROLLER_FOUND and isinstance(
                agent_controller, LLMController
            ):
                agent_controller._on_termination.registerCallback(
                    self._agent_data[agent_index]._on_termination_cb
                )
                agent_controller._on_termination.registerCallback(
                    self._on_termination_cb
                )

        self._user_data: List[UserData] = []
        for user_index in range(self._users.max_user_count):
            agent_data = self._agent_data[
                self._user_to_agent_index[user_index]
            ]
            self._user_data.append(
                UserData(
                    app_service=app_service,
                    user_index=user_index,
                    world=self._world,
                    agent_data=agent_data,
                    server_sps_tracker=self._sps_tracker,
                )
            )
            if LLM_CONTROLLER_FOUND:
                for agent_controller in app_service.all_agent_controllers:
                    # register callbacks for LLMController
                    if isinstance(agent_controller, LLMController):
                        self._user_data[-1].ui.on_pick.registerCallback(
                            agent_controller._on_pick
                        )
                        self._user_data[-1].ui.on_place.registerCallback(
                            agent_controller._on_place
                        )
                        self._user_data[-1].ui.on_open.registerCallback(
                            agent_controller._on_open
                        )
                        self._user_data[-1].ui.on_close.registerCallback(
                            agent_controller._on_close
                        )
                        self._user_data[
                            -1
                        ].ui.on_state_change.registerCallback(
                            agent_controller._on_object_state_change
                        )

        self._frame_recorder = FrameRecorder(
            app_service, app_data, self._world
        )

        # Reset the environment immediately.
        self.on_environment_reset(None)

    def get_next_state(self) -> Optional[AppStateBase]:
        if self._cancel:
            return create_app_state_cancel_session(
                self._app_service,
                self._app_data,
                self._session,
                error="User disconnected",
            )
        elif self._is_episode_finished():
            success = self._metrics.get_task_percent_complete()
            feedback = self._metrics.get_task_explanation()

            # If task metrics are available, show task feedback.
            if success is not None and feedback is not None:
                return create_app_state_feedback(
                    self._app_service,
                    self._app_data,
                    self._session,
                    success,
                    feedback,
                )
            # If task metrics are unavailable, fallback load the next episode.
            else:
                return create_app_state_load_episode(
                    self._app_service, self._app_data, self._session
                )
        else:
            return None

    def on_enter(self):
        super().on_enter()

        user_index_to_agent_index_map: Dict[int, int] = {}
        for user_index in range(len(self._user_data)):
            user_index_to_agent_index_map[user_index] = self._user_data[
                user_index
            ].gui_agent_controller._agent_idx

        episode = self._app_service.episode_helper.current_episode

        self._session.session_recorder.start_episode(
            episode_index=self._session.current_episode_index,
            episode_id=episode.episode_id,
            scene_id=episode.scene_id,
            dataset=episode.scene_dataset_config,
            user_index_to_agent_index_map=user_index_to_agent_index_map,
            episode_info=episode.info,
        )

    def on_exit(self):
        super().on_exit()

        task_percent_complete = self._metrics.get_task_percent_complete()
        feedback = self._metrics.get_task_explanation()

        episode_finished = self._is_episode_finished() and not self._cancel

        self._session.session_recorder.end_episode(
            episode_finished=episode_finished,
            task_percent_complete=(
                task_percent_complete
                if task_percent_complete is not None
                else 1.0
            ),
            task_explanation=feedback,
        )

        for user_data in self._user_data:
            user_data.ui.reset()

    def on_environment_reset(self, episode_recorder_dict):
        self._world.reset()

        # Reset AFK timers.
        # TODO: Move to idle_kick_timer class. Make it per-user. Couple it with "user_data" class
        self._app_service.remote_client_state._client_helper.activate_users()

        # Set the task instruction
        current_episode = self._app_service.env.current_episode
        if hasattr(current_episode, "instruction"):
            task_instruction = current_episode.instruction
            # TODO: Agents will have different instructions.
            for agent_index in self._agents.indices(Mask.ALL):
                self._agent_data[
                    agent_index
                ].task_instruction = task_instruction

        # Insert a keyframe immediately.
        self._app_service.sim.gfx_replay_manager.save_keyframe()

    def _update_grasping_and_set_act_hints(self, user_index: int):
        # TODO: Read/write from grasp manager.
        gui_agent_controller = self._user_data[user_index].gui_agent_controller
        assert isinstance(
            gui_agent_controller, (GuiHumanoidController, GuiRobotController)
        )
        gui_agent_controller.set_act_hints(
            walk_dir=None,
            distance_multiplier=1.0,
            grasp_obj_idx=None,
            do_drop=None,
            cam_yaw=self._user_data[
                user_index
            ].camera_helper.lookat_offset_yaw,
            throw_vel=None,
            reach_pos=None,
        )

    def _update_ui_overlay(self, user_index: int):
        """
        Update the UI overlay content for a specific user.
        """
        task_instruction = self._user_data[
            user_index
        ].agent_data.task_instruction

        status_str = ""
        # the multi-agent case
        status_str = ""
        # the multi-agent case
        if (
            self._users.max_user_count > 1
            and self._user_data[
                user_index
            ].agent_data.episode_completion_status
            == EpisodeCompletionStatus.PENDING
        ):
            if self._has_any_agent_finished_success():
                status_str += "The other participant signaled that the task is completed.\nPress '0' when you are done.\n"
            elif self._has_any_agent_finished_failure():
                status_str += "The other participant signaled a problem with the task.\nPress '0' to continue.\n"

        # the single-learn case
        if (
            (len(self._user_data) == 1)
            and len(self._agent_data) == 2
            and any(
                self._agent_data[agent_index].episode_completion_status
                != EpisodeCompletionStatus.PENDING
                for agent_index in range(self._num_agents)
            )
        ):
            status_str += "\n\nThe other participant finished working on their part of the task.\nPress '0' when you are done."

        # the single-learn case
        if (
            (len(self._user_data) == 1)
            and len(self._agent_data) == 2
            and any(
                self._agent_data[agent_index].episode_completion_status
                != EpisodeCompletionStatus.PENDING
                for agent_index in range(self._num_agents)
            )
        ):
            status_str += "\n\nThe other participant finished working on their part of the task.\nPress '0' when you are done."

        client_helper = self._app_service.remote_client_state._client_helper
        if client_helper.do_show_idle_kick_warning(user_index):
            remaining_time = str(
                client_helper.get_remaining_idle_time(user_index)
            )
            status_str += f"Are you still there?\nPress any key in the next {remaining_time}s to keep playing!\n"

        self._user_data[user_index].ui.update_overlay_instructions(
            task_instruction, status_str
        )

    def sim_update(self, dt: float, post_sim_update_dict):
        if self._is_server_gui_enabled():
            # Server GUI exit.
            if (
                not self._app_service.hitl_config.networking.enable
                and self._server_gui_input.get_key_down(KeyCode.ESC)
            ):
                self._app_service.end_episode()
                post_sim_update_dict["application_exit"] = True
                return

            # Skip the form when changing the episode from the server.
            if self._server_gui_input.get_key_down(KeyCode.ZERO):
                server_user = self._user_data[self._server_user_index]
                if (
                    server_user.agent_data.episode_completion_status
                    == EpisodeCompletionStatus.PENDING
                ):
                    server_user._on_episode_finished()

            # Switch the server-controlled user.
            if self._num_users > 0 and self._server_gui_input.get_key_down(
                KeyCode.TAB
            ):
                self._server_user_index = (
                    self._server_user_index + 1
                ) % self._num_users

        # Update world.
        self._world.update(dt)

        # Copy server input to user input when server input is active.
        if self._app_service.hitl_config.networking.enable:
            server_user_input = self._user_data[
                self._server_user_index
            ].gui_input
            if server_user_input.get_any_input():
                self._server_input_enabled = False
            elif self._server_gui_input.get_any_input():
                self._server_input_enabled = True
            if self._server_input_enabled:
                server_user_input.copy_from(self._server_gui_input)

        self._sps_tracker.increment()

        for user_index in self._users.indices(Mask.ALL):
            self._user_data[user_index].update(dt)
            self._update_grasping_and_set_act_hints(user_index)
            self._update_ui_overlay(user_index)

        # Draw the picture-in-picture showing other agent's perspective.
        if self._num_agents == 2:
            for user_index in range(self._num_users):
                user_agent_idx = self._user_to_agent_index[user_index]
                other_agent_idx = user_agent_idx ^ 1
                other_agent_data = self._agent_data[other_agent_idx]

                # If the other agent is AI-controlled, update its camera.
                if other_agent_idx not in self._user_to_agent_index:
                    other_agent_data.update_camera_from_sensor()

                self._user_data[user_index].draw_pip_viewport(other_agent_data)

        self._app_service.compute_action_and_step_env()

        # Set the server camera.
        server_cam_transform = self._user_data[
            self._server_user_index
        ].agent_data.cam_transform
        post_sim_update_dict["cam_transform"] = server_cam_transform

        #  Collect data.
        self._elapsed_time += dt
        if self._is_any_agent_policy_driven() or self._is_any_user_active():
            frame_data = self._frame_recorder.record_state(
                self._elapsed_time,
                self._user_data,
                self._metrics.get_task_percent_complete(),
            )
            self._session.session_recorder.record_frame(frame_data)
        else:
            self._session.session_recorder.record_frame({})

    def _is_any_agent_policy_driven(self) -> bool:
        """
        Returns true if any of the agents is policy-driven.
        Returns false if all agents are user-driven.
        """
        return self._num_agents > self._num_users

    def _is_any_user_active(self) -> bool:
        """
        Returns true if any user is active during the frame.
        """
        return self._is_any_agent_policy_driven() or any(
            self._user_data[user_index].gui_input.get_any_input()
            or len(self._user_data[user_index].ui_events) > 0
            for user_index in range(self._app_data.max_user_count)
        )

    def _has_any_agent_finished_success(self) -> bool:
        """
        Returns true if any agent completed the episode successfully.
        """
        return any(
            self._agent_data[agent_index].episode_completion_status
            == EpisodeCompletionStatus.SUCCESS
            for agent_index in range(self._num_agents)
        )

    def _has_any_agent_finished_failure(self) -> bool:
        """
        Returns true if any agent completed the episode unsuccessfully.
        """
        return any(
            self._agent_data[agent_index].episode_completion_status
            == EpisodeCompletionStatus.FAILURE
            for agent_index in range(self._num_agents)
        )

    def _is_episode_finished(self) -> bool:
        """
        Returns true if all agents finished the episode, regardless of success.
        """
        return all(
            self._agent_data[agent_index].episode_completion_status
            != EpisodeCompletionStatus.PENDING
            for agent_index in range(self._num_agents)
        )

    def _is_episode_successful(self) -> bool:
        """
        Returns true if:
        * 'task_percent_complete' is 100%.
        * All agents finished the episode without reporting an error.
        """

        task_percent_complete = self._metrics.get_task_percent_complete()
        task_successful = (
            # We avoid comparing to 1.0 in case the implementation doesn't return a whole number.
            task_percent_complete > 0.99
            if task_percent_complete is not None
            # If the task success metric isn't available, assume success.
            else True
        )

        all_agents_reported_success = all(
            self._agent_data[agent_index].episode_completion_status
            == EpisodeCompletionStatus.SUCCESS
            for agent_index in range(self._num_agents)
        )

        return task_successful and all_agents_reported_success

    def _on_termination_cb(self, _e=None):
        """
        _e: habitat_llm.hitl.llm_controller.AgentTerminationEvent
        """
        if LLM_CONTROLLER_FOUND:
            # Trigger episode change sequence when an agent error occurs.
            if _e.status == PlannerStatus.ERROR:
                self._error_message = f"Other participant encountered an error: {_e.message}. Skipping episode."
            if _e.status == PlannerStatus.FAILED:
                self._error_message = "The other participant has encountered an error. Skipping episode."
        else:
            self._error_message = _e<|MERGE_RESOLUTION|>--- conflicted
+++ resolved
@@ -233,7 +233,6 @@
                     inv_cumulative_transform @ global_cam_transform
                 )
 
-<<<<<<< HEAD
     def _on_termination_cb(self, _e: AgentTerminationEvent = None):
         if LLM_CONTROLLER_FOUND:
             if _e.status == PlannerStatus.SUCCESS:
@@ -252,8 +251,6 @@
         else:
             self._episode_message = _e
 
-=======
->>>>>>> 7a810434
 
 def _get_rearrange_v2_agent_config(
     root_config: Any, agent_key: str
@@ -346,14 +343,6 @@
         # TODO: Communicate to the controller via action hints.
         gui_agent_controller._gui_input = self.gui_input
 
-<<<<<<< HEAD
-    def reset(self):
-        self._update_camera()
-        self.camera_helper.update(self._get_camera_lookat_pos(), dt=0)
-        self.ui.reset()
-
-=======
->>>>>>> 7a810434
         # If networking is enabled...
         if self.app_service.client_message_manager:
             # Assign user agent objects to their own layer.
@@ -638,11 +627,8 @@
         self._agent_to_user_index: Dict[int, int] = {}
         self._user_to_agent_index: Dict[int, int] = {}
 
-<<<<<<< HEAD
         self._error_message: Optional[str] = None
 
-=======
->>>>>>> 7a810434
         rearrange_v2_config_raw: Dict[str, Any] = app_service.config.get(
             "rearrange_v2", {}
         )
