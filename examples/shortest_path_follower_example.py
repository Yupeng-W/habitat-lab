--- conflicted
+++ resolved
@@ -257,13 +257,10 @@
 
     config.defrost()
     config.TASK.MEASUREMENTS.append("TOP_DOWN_MAP")
-<<<<<<< HEAD
     grid_cell_size = 0.05  # 5cm
     map_size = (maps.COORDINATE_MAX - maps.COORDINATE_MIN) / grid_cell_size
     config.TASK.TOP_DOWN_MAP.MAP_RESOLUTION = int(map_size)
     config.TASK.SENSORS.append("HEADING_SENSOR")
-=======
->>>>>>> ac4339ed
     config.freeze()
 
     with SimpleRLEnv(config=config) as env:
@@ -314,7 +311,6 @@
 
             # Unroll episode
             while not env.habitat_env.episode_over:
-<<<<<<< HEAD
                 # Choose action
                 if spin_n_more > 0:
                     action = spin_action
@@ -413,9 +409,7 @@
             #
             #     observations, reward, done, info = env.step(action)
             #     im = observations["rgb"]
-            #     top_down_map = draw_top_down_map(
-            #         info, observations["heading"][0], im.shape[0]
-            #     )
+            #     top_down_map = draw_top_down_map(info, im.shape[0])
             #     print (env.habitat_env.current_episode.goals[0].position)
             #     agent_state = env.habitat_env.sim.get_agent_state()
             #     agent_pos = agent_state.position
@@ -451,20 +445,6 @@
 
 
             # images_to_video(images, dirname, "trajectory")
-=======
-                best_action = follower.get_next_action(
-                    env.habitat_env.current_episode.goals[0].position
-                )
-                if best_action is None:
-                    break
-
-                observations, reward, done, info = env.step(best_action)
-                im = observations["rgb"]
-                top_down_map = draw_top_down_map(info, im.shape[0])
-                output_im = np.concatenate((im, top_down_map), axis=1)
-                images.append(output_im)
-            images_to_video(images, dirname, "trajectory")
->>>>>>> ac4339ed
             print("Episode finished")
 
 
