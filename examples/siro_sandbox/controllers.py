--- conflicted
+++ resolved
@@ -58,12 +58,7 @@
         is_multi_agent,
         cfg_path,
         env,
-<<<<<<< HEAD
         sample_random_baseline_base_vel=False,
-
-=======
-        sample_random_basenine_base_vel=False,
->>>>>>> b2b7fdea
     ):
         super().__init__(agent_idx, is_multi_agent)
 
@@ -100,11 +95,7 @@
         )
         self._action_shape, _ = get_action_space_info(self._gym_ac_space)
         self._step_i = 0
-<<<<<<< HEAD
         self._sample_random_baseline_base_vel = sample_random_baseline_base_vel
-=======
-        self._sample_random_basenine_base_vel = sample_random_basenine_base_vel
->>>>>>> b2b7fdea
 
     def act(self, obs, env):
         masks = torch.ones(
@@ -146,11 +137,7 @@
         )
 
         # temp do random base actions
-<<<<<<< HEAD
         if self._sample_random_baseline_base_vel:
-=======
-        if self._sample_random_basenine_base_vel:
->>>>>>> b2b7fdea
             action["action_args"]["base_vel"] = torch.rand_like(
                 action["action_args"]["base_vel"]
             )
@@ -557,11 +544,7 @@
                 is_multi_agent,
                 "rearrange/rl_hierarchical.yaml",
                 env,
-<<<<<<< HEAD
                 sample_random_baseline_base_vel=args.sample_random_baseline_base_vel,
-=======
-                sample_random_basenine_base_vel=args.sample_random_basenine_base_vel,
->>>>>>> b2b7fdea
             )
             for agent_index in range(self.n_robots)
             if agent_index != self._gui_controlled_agent_index
