--- conflicted
+++ resolved
@@ -19,11 +19,7 @@
 
 import argparse
 from functools import wraps
-<<<<<<< HEAD
-from typing import Any, Dict, List
-=======
-from typing import Any, List, Tuple
->>>>>>> 78fc2d23
+from typing import Any, Dict, List, Tuple
 
 import magnum as mn
 import numpy as np
@@ -732,14 +728,6 @@
 
         return status_str
 
-<<<<<<< HEAD
-    def sim_update(self, dt):
-        # todo: pipe end_play somewhere
-        post_sim_update_dict: Dict[str, Any] = {}
-
-        if self.gui_input.get_key_down(GuiInput.KeyNS.ESC):
-            post_sim_update_dict["application_exit"] = True
-=======
     def _update_help_text(self):
         if self._sandbox_state == SandboxState.CONTROLLING_AGENT:
             controls_str = self._get_controls_text()
@@ -747,9 +735,8 @@
                 self._text_drawer.add_text(
                     controls_str, TextOnScreenAlignment.TOP_LEFT
                 )
->>>>>>> 78fc2d23
-
-            status_str = self._get_controls_text()
+
+            status_str = self._get_status_text()
             if len(status_str) > 0:
                 self._text_drawer.add_text(
                     status_str,
@@ -766,10 +753,6 @@
                     tutorial_str, TextOnScreenAlignment.BOTTOM_CENTER
                 )
 
-<<<<<<< HEAD
-        if self.gui_input.get_key_down(GuiInput.KeyNS.M):
-            self._env_reset()
-=======
     def _create_camera_lookat(self) -> Tuple[mn.Vector3, mn.Vector3]:
         agent_idx = self.ctrl_helper.get_gui_controlled_agent_index()
         if agent_idx is None:
@@ -792,7 +775,6 @@
             np.sin(self.lookat_offset_pitch),
             np.sin(self.lookat_offset_yaw) * np.cos(self.lookat_offset_pitch),
         )
->>>>>>> 78fc2d23
 
         return (lookat + offset.normalized() * self.cam_zoom_dist, lookat)
 
@@ -803,24 +785,7 @@
             self._viz_anim_fraction + dt * viz_anim_speed
         ) % 1.0
 
-<<<<<<< HEAD
-        self._update_task()
-        self._update_grasping_and_set_act_hints()
-
-        # Navmesh visualization only works in the debub third-person view
-        # (--debug-third-person-width), not the main sandbox viewport. Navmesh
-        # visualization is only implemented for simulator-rendering, not replay-
-        # rendering.
-        if self.gui_input.get_key_down(GuiInput.KeyNS.N):
-            self.env._sim.navmesh_visualization = (  # type: ignore
-                not self.env._sim.navmesh_visualization  # type: ignore
-            )
-
         self._compute_action_and_step_env()
-=======
-        action = self.ctrl_helper.update(self.obs)
-        self.obs = self.env.step(action)
->>>>>>> 78fc2d23
 
         if self.gui_input.mouse_scroll_offset != 0:
             zoom_sensitivity = 0.07
@@ -860,14 +825,6 @@
         tutorial_stage.update(dt)
         self.cam_transform = tutorial_stage.get_look_at_matrix()
 
-<<<<<<< HEAD
-        self.cam_transform = mn.Matrix4.look_at(
-            lookat + offset.normalized() * self.cam_zoom_dist,
-            lookat,
-            mn.Vector3(0, 1, 0),
-        )
-        post_sim_update_dict["cam_transform"] = self.cam_transform
-=======
         if tutorial_stage.is_stage_completed():
             self._tutorial_stage_index += 1
             if self._tutorial_stage_index >= len(self._tutorial_stages):
@@ -875,16 +832,20 @@
 
     def sim_update(self, dt):
         # todo: pipe end_play somewhere
+        post_sim_update_dict: Dict[str, Any] = {}
+
+        if self.gui_input.get_key_down(GuiInput.KeyNS.ESC):
+            post_sim_update_dict["application_exit"] = True
 
         # Capture gfx-replay file
         if self.gui_input.get_key_down(GuiInput.KeyNS.PERIOD):
             self._save_recorded_keyframes_to_file()
 
         if self.gui_input.get_key_down(GuiInput.KeyNS.M):
-            self.on_environment_reset()
-
-        self.update_task()
-        self.update_grasping_and_set_act_hints()
+            self._env_reset()
+
+        self._update_task()
+        self._update_grasping_and_set_act_hints()
 
         # Navmesh visualization only works in the debug third-person view
         # (--debug-third-person-width), not the main sandbox viewport. Navmesh
@@ -900,8 +861,9 @@
         else:
             self._sim_update_tutorial(dt)
 
-        post_sim_update_dict = {"cam_transform": self.cam_transform}
->>>>>>> 78fc2d23
+        # self.cam_transform is set to new value after
+        # self._sim_update_controlling_agent(dt) or self._sim_update_tutorial(dt)
+        post_sim_update_dict["cam_transform"] = self.cam_transform
 
         if self._update_cursor_style():
             post_sim_update_dict["application_cursor"] = self._cursor_style
