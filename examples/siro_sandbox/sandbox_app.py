--- conflicted
+++ resolved
@@ -18,7 +18,6 @@
 
 import argparse
 from functools import wraps
-from pprint import pformat
 from typing import Any
 
 import magnum as mn
@@ -86,14 +85,9 @@
         self._lookat_offset_yaw = 0.785
         self._lookat_offset_pitch = 0.955
 
-        self._text_drawer = None
-
     def set_debug_line_render(self, debug_line_render):
         self._debug_line_render = debug_line_render
         self._debug_line_render.set_line_width(3)
-
-    def set_text_drawer(self, text_drawer):
-        self._text_drawer = text_drawer
 
     # trying to get around mypy complaints about missing sim attributes
     def get_sim(self) -> Any:
@@ -297,18 +291,6 @@
         self.visualize_task()
 
         post_sim_update_dict = {}
-        # add env specific information to the post_sim_update_dict
-        info = self.env.get_metrics()
-        self._text_drawer.add_text(
-            f"Metrics:\n"
-            f"""{
-                pformat(info)
-                .replace("'", " ")
-                .replace("{", " ")
-                .replace("}", " ")
-            }""",
-            text_delta_y=-80,
-        )
 
         if self.gui_input.mouse_scroll_offset != 0:
             zoom_sensitivity = 0.07
@@ -375,7 +357,7 @@
         )
         post_sim_update_dict["debug_images"] = [
             np.flipud(image) for image in debug_images
-        ]  # type: ignore
+        ]
 
         return post_sim_update_dict
 
@@ -543,22 +525,8 @@
             )
             task_config.actions.arm_action.arm_controller = "ArmEEAction"
 
-<<<<<<< HEAD
-    glfw_config = Application.Configuration()
-    glfw_config.title = "Sandbox App"
-    glfw_config.size = (args.width, args.height)
-    gui_app_wrapper = GuiApplication(glfw_config, args.target_sps)
     framebuffer_size = gui_app_wrapper.get_framebuffer_size()
 
-    # instantiate driver:
-    driver = SandboxDriver(args, config, gui_app_wrapper.get_sim_input())
-
-    # instantiate renderer:
-    # note this must be created after GuiApplication due to OpenGL stuff
-    app_renderer = ReplayGuiAppRenderer(
-        viewport_size=framebuffer_size,
-        use_batch_renderer=args.use_batch_renderer,
-=======
     driver = SandboxDriver(args, config, gui_app_wrapper.get_sim_input())
 
     viewport_rect = None
@@ -575,11 +543,9 @@
 
     # note this must be created after GuiApplication due to OpenGL stuff
     app_renderer = ReplayGuiAppRenderer(
-        framebuffer_size.x,
-        framebuffer_size.y,
+        framebuffer_size,
+        viewport_rect,
         args.use_batch_renderer,
-        viewport_rect,
->>>>>>> ae82db93
     )
     gui_app_wrapper.set_driver_and_renderer(driver, app_renderer)
 
@@ -587,7 +553,5 @@
     driver.set_debug_line_render(
         app_renderer._replay_renderer.debug_line_render(0)
     )
-    # provide image framebuffer drawer's text_drawer to our driver
-    driver.set_text_drawer(app_renderer._text_drawer)
 
     gui_app_wrapper.exec()