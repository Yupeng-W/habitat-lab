{
 "cells": [
  {
   "cell_type": "code",
   "execution_count": null,
   "metadata": {},
   "outputs": [],
   "source": [
    "# @title Installation\n",
    "\n",
    "!curl -L https://raw.githubusercontent.com/facebookresearch/habitat-sim/main/examples/colab_utils/colab_install.sh | NIGHTLY=true bash -s\n",
    "!wget -c http://dl.fbaipublicfiles.com/habitat/mp3d_example.zip && unzip -o mp3d_example.zip -d /content/habitat-sim/data/scene_datasets/mp3d/"
   ]
  },
  {
   "cell_type": "code",
   "execution_count": null,
   "metadata": {},
   "outputs": [],
   "source": [
    "!pip uninstall --yes pyopenssl\n",
    "!pip install pyopenssl"
   ]
  },
  {
   "cell_type": "code",
   "execution_count": null,
   "metadata": {},
   "outputs": [],
   "source": [
    "# @title Colab Setup and Imports { display-mode: \"form\" }\n",
    "# @markdown (double click to see the code)\n",
    "\n",
    "import os\n",
    "import random\n",
    "import sys\n",
    "\n",
    "import git\n",
    "import numpy as np\n",
    "from gym import spaces\n",
    "\n",
    "%matplotlib inline\n",
    "from matplotlib import pyplot as plt\n",
    "\n",
    "%cd \"/content/habitat-lab\"\n",
    "\n",
    "\n",
    "if \"google.colab\" in sys.modules:\n",
    "    # This tells imageio to use the system FFMPEG that has hardware acceleration.\n",
    "    os.environ[\"IMAGEIO_FFMPEG_EXE\"] = \"/usr/bin/ffmpeg\"\n",
    "repo = git.Repo(\".\", search_parent_directories=True)\n",
    "dir_path = repo.working_tree_dir\n",
    "%cd $dir_path\n",
    "\n",
    "from PIL import Image\n",
    "\n",
    "import habitat\n",
    "from habitat.core.logging import logger\n",
    "from habitat.core.registry import registry\n",
    "from habitat.sims.habitat_simulator.actions import HabitatSimActions\n",
    "from habitat.tasks.nav.nav import NavigationTask\n",
    "from habitat_baselines.common.baseline_registry import baseline_registry\n",
    "from habitat_baselines.config.default import get_config as get_baselines_config"
   ]
  },
  {
   "cell_type": "code",
   "execution_count": null,
   "metadata": {},
   "outputs": [],
   "source": [
    "# @title Define Observation Display Utility Function { display-mode: \"form\" }\n",
    "\n",
    "# @markdown A convenient function that displays sensor observations with matplotlib.\n",
    "\n",
    "# @markdown (double click to see the code)\n",
    "\n",
    "\n",
    "# Change to do something like this maybe: https://stackoverflow.com/a/41432704\n",
    "def display_sample(\n",
    "    rgb_obs, semantic_obs=np.array([]), depth_obs=np.array([])\n",
    "):  # noqa: B006\n",
    "    from habitat_sim.utils.common import d3_40_colors_rgb\n",
    "\n",
    "    rgb_img = Image.fromarray(rgb_obs, mode=\"RGB\")\n",
    "\n",
    "    arr = [rgb_img]\n",
    "    titles = [\"rgb\"]\n",
    "    if semantic_obs.size != 0:\n",
    "        semantic_img = Image.new(\n",
    "            \"P\", (semantic_obs.shape[1], semantic_obs.shape[0])\n",
    "        )\n",
    "        semantic_img.putpalette(d3_40_colors_rgb.flatten())\n",
    "        semantic_img.putdata((semantic_obs.flatten() % 40).astype(np.uint8))\n",
    "        semantic_img = semantic_img.convert(\"RGBA\")\n",
    "        arr.append(semantic_img)\n",
    "        titles.append(\"semantic\")\n",
    "\n",
    "    if depth_obs.size != 0:\n",
    "        depth_img = Image.fromarray(\n",
    "            (depth_obs / 10 * 255).astype(np.uint8), mode=\"L\"\n",
    "        )\n",
    "        arr.append(depth_img)\n",
    "        titles.append(\"depth\")\n",
    "\n",
    "    plt.figure(figsize=(12, 8))\n",
    "    for i, data in enumerate(arr):\n",
    "        ax = plt.subplot(1, 3, i + 1)\n",
    "        ax.axis(\"off\")\n",
    "        ax.set_title(titles[i])\n",
    "        plt.imshow(data)\n",
    "    plt.show(block=False)"
   ]
  },
  {
   "cell_type": "markdown",
   "metadata": {},
   "source": [
    "## Setup PointNav Task"
   ]
  },
  {
   "cell_type": "code",
   "execution_count": null,
   "metadata": {},
   "outputs": [],
   "source": [
    "cat \"./test/habitat_all_sensors_test.yaml\""
   ]
  },
  {
   "cell_type": "code",
   "execution_count": null,
   "metadata": {},
   "outputs": [],
   "source": [
    "if __name__ == \"__main__\":\n",
    "    config = habitat.get_config(\n",
    "        config_paths=\"./test/habitat_all_sensors_test.yaml\"\n",
    "    )\n",
    "\n",
    "    try:\n",
    "        env.close()\n",
    "    except NameError:\n",
    "        pass\n",
    "    env = habitat.Env(config=config)"
   ]
  },
  {
   "cell_type": "code",
   "execution_count": null,
   "metadata": {},
   "outputs": [],
   "source": [
    "    action = None\n",
    "    obs = env.reset()\n",
    "    valid_actions = [\"turn_left\", \"turn_right\", \"move_forward\", \"stop\"]\n",
    "    interactive_control = False  # @param {type:\"boolean\"}\n",
    "    while action != \"stop\":\n",
    "        display_sample(obs[\"rgb\"])\n",
    "        print(\n",
    "            \"distance to goal: {:.2f}\".format(\n",
    "                obs[\"pointgoal_with_gps_compass\"][0]\n",
    "            )\n",
    "        )\n",
    "        print(\n",
    "            \"angle to goal (radians): {:.2f}\".format(\n",
    "                obs[\"pointgoal_with_gps_compass\"][1]\n",
    "            )\n",
    "        )\n",
    "        if interactive_control:\n",
    "            action = input(\n",
    "                \"enter action out of {}:\\n\".format(\", \".join(valid_actions))\n",
    "            )\n",
    "            assert (\n",
    "                action in valid_actions\n",
    "            ), \"invalid action {} entered, choose one amongst \" + \",\".join(\n",
    "                valid_actions\n",
    "            )\n",
    "        else:\n",
    "            action = valid_actions.pop()\n",
    "        obs = env.step(\n",
    "            {\n",
    "                \"action\": action,\n",
    "            }\n",
    "        )\n",
    "\n",
    "    env.close()"
   ]
  },
  {
   "cell_type": "code",
   "execution_count": null,
   "metadata": {},
   "outputs": [],
   "source": [
    "    print(env.get_metrics())"
   ]
  },
  {
   "cell_type": "markdown",
   "metadata": {},
   "source": [
    "## RL Training"
   ]
  },
  {
   "cell_type": "code",
   "execution_count": null,
   "metadata": {},
   "outputs": [],
   "source": [
    "if __name__ == \"__main__\":\n",
    "    config = get_baselines_config(\n",
    "        \"./habitat-baselines/habitat_baselines/config/pointnav/ppo_pointnav_example.yaml\"\n",
    "    )"
   ]
  },
  {
   "cell_type": "code",
   "execution_count": null,
   "metadata": {},
   "outputs": [],
   "source": [
    "# set random seeds\n",
    "if __name__ == \"__main__\":\n",
    "    seed = \"42\"  # @param {type:\"string\"}\n",
    "    steps_in_thousands = \"10\"  # @param {type:\"string\"}\n",
    "\n",
<<<<<<< HEAD
    "    config.defrost()\n",
    "    config.habitat.seed = int(seed)\n",
    "    config.habitat_baselines.total_num_steps = int(steps_in_thousands)\n",
    "    config.habitat_baselines.log_interval = 1\n",
    "    config.freeze()\n",
=======
    "    with habitat.config.read_write(config):\n",
    "        config.habitat.seed = int(seed)\n",
    "        config.total_num_steps = int(steps_in_thousands)\n",
    "        config.log_interval = 1\n",
>>>>>>> 84df83bf
    "\n",
    "    random.seed(config.habitat.seed)\n",
    "    np.random.seed(config.habitat.seed)"
   ]
  },
  {
   "cell_type": "code",
   "execution_count": null,
   "metadata": {},
   "outputs": [],
   "source": [
    "if __name__ == \"__main__\":\n",
    "    trainer_init = baseline_registry.get_trainer(\n",
    "        config.habitat_baselines.trainer_name\n",
    "    )\n",
    "    trainer = trainer_init(config)\n",
    "    trainer.train()"
   ]
  },
  {
   "cell_type": "code",
   "execution_count": null,
   "metadata": {
    "lines_to_next_cell": 0
   },
   "outputs": [],
   "source": [
    "# @markdown (double click to see the code)\n",
    "\n",
    "# example tensorboard visualization\n",
    "# for more details refer to [link](https://github.com/facebookresearch/habitat-lab/tree/main/habitat_baselines#additional-utilities).\n",
    "\n",
    "try:\n",
    "    from IPython import display\n",
    "\n",
    "    with open(\"./res/img/tensorboard_video_demo.gif\", \"rb\") as f:\n",
    "        display.display(display.Image(data=f.read(), format=\"png\"))\n",
    "except ImportError:\n",
    "    pass"
   ]
  },
  {
   "cell_type": "markdown",
   "metadata": {},
   "source": [
    "## Key Concepts\n",
    "\n",
    "All the concepts link to their definitions:\n",
    "\n",
    "1. [`habitat.sims.habitat_simulator.HabitatSim`](https://github.com/facebookresearch/habitat-lab/blob/main/habitat/sims/habitat_simulator/habitat_simulator.py#L159)\n",
    "Thin wrapper over `habitat_sim` providing seamless integration with experimentation framework.\n",
    "\n",
    "\n",
    "2. [`habitat.core.env.Env`](https://github.com/facebookresearch/habitat-lab/blob/main/habitat/core/env.py)\n",
    "Abstraction for the universe of agent, task and simulator. Agents that you train and evaluate operate inside the environment.\n",
    "\n",
    "\n",
    "3. [`habitat.core.env.RLEnv`](https://github.com/facebookresearch/habitat-lab/blob/71d409ab214a7814a9bd9b7e44fd25f57a0443ba/habitat/core/env.py#L278)\n",
    "Extends the `Env` class for reinforcement learning by defining the reward and other required components.\n",
    "\n",
    "\n",
    "4. [`habitat.core.embodied_task.EmbodiedTask`](https://github.com/facebookresearch/habitat-lab/blob/71d409ab214a7814a9bd9b7e44fd25f57a0443ba/habitat/core/embodied_task.py#L242)\n",
    "Defines the task that the agent needs to solve. This class holds the definition of observation space, action space, measures, simulator usage. Eg: PointNav, ObjectNav.\n",
    "\n",
    "\n",
    "5. [`habitat.core.dataset.Dataset`](https://github.com/facebookresearch/habitat-lab/blob/4b6da1c4f8eb287cea43e70c50fe1d615a261198/habitat/core/dataset.py#L63)\n",
    "Wrapper over information required for the dataset of embodied task, contains definition and interaction with an `episode`.\n",
    "\n",
    "\n",
    "6. [`habitat.core.embodied_task.Measure`](https://github.com/facebookresearch/habitat-lab/blob/main/habitat/core/embodied_task.py#L82)\n",
    "Defines the metrics for embodied task, eg: [SPL](https://github.com/facebookresearch/habitat-lab/blob/d0db1b55be57abbacc5563dca2ca14654c545552/habitat/tasks/nav/nav.py#L533).\n",
    "\n",
    "\n",
    "7. [`habitat_baselines`](https://github.com/facebookresearch/habitat-lab/tree/71d409ab214a7814a9bd9b7e44fd25f57a0443ba/habitat_baselines)\n",
    "RL, SLAM, heuristic baseline implementations for the different embodied tasks."
   ]
  },
  {
   "cell_type": "markdown",
   "metadata": {},
   "source": [
    "## Create a new Task"
   ]
  },
  {
   "cell_type": "code",
   "execution_count": null,
   "metadata": {},
   "outputs": [],
   "source": [
    "if __name__ == \"__main__\":\n",
    "    config = habitat.get_config(\n",
    "        config_paths=\"./test/habitat_all_sensors_test.yaml\"\n",
    "    )\n",
    "\n",
    "\n",
    "@registry.register_task(name=\"TestNav-v0\")\n",
    "class NewNavigationTask(NavigationTask):\n",
    "    def __init__(self, config, sim, dataset):\n",
    "        logger.info(\"Creating a new type of task\")\n",
    "        super().__init__(config=config, sim=sim, dataset=dataset)\n",
    "\n",
    "    def _check_episode_is_active(self, *args, **kwargs):\n",
    "        logger.info(\n",
    "            \"Current agent position: {}\".format(self._sim.get_agent_state())\n",
    "        )\n",
    "        collision = self._sim.previous_step_collided\n",
    "        stop_called = not getattr(self, \"is_stop_called\", False)\n",
    "        return collision or stop_called\n",
    "\n",
    "\n",
    "if __name__ == \"__main__\":\n",
    "    with habitat.config.read_write(config):\n",
    "        config.habitat.task.type = \"TestNav-v0\"\n",
    "\n",
    "    try:\n",
    "        env.close()\n",
    "    except NameError:\n",
    "        pass\n",
    "    env = habitat.Env(config=config)"
   ]
  },
  {
   "cell_type": "code",
   "execution_count": null,
   "metadata": {},
   "outputs": [],
   "source": [
    "    action = None\n",
    "    env.reset()\n",
    "    valid_actions = [\"turn_left\", \"turn_right\", \"move_forward\", \"stop\"]\n",
    "    interactive_control = False  # @param {type:\"boolean\"}\n",
    "    while env.episode_over is not True:\n",
    "        display_sample(obs[\"rgb\"])\n",
    "        if interactive_control:\n",
    "            action = input(\n",
    "                \"enter action out of {}:\\n\".format(\", \".join(valid_actions))\n",
    "            )\n",
    "            assert (\n",
    "                action in valid_actions\n",
    "            ), \"invalid action {} entered, choose one amongst \" + \",\".join(\n",
    "                valid_actions\n",
    "            )\n",
    "        else:\n",
    "            action = valid_actions.pop()\n",
    "        obs = env.step(\n",
    "            {\n",
    "                \"action\": action,\n",
    "                \"action_args\": None,\n",
    "            }\n",
    "        )\n",
    "        print(\"Episode over:\", env.episode_over)\n",
    "\n",
    "    env.close()"
   ]
  },
  {
   "cell_type": "markdown",
   "metadata": {},
   "source": [
    "## Create a new Sensor"
   ]
  },
  {
   "cell_type": "code",
   "execution_count": null,
   "metadata": {},
   "outputs": [],
   "source": [
    "@registry.register_sensor(name=\"agent_position_sensor\")\n",
    "class AgentPositionSensor(habitat.Sensor):\n",
    "    def __init__(self, sim, config, **kwargs):\n",
    "        super().__init__(config=config)\n",
    "        self._sim = sim\n",
    "\n",
    "    # Defines the name of the sensor in the sensor suite dictionary\n",
    "    def _get_uuid(self, *args, **kwargs):\n",
    "        return \"agent_position\"\n",
    "\n",
    "    # Defines the type of the sensor\n",
    "    def _get_sensor_type(self, *args, **kwargs):\n",
    "        return habitat.SensorTypes.POSITION\n",
    "\n",
    "    # Defines the size and range of the observations of the sensor\n",
    "    def _get_observation_space(self, *args, **kwargs):\n",
    "        return spaces.Box(\n",
    "            low=np.finfo(np.float32).min,\n",
    "            high=np.finfo(np.float32).max,\n",
    "            shape=(3,),\n",
    "            dtype=np.float32,\n",
    "        )\n",
    "\n",
    "    # This is called whenver reset is called or an action is taken\n",
    "    def get_observation(self, observations, *args, episode, **kwargs):\n",
    "        return self._sim.get_agent_state().position"
   ]
  },
  {
   "cell_type": "code",
   "execution_count": null,
   "metadata": {},
   "outputs": [],
   "source": [
    "if __name__ == \"__main__\":\n",
    "    config = habitat.get_config(\n",
    "        config_paths=\"./test/habitat_all_sensors_test.yaml\"\n",
    "    )\n",
    "\n",
    "    with habitat.config.read_write(config):\n",
    "        # Now define the config for the sensor\n",
    "        config.habitat.task.agent_position_sensor = habitat.Config()\n",
    "        # Use the custom name\n",
    "        config.habitat.task.agent_position_sensor.type = (\n",
    "            \"agent_position_sensor\"\n",
    "        )\n",
    "        # Add the sensor to the list of sensors in use\n",
    "        config.habitat.task.sensors.append(\"agent_position_sensor\")\n",
    "\n",
    "    try:\n",
    "        env.close()\n",
    "    except NameError:\n",
    "        pass\n",
    "    env = habitat.Env(config=config)"
   ]
  },
  {
   "cell_type": "code",
   "execution_count": null,
   "metadata": {},
   "outputs": [],
   "source": [
    "    obs = env.reset()"
   ]
  },
  {
   "cell_type": "code",
   "execution_count": null,
   "metadata": {},
   "outputs": [],
   "source": [
    "    obs.keys()"
   ]
  },
  {
   "cell_type": "code",
   "execution_count": null,
   "metadata": {},
   "outputs": [],
   "source": [
    "    print(obs[\"agent_position\"])"
   ]
  },
  {
   "cell_type": "code",
   "execution_count": null,
   "metadata": {},
   "outputs": [],
   "source": [
    "    env.close()"
   ]
  },
  {
   "cell_type": "markdown",
   "metadata": {},
   "source": [
    "## Create a new Agent"
   ]
  },
  {
   "cell_type": "code",
   "execution_count": null,
   "metadata": {},
   "outputs": [],
   "source": [
    "# An example agent which can be submitted to habitat-challenge.\n",
    "# To participate and for more details refer to:\n",
    "# - https://aihabitat.org/challenge/2020/\n",
    "# - https://github.com/facebookresearch/habitat-challenge\n",
    "\n",
    "\n",
    "class ForwardOnlyAgent(habitat.Agent):\n",
    "    def __init__(self, success_distance, goal_sensor_uuid):\n",
    "        self.dist_threshold_to_stop = success_distance\n",
    "        self.goal_sensor_uuid = goal_sensor_uuid\n",
    "\n",
    "    def reset(self):\n",
    "        pass\n",
    "\n",
    "    def is_goal_reached(self, observations):\n",
    "        dist = observations[self.goal_sensor_uuid][0]\n",
    "        return dist <= self.dist_threshold_to_stop\n",
    "\n",
    "    def act(self, observations):\n",
    "        if self.is_goal_reached(observations):\n",
    "            action = HabitatSimActions.stop\n",
    "        else:\n",
    "            action = HabitatSimActions.move_forward\n",
    "        return {\"action\": action}"
   ]
  },
  {
   "cell_type": "markdown",
   "metadata": {},
   "source": [
    "### Other Examples\n",
    "\n",
    "[Create a new action space](https://github.com/facebookresearch/habitat-lab/blob/main/examples/new_actions.py)"
   ]
  },
  {
   "cell_type": "code",
   "execution_count": null,
   "metadata": {},
   "outputs": [],
   "source": [
    "# @title Sim2Real with Habitat { display-mode: \"form\" }\n",
    "\n",
    "try:\n",
    "    from IPython.display import HTML\n",
    "\n",
    "    HTML(\n",
    "        '<iframe width=\"560\" height=\"315\" src=\"https://www.youtube.com/embed/Hun2rhgnWLU\" frameborder=\"0\" allow=\"accelerometer; autoplay; encrypted-media; gyroscope; picture-in-picture\" allowfullscreen></iframe>'\n",
    "    )\n",
    "except ImportError:\n",
    "    pass"
   ]
  },
  {
   "cell_type": "markdown",
   "metadata": {},
   "source": [
    "Deploy habitat-sim trained models on real robots with the [habitat-pyrobot bridge](https://github.com/facebookresearch/habitat-lab/blob/71d409ab214a7814a9bd9b7e44fd25f57a0443ba/habitat/sims/pyrobot/pyrobot.py)\n",
    "\n",
    "```python\n",
    "# Are we in sim or reality?\n",
    "if args.use_robot: # Use LoCoBot via PyRobot\n",
    "    config.habitat.simulator.type = \"PyRobot-Locobot-v0\"\n",
    "else: # Use simulation\n",
    "    config.habitat.simulator.type = \"Habitat-Sim-v0\"\n",
    "```\n",
    "\n",
    "Paper: [https://arxiv.org/abs/1912.06321](https://arxiv.org/abs/1912.06321)"
   ]
  }
 ],
 "metadata": {
  "accelerator": "GPU",
  "colab": {
   "collapsed_sections": [],
   "name": "Habitat Lab",
   "provenance": []
  },
  "jupytext": {
   "cell_metadata_filter": "-all",
   "formats": "nb_python//py:percent,colabs//ipynb",
   "main_language": "python",
   "notebook_metadata_filter": "all"
  },
  "kernelspec": {
   "display_name": "Python 3",
   "name": "python3"
  }
 },
 "nbformat": 4,
 "nbformat_minor": 4
}<|MERGE_RESOLUTION|>--- conflicted
+++ resolved
@@ -227,18 +227,10 @@
     "    seed = \"42\"  # @param {type:\"string\"}\n",
     "    steps_in_thousands = \"10\"  # @param {type:\"string\"}\n",
     "\n",
-<<<<<<< HEAD
-    "    config.defrost()\n",
-    "    config.habitat.seed = int(seed)\n",
-    "    config.habitat_baselines.total_num_steps = int(steps_in_thousands)\n",
-    "    config.habitat_baselines.log_interval = 1\n",
-    "    config.freeze()\n",
-=======
     "    with habitat.config.read_write(config):\n",
     "        config.habitat.seed = int(seed)\n",
-    "        config.total_num_steps = int(steps_in_thousands)\n",
-    "        config.log_interval = 1\n",
->>>>>>> 84df83bf
+    "        config.habitat_baselines.total_num_steps = int(steps_in_thousands)\n",
+    "        config.habitat_baselines.log_interval = 1\n",
     "\n",
     "    random.seed(config.habitat.seed)\n",
     "    np.random.seed(config.habitat.seed)"
