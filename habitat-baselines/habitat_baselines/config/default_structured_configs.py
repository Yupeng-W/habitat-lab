<<<<<<< HEAD
=======
#!/usr/bin/env python3

>>>>>>> ec7376c7
# Copyright (c) Meta Platforms, Inc. and its affiliates.
# This source code is licensed under the MIT license found in the
# LICENSE file in the root directory of this source tree.

<<<<<<< HEAD
=======

>>>>>>> ec7376c7
import math
from dataclasses import dataclass, field
from typing import Any, Dict, List, Tuple

from hydra.core.config_store import ConfigStore
from omegaconf import II, MISSING

cs = ConfigStore.instance()


@dataclass
class HabitatBaselinesBaseConfig:
    pass


@dataclass
class WBConfig(HabitatBaselinesBaseConfig):
    """Weights and Biases config"""

    # The name of the project on W&B.
    project_name: str = ""
    # Logging entity (like your username or team name)
    entity: str = ""
    # The group ID to assign to the run. Optional to specify.
    group: str = ""
    # The run name to assign to the run. If not specified,
    # W&B will randomly assign a name.
    run_name: str = ""


@dataclass
class EvalConfig(HabitatBaselinesBaseConfig):
    # The split to evaluate on
    split: str = "val"
    use_ckpt_config: bool = True
    should_load_ckpt: bool = True
    # The number of time to run each episode through evaluation.
    # Only works when evaluating on all episodes.
    evals_per_ep: int = 1
    video_option: List[str] = field(
        # available options are "disk" and "tensorboard"
        default_factory=list
    )


@dataclass
class PreemptionConfig(HabitatBaselinesBaseConfig):
    # Append the slurm job ID to the resume state filename if running
    # a slurm job. This is useful when you want to have things from a different
    # job but the same checkpoint dir not resume.
    append_slurm_job_id: bool = False
    # Number of gradient updates between saving the resume state
    save_resume_state_interval: int = 100
    # Save resume states only when running with slurm
    # This is nice if you don't want debug jobs to resume
    save_state_batch_only: bool = False


@dataclass
class ActionDistributionConfig(HabitatBaselinesBaseConfig):
    use_log_std: bool = True
    use_softplus: bool = False
    std_init: float = MISSING
    log_std_init: float = 0.0
    # If True, the std will be a parameter not conditioned on state
    use_std_param: bool = False
    # If True, the std will be clamped to the specified min and max std values
    clamp_std: bool = True
    min_std: float = 1e-6
    max_std: int = 1
    min_log_std: int = -5
    max_log_std: int = 2
    # For continuous action distributions (including gaussian):
    action_activation: str = "tanh"  # ['tanh', '']
    scheduled_std: bool = False


@dataclass
class ObsTransformConfig(HabitatBaselinesBaseConfig):
    pass


@dataclass
class CenterCropperConfig(ObsTransformConfig):
    type: str = "CenterCropper"
    height: int = 256
    width: int = 256
    channels_last: bool = True
    trans_keys: Tuple[str] = (
        "rgb",
        "depth",
        "semantic",
    )


cs.store(
    package="habitat_baselines.rl.policy.obs_transforms.center_cropper",
    group="habitat_baselines/rl/policy/obs_transforms",
    name="center_cropper_base",
    node=CenterCropperConfig,
)


@dataclass
class ResizeShortestEdgeConfig(ObsTransformConfig):
    type: str = "ResizeShortestEdge"
    size: int = 256
    channels_last: bool = True
    trans_keys: Tuple[str] = (
        "rgb",
        "depth",
        "semantic",
    )
    semantic_key: str = "semantic"


cs.store(
    package="habitat_baselines.rl.policy.obs_transforms.resize_shortest_edge",
    group="habitat_baselines/rl/policy/obs_transforms",
    name="resize_shortest_edge_base",
    node=ResizeShortestEdgeConfig,
)


@dataclass
class Cube2EqConfig(ObsTransformConfig):
    type: str = "CubeMap2Equirect"
    height: int = 256
    width: int = 512
    sensor_uuids: List[str] = field(
        default_factory=lambda: [
            "BACK",
            "DOWN",
            "FRONT",
            "LEFT",
            "RIGHT",
            "UP",
        ]
    )


cs.store(
    package="habitat_baselines.rl.policy.obs_transforms.cube_2_eq",
    group="habitat_baselines/rl/policy/obs_transforms",
    name="cube_2_eq_base",
    node=Cube2EqConfig,
)


@dataclass
class Cube2FishConfig(ObsTransformConfig):
    type: str = "CubeMap2Fisheye"
    height: int = 256
    width: int = 256
    fov: int = 180
    params: Tuple[float] = (0.2, 0.2, 0.2)
    sensor_uuids: List[str] = field(
        default_factory=lambda: [
            "BACK",
            "DOWN",
            "FRONT",
            "LEFT",
            "RIGHT",
            "UP",
        ]
    )


cs.store(
    package="habitat_baselines.rl.policy.obs_transforms.cube_2_fish",
    group="habitat_baselines/rl/policy/obs_transforms",
    name="cube_2_fish_base",
    node=Cube2FishConfig,
)


@dataclass
class AddVirtualKeysConfig(ObsTransformConfig):
    type: str = "AddVirtualKeys"
    virtual_keys: Dict[str, int] = field(default_factory=dict)


cs.store(
    package="habitat_baselines.rl.policy.obs_transforms.add_virtual_keys",
    group="habitat_baselines/rl/policy/obs_transforms",
    name="add_virtual_keys_base",
    node=AddVirtualKeysConfig,
)


@dataclass
class Eq2CubeConfig(ObsTransformConfig):
    type: str = "Equirect2CubeMap"
    height: int = 256
    width: int = 256
    sensor_uuids: List[str] = field(
        default_factory=lambda: [
            "BACK",
            "DOWN",
            "FRONT",
            "LEFT",
            "RIGHT",
            "UP",
        ]
    )


cs.store(
    package="habitat_baselines.rl.policy.obs_transforms.eq_2_cube",
    group="habitat_baselines/rl/policy/obs_transforms",
    name="eq_2_cube_base",
    node=Eq2CubeConfig,
)


@dataclass
class HierarchicalPolicy(HabitatBaselinesBaseConfig):
    high_level_policy: Dict[str, Any] = MISSING
    defined_skills: Dict[str, Any] = field(default_factory=dict)
    use_skills: Dict[str, str] = field(default_factory=dict)


@dataclass
class PolicyConfig(HabitatBaselinesBaseConfig):
    name: str = "PointNavResNetPolicy"
    action_distribution_type: str = "categorical"  # or 'gaussian'
    # If the list is empty, all keys will be included.
    # For gaussian action distribution:
    action_dist: ActionDistributionConfig = ActionDistributionConfig()
    obs_transforms: Dict[str, ObsTransformConfig] = field(default_factory=dict)
    hierarchical_policy: HierarchicalPolicy = MISSING


@dataclass
class PPOConfig(HabitatBaselinesBaseConfig):
    """Proximal policy optimization config"""

    clip_param: float = 0.2
    ppo_epoch: int = 4
    num_mini_batch: int = 2
    value_loss_coef: float = 0.5
    entropy_coef: float = 0.01
    lr: float = 2.5e-4
    eps: float = 1e-5
    max_grad_norm: float = 0.5
    num_steps: int = 5
    use_gae: bool = True
    use_linear_lr_decay: bool = False
    use_linear_clip_decay: bool = False
    gamma: float = 0.99
    tau: float = 0.95
    reward_window_size: int = 50
    use_normalized_advantage: bool = False
    hidden_size: int = 512
    entropy_target_factor: float = 0.0
    use_adaptive_entropy_pen: bool = False
    use_clipped_value_loss: bool = True
    # Use double buffered sampling, typically helps
    # when environment time is similar or larger than
    # policy inference time during rollout generation
    # Not that this does not change the memory requirements
    use_double_buffered_sampler: bool = False


@dataclass
class VERConfig(HabitatBaselinesBaseConfig):
    """Variable experience rollout config"""

    variable_experience: bool = True
    num_inference_workers: int = 2
    overlap_rollouts_and_learn: bool = False


@dataclass
class AuxLossConfig(HabitatBaselinesBaseConfig):
    pass


@dataclass
class CPCALossConfig(AuxLossConfig):
    """Action-conditional contrastive predictive coding loss"""

    k: int = 20
    time_subsample: int = 6
    future_subsample: int = 2
    loss_scale: float = 0.1


@dataclass
class DDPPOConfig(HabitatBaselinesBaseConfig):
    """Decentralized distributed proximal policy optimization config"""

    sync_frac: float = 0.6
    distrib_backend: str = "GLOO"
    rnn_type: str = "GRU"
    num_recurrent_layers: int = 1
    backbone: str = "resnet18"
    # Visual encoder backbone
    pretrained_weights: str = "data/ddppo-models/gibson-2plus-resnet50.pth"
    # Initialize with pretrained weights
    pretrained: bool = False
    # Loads just the visual encoder backbone weights
    pretrained_encoder: bool = False
    # Whether the visual encoder backbone will be trained
    train_encoder: bool = True
    # Whether to reset the critic linear layer
    reset_critic: bool = True
    # Forces distributed mode for testing
    force_distributed: bool = False


@dataclass
class RLConfig(HabitatBaselinesBaseConfig):
    """Reinforcement learning config"""

    preemption: PreemptionConfig = PreemptionConfig()
    policy: PolicyConfig = PolicyConfig()
    ppo: PPOConfig = PPOConfig()
    ddppo: DDPPOConfig = DDPPOConfig()
    ver: VERConfig = VERConfig()
    auxiliary_losses: Dict[str, AuxLossConfig] = field(default_factory=dict)


@dataclass
class ORBSLAMConfig(HabitatBaselinesBaseConfig):
    """ORB-SLAM config"""

    slam_vocab_path: str = "habitat_baselines/slambased/data/ORBvoc.txt"
    slam_settings_path: str = (
        "habitat_baselines/slambased/data/mp3d3_small1k.yaml"
    )
    map_cell_size: float = 0.1
    map_size: int = 40
    # camera_height = (
    #     get_task_config().habitat.simulator.depth_sensor.position[1]
    # )
    camera_height: float = II("habitat.simulator.depth_sensor.position[1]")
    beta: int = 100
    # h_obstacle_min = 0.3 * _C.orbslam2.camera_height
    h_obstacle_min: float = 0.3 * 1.25
    # h_obstacle_max = 1.0 * _C.orbslam2.camera_height
    h_obstacle_max = 1.0 * 1.25
    d_obstacle_min: float = 0.1
    d_obstacle_max: float = 4.0
    preprocess_map: bool = True
    # Note: hydra does not support basic operators in interpolations of numbers
    # see https://github.com/omry/omegaconf/issues/91 for more details
    # min_pts_in_obstacle = (
    #     get_task_config().habitat.simulator.depth_sensor.width / 2.0
    # )
    # Workaround for the operation above:
    # (640 is the default habitat depth sensor width)
    min_pts_in_obstacle: float = 640 / 2.0
    angle_th: float = math.radians(15)  # float(np.deg2rad(15))
    dist_reached_th: float = 0.15
    next_waypoint_th: float = 0.5
    num_actions: int = 3
    dist_to_stop: float = 0.05
    planner_max_steps: int = 500
    # depth_denorm = (
    #     get_task_config().habitat.simulator.depth_sensor.max_depth
    # )
    depth_denorm: float = II("habitat.simulator.depth_sensor.max_depth")


@dataclass
class ProfilingConfig(HabitatBaselinesBaseConfig):
    capture_start_step: int = -1
    num_steps_to_capture: int = -1


@dataclass
class HabitatBaselinesConfig(HabitatBaselinesBaseConfig):
    # task config can be a list of configs like "A.yaml,B.yaml"
    # base_task_config_path: str = (
    #     "habitat-lab/habitat/config/task/pointnav.yaml"
    # )
    # cmd_trailing_opts: List[str] = field(default_factory=list)
    trainer_name: str = "ppo"
    torch_gpu_id: int = 0
    video_render_views: List[str] = field(default_factory=list)
    tensorboard_dir: str = "tb"
    writer_type: str = "tb"
    video_dir: str = "video_dir"
    video_fps: int = 10
    test_episode_count: int = -1
    # path to ckpt or path to ckpts dir
    eval_ckpt_path_dir: str = "data/checkpoints"
    num_environments: int = 16
    num_processes: int = -1  # deprecated
    checkpoint_folder: str = "data/checkpoints"
    num_updates: int = 10000
    num_checkpoints: int = 10
    # Number of model updates between checkpoints
    checkpoint_interval: int = -1
    total_num_steps: float = -1.0
    log_interval: int = 10
    log_file: str = "train.log"
    force_blind_policy: bool = False
    verbose: bool = True
    eval_keys_to_include_in_name: List[str] = field(default_factory=list)
    # For our use case, the CPU side things are mainly memory copies
    # and nothing of substantive compute. PyTorch has been making
    # more and more memory copies parallel, but that just ends up
    # slowing those down dramatically and reducing our perf.
    # This forces it to be single threaded.  The default
    # value is left as false as it's different from how
    # PyTorch normally behaves, but all configs we provide
    # set it to true and yours likely should too
    force_torch_single_threaded: bool = False
    # Weights and Biases config
    wb: WBConfig = WBConfig()
    # When resuming training or evaluating, will use the original
    # training config if load_resume_state_config is True
    load_resume_state_config: bool = True
    eval: EvalConfig = EvalConfig()
    profiling: ProfilingConfig = ProfilingConfig()


@dataclass
class HabitatBaselinesRLConfig(HabitatBaselinesConfig):
    rl: RLConfig = RLConfig()


@dataclass
class HabitatBaselinesILConfig(HabitatBaselinesConfig):
    il: Dict[str, Any] = field(default_factory=dict)


@dataclass
class HabitatBaselinesORBSLAMConfig(HabitatBaselinesConfig):
    orbslam2: ORBSLAMConfig = ORBSLAMConfig()


@dataclass
class HabitatBaselinesSPAConfig(HabitatBaselinesConfig):
    sense_plan_act: Any = MISSING


# Register configs to config store
cs.store(
    group="habitat_baselines",
    name="habitat_baselines_rl_config_base",
    node=HabitatBaselinesRLConfig(),
)
cs.store(
    group="habitat_baselines",
    name="habitat_baselines_orbslam2_config_base",
    node=HabitatBaselinesORBSLAMConfig,
)
cs.store(
    group="habitat_baselines",
    name="habitat_baselines_il_config_base",
    node=HabitatBaselinesILConfig,
)
cs.store(
    group="habitat_baselines",
    name="habitat_baselines_spa_config_base",
    node=HabitatBaselinesSPAConfig,
)
cs.store(
    group="habitat_baselines/rl/policy", name="policy_base", node=PolicyConfig
)

cs.store(
    package="habitat_baselines.rl.auxiliary_losses.cpca",
    group="habitat_baselines/rl/auxiliary_losses",
    name="cpca",
    node=CPCALossConfig,
)


from hydra.core.config_search_path import ConfigSearchPath
from hydra.plugins.search_path_plugin import SearchPathPlugin


class HabitatBaselinesConfigPlugin(SearchPathPlugin):
    def manipulate_search_path(self, search_path: ConfigSearchPath) -> None:
        search_path.append(
            provider="habitat",
            path="pkg://habitat_baselines/config/",
        )<|MERGE_RESOLUTION|>--- conflicted
+++ resolved
@@ -1,16 +1,9 @@
-<<<<<<< HEAD
-=======
 #!/usr/bin/env python3
 
->>>>>>> ec7376c7
 # Copyright (c) Meta Platforms, Inc. and its affiliates.
 # This source code is licensed under the MIT license found in the
 # LICENSE file in the root directory of this source tree.
 
-<<<<<<< HEAD
-=======
-
->>>>>>> ec7376c7
 import math
 from dataclasses import dataclass, field
 from typing import Any, Dict, List, Tuple
