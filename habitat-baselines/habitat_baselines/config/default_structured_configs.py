#!/usr/bin/env python3

# Copyright (c) Meta Platforms, Inc. and its affiliates.
# This source code is licensed under the MIT license found in the
# LICENSE file in the root directory of this source tree.

from dataclasses import dataclass, field
from typing import Any, Dict, List, Optional, Tuple

from hydra.core.config_store import ConfigStore
from omegaconf import MISSING

from habitat.config.default_structured_configs import SimulatorSensorConfig

cs = ConfigStore.instance()


@dataclass
class HabitatBaselinesBaseConfig:
    pass


@dataclass
class WBConfig(HabitatBaselinesBaseConfig):
    """Weights and Biases config"""

    # The name of the project on W&B.
    project_name: str = ""
    # Logging entity (like your username or team name)
    entity: str = ""
    # The group ID to assign to the run. Optional to specify.
    group: str = ""
    # The run name to assign to the run. If not specified,
    # W&B will randomly assign a name.
    run_name: str = ""


@dataclass
class EvalConfig(HabitatBaselinesBaseConfig):
    # The split to evaluate on
    split: str = "val"
    use_ckpt_config: bool = True
    should_load_ckpt: bool = True
    # The number of time to run each episode through evaluation.
    # Only works when evaluating on all episodes.
    evals_per_ep: int = 1
    video_option: List[str] = field(
        # available options are "disk" and "tensorboard"
        default_factory=list
    )
    extra_sim_sensors: Dict[str, SimulatorSensorConfig] = field(
        default_factory=dict
    )


@dataclass
class PreemptionConfig(HabitatBaselinesBaseConfig):
    # Append the slurm job ID to the resume state filename if running
    # a slurm job. This is useful when you want to have things from a different
    # job but the same checkpoint dir not resume.
    append_slurm_job_id: bool = False
    # Number of gradient updates between saving the resume state
    save_resume_state_interval: int = 100
    # Save resume states only when running with slurm
    # This is nice if you don't want debug jobs to resume
    save_state_batch_only: bool = False


@dataclass
class ActionDistributionConfig(HabitatBaselinesBaseConfig):
    use_log_std: bool = True
    use_softplus: bool = False
    std_init: float = MISSING
    log_std_init: float = 0.0
    # If True, the std will be a parameter not conditioned on state
    use_std_param: bool = False
    # If True, the std will be clamped to the specified min and max std values
    clamp_std: bool = True
    min_std: float = 1e-6
    max_std: int = 1
    min_log_std: int = -5
    max_log_std: int = 2
    # For continuous action distributions (including gaussian):
    action_activation: str = "tanh"  # ['tanh', '']
    scheduled_std: bool = False


@dataclass
class ObsTransformConfig(HabitatBaselinesBaseConfig):
    type: str = MISSING


@dataclass
class CenterCropperConfig(ObsTransformConfig):
    type: str = "CenterCropper"
    height: int = 256
    width: int = 256
    channels_last: bool = True
    trans_keys: Tuple[str, ...] = (
        "rgb",
        "depth",
        "semantic",
    )


cs.store(
    package="habitat_baselines.rl.policy.obs_transforms.center_cropper",
    group="habitat_baselines/rl/policy/obs_transforms",
    name="center_cropper_base",
    node=CenterCropperConfig,
)


@dataclass
class ResizeShortestEdgeConfig(ObsTransformConfig):
    type: str = "ResizeShortestEdge"
    size: int = 256
    channels_last: bool = True
    trans_keys: Tuple[str, ...] = (
        "rgb",
        "depth",
        "semantic",
    )
    semantic_key: str = "semantic"


cs.store(
    package="habitat_baselines.rl.policy.obs_transforms.resize_shortest_edge",
    group="habitat_baselines/rl/policy/obs_transforms",
    name="resize_shortest_edge_base",
    node=ResizeShortestEdgeConfig,
)


@dataclass
class Cube2EqConfig(ObsTransformConfig):
    type: str = "CubeMap2Equirect"
    height: int = 256
    width: int = 512
    sensor_uuids: List[str] = field(
        default_factory=lambda: [
            "BACK",
            "DOWN",
            "FRONT",
            "LEFT",
            "RIGHT",
            "UP",
        ]
    )


cs.store(
    package="habitat_baselines.rl.policy.obs_transforms.cube_2_eq",
    group="habitat_baselines/rl/policy/obs_transforms",
    name="cube_2_eq_base",
    node=Cube2EqConfig,
)


@dataclass
class Cube2FishConfig(ObsTransformConfig):
    type: str = "CubeMap2Fisheye"
    height: int = 256
    width: int = 256
    fov: int = 180
    params: Tuple[float, ...] = (0.2, 0.2, 0.2)
    sensor_uuids: List[str] = field(
        default_factory=lambda: [
            "BACK",
            "DOWN",
            "FRONT",
            "LEFT",
            "RIGHT",
            "UP",
        ]
    )


cs.store(
    package="habitat_baselines.rl.policy.obs_transforms.cube_2_fish",
    group="habitat_baselines/rl/policy/obs_transforms",
    name="cube_2_fish_base",
    node=Cube2FishConfig,
)


@dataclass
class AddVirtualKeysConfig(ObsTransformConfig):
    type: str = "AddVirtualKeys"
    virtual_keys: Dict[str, int] = field(default_factory=dict)


cs.store(
    package="habitat_baselines.rl.policy.obs_transforms.add_virtual_keys",
    group="habitat_baselines/rl/policy/obs_transforms",
    name="add_virtual_keys_base",
    node=AddVirtualKeysConfig,
)


@dataclass
class Eq2CubeConfig(ObsTransformConfig):
    type: str = "Equirect2CubeMap"
    height: int = 256
    width: int = 256
    sensor_uuids: List[str] = field(
        default_factory=lambda: [
            "BACK",
            "DOWN",
            "FRONT",
            "LEFT",
            "RIGHT",
            "UP",
        ]
    )


cs.store(
    package="habitat_baselines.rl.policy.obs_transforms.eq_2_cube",
    group="habitat_baselines/rl/policy/obs_transforms",
    name="eq_2_cube_base",
    node=Eq2CubeConfig,
)


@dataclass
class HrlDefinedSkillConfig(HabitatBaselinesBaseConfig):
    """
    Defines a low-level skill to be used in the hierarchical policy.
    """

    skill_name: str = MISSING
    name: str = "PointNavResNetPolicy"
    action_distribution_type: str = "gaussian"
    load_ckpt_file: str = ""
    max_skill_steps: int = 200
    # If true, the stop action will be called if the skill times out.
    force_end_on_timeout: bool = True
    # Overrides the config file of a neural network skill rather than loading
    # the config file from the checkpoint file.
    force_config_file: str = ""
    at_resting_threshold: float = 0.15
    # If true, this willapply the post-conditions of the skill after it
    # terminates.
    apply_postconds: bool = False
    obs_skill_inputs: List[str] = field(default_factory=list)
    obs_skill_input_dim: int = 3
    start_zone_radius: float = 0.3
    # For the oracle navigation skill
    action_name: str = "base_velocity"
    stop_thresh: float = 0.001
    # For the reset_arm_skill
    reset_joint_state: List[float] = MISSING
    # The set of PDDL action names (as defined in the PDDL domain file) that
    # map to this skill. If not specified,the name of the skill must match the
    # PDDL action name.
    pddl_action_names: Optional[List[str]] = None


@dataclass
class HierarchicalPolicyConfig(HabitatBaselinesBaseConfig):
    high_level_policy: Dict[str, Any] = MISSING
    defined_skills: Dict[str, HrlDefinedSkillConfig] = field(
        default_factory=dict
    )
    use_skills: Dict[str, str] = field(default_factory=dict)


@dataclass
class PolicyConfig(HabitatBaselinesBaseConfig):
    name: str = "PointNavResNetPolicy"
    action_distribution_type: str = "categorical"  # or 'gaussian'
    # If the list is empty, all keys will be included.
    # For gaussian action distribution:
    action_dist: ActionDistributionConfig = ActionDistributionConfig()
    obs_transforms: Dict[str, ObsTransformConfig] = field(default_factory=dict)
    hierarchical_policy: HierarchicalPolicyConfig = MISSING


@dataclass
class PPOConfig(HabitatBaselinesBaseConfig):
    """Proximal policy optimization config"""

    clip_param: float = 0.2
    ppo_epoch: int = 4
    num_mini_batch: int = 2
    value_loss_coef: float = 0.5
    entropy_coef: float = 0.01
    lr: float = 2.5e-4
    eps: float = 1e-5
    max_grad_norm: float = 0.5
    num_steps: int = 5
    use_gae: bool = True
    use_linear_lr_decay: bool = False
    use_linear_clip_decay: bool = False
    gamma: float = 0.99
    tau: float = 0.95
    reward_window_size: int = 50
    use_normalized_advantage: bool = False
    hidden_size: int = 512
    entropy_target_factor: float = 0.0
    use_adaptive_entropy_pen: bool = False
    use_clipped_value_loss: bool = True
    # Use double buffered sampling, typically helps
    # when environment time is similar or larger than
    # policy inference time during rollout generation
    # Not that this does not change the memory requirements
    use_double_buffered_sampler: bool = False


@dataclass
class VERConfig(HabitatBaselinesBaseConfig):
    """Variable experience rollout config"""

    variable_experience: bool = True
    num_inference_workers: int = 2
    overlap_rollouts_and_learn: bool = False


@dataclass
class AuxLossConfig(HabitatBaselinesBaseConfig):
    pass


@dataclass
class CPCALossConfig(AuxLossConfig):
    """Action-conditional contrastive predictive coding loss"""

    k: int = 20
    time_subsample: int = 6
    future_subsample: int = 2
    loss_scale: float = 0.1


@dataclass
class DDPPOConfig(HabitatBaselinesBaseConfig):
    """Decentralized distributed proximal policy optimization config"""

    sync_frac: float = 0.6
    distrib_backend: str = "GLOO"
    rnn_type: str = "GRU"
    num_recurrent_layers: int = 1
    backbone: str = "resnet18"
    # Visual encoder backbone
    pretrained_weights: str = "data/ddppo-models/gibson-2plus-resnet50.pth"
    # Initialize with pretrained weights
    pretrained: bool = False
    # Loads just the visual encoder backbone weights
    pretrained_encoder: bool = False
    # Whether the visual encoder backbone will be trained
    train_encoder: bool = True
    # Whether to reset the critic linear layer
    reset_critic: bool = True
    # Forces distributed mode for testing
    force_distributed: bool = False


<<<<<<< HEAD
@attr.s(auto_attribs=True, slots=True)
class TrainerAgentConfig(HabitatBaselinesBaseConfig):
    name: str = "SingleAgentAccessMgr"
    ###############################
    # Population play configuration
    num_total_agents: int = 2
    num_active_agents: int = 2
    agent_sample_interval: int = 20
    allow_self_play: bool = False
    self_play_batched: bool = False
    ###############################


@attr.s(auto_attribs=True, slots=True)
class RLConfig(HabitatBaselinesBaseConfig):
    """Reinforcement learning config"""

    agent: TrainerAgentConfig = TrainerAgentConfig()
=======
@dataclass
class AgentAccessMgrConfig(HabitatBaselinesBaseConfig):
    type: str = "SingleAgentAccessMgr"


@dataclass
class RLConfig(HabitatBaselinesBaseConfig):
    """Reinforcement learning config"""

    agent: AgentAccessMgrConfig = AgentAccessMgrConfig()
>>>>>>> 1622862c
    preemption: PreemptionConfig = PreemptionConfig()
    policy: PolicyConfig = PolicyConfig()
    ppo: PPOConfig = PPOConfig()
    ddppo: DDPPOConfig = DDPPOConfig()
    ver: VERConfig = VERConfig()
    auxiliary_losses: Dict[str, AuxLossConfig] = field(default_factory=dict)


@dataclass
class ProfilingConfig(HabitatBaselinesBaseConfig):
    capture_start_step: int = -1
    num_steps_to_capture: int = -1


@dataclass
class HabitatBaselinesConfig(HabitatBaselinesBaseConfig):
    # task config can be a list of configs like "A.yaml,B.yaml"
    # If habitat_baselines.evaluate is true, the run will be in evaluation mode
    # replaces --run-type eval when true
    evaluate: bool = False
    trainer_name: str = "ppo"
    updater_name: str = "PPO"
    distrib_updater_name: str = "DDPPO"
    torch_gpu_id: int = 0
    tensorboard_dir: str = "tb"
    writer_type: str = "tb"
    video_dir: str = "video_dir"
    video_fps: int = 10
    test_episode_count: int = -1
    # path to ckpt or path to ckpts dir
    eval_ckpt_path_dir: str = "data/checkpoints"
    num_environments: int = 16
    num_processes: int = -1  # deprecated
    rollout_storage_name: str = "RolloutStorage"
    checkpoint_folder: str = "data/checkpoints"
    num_updates: int = 10000
    num_checkpoints: int = 10
    # Number of model updates between checkpoints
    checkpoint_interval: int = -1
    total_num_steps: float = -1.0
    log_interval: int = 10
    log_file: str = "train.log"
    force_blind_policy: bool = False
    verbose: bool = True
    eval_keys_to_include_in_name: List[str] = field(default_factory=list)
    # For our use case, the CPU side things are mainly memory copies
    # and nothing of substantive compute. PyTorch has been making
    # more and more memory copies parallel, but that just ends up
    # slowing those down dramatically and reducing our perf.
    # This forces it to be single threaded.  The default
    # value is left as false as it's different from how
    # PyTorch normally behaves, but all configs we provide
    # set it to true and yours likely should too
    force_torch_single_threaded: bool = False
    # Weights and Biases config
    wb: WBConfig = WBConfig()
    # When resuming training or evaluating, will use the original
    # training config if load_resume_state_config is True
    load_resume_state_config: bool = True
    eval: EvalConfig = EvalConfig()
    profiling: ProfilingConfig = ProfilingConfig()


@dataclass
class HabitatBaselinesRLConfig(HabitatBaselinesConfig):
    rl: RLConfig = RLConfig()


@dataclass
class HabitatBaselinesILConfig(HabitatBaselinesConfig):
    il: Dict[str, Any] = field(default_factory=dict)


@dataclass
class HabitatBaselinesSPAConfig(HabitatBaselinesConfig):
    sense_plan_act: Any = MISSING


# Register configs to config store
cs.store(
    group="habitat_baselines",
    name="habitat_baselines_rl_config_base",
    node=HabitatBaselinesRLConfig(),
)
cs.store(
    group="habitat_baselines",
    name="habitat_baselines_il_config_base",
    node=HabitatBaselinesILConfig,
)
cs.store(
    group="habitat_baselines",
    name="habitat_baselines_spa_config_base",
    node=HabitatBaselinesSPAConfig,
)
cs.store(
    group="habitat_baselines/rl/policy", name="policy_base", node=PolicyConfig
)

cs.store(
    package="habitat_baselines.rl.auxiliary_losses.cpca",
    group="habitat_baselines/rl/auxiliary_losses",
    name="cpca",
    node=CPCALossConfig,
)


from hydra.core.config_search_path import ConfigSearchPath
from hydra.plugins.search_path_plugin import SearchPathPlugin


class HabitatBaselinesConfigPlugin(SearchPathPlugin):
    def manipulate_search_path(self, search_path: ConfigSearchPath) -> None:
        search_path.append(
            provider="habitat",
            path="pkg://habitat_baselines/config/",
        )<|MERGE_RESOLUTION|>--- conflicted
+++ resolved
@@ -355,10 +355,9 @@
     force_distributed: bool = False
 
 
-<<<<<<< HEAD
-@attr.s(auto_attribs=True, slots=True)
-class TrainerAgentConfig(HabitatBaselinesBaseConfig):
-    name: str = "SingleAgentAccessMgr"
+@dataclass
+class AgentAccessMgrConfig(HabitatBaselinesBaseConfig):
+    type: str = "SingleAgentAccessMgr"
     ###############################
     # Population play configuration
     num_total_agents: int = 2
@@ -369,23 +368,11 @@
     ###############################
 
 
-@attr.s(auto_attribs=True, slots=True)
+@dataclass
 class RLConfig(HabitatBaselinesBaseConfig):
     """Reinforcement learning config"""
 
-    agent: TrainerAgentConfig = TrainerAgentConfig()
-=======
-@dataclass
-class AgentAccessMgrConfig(HabitatBaselinesBaseConfig):
-    type: str = "SingleAgentAccessMgr"
-
-
-@dataclass
-class RLConfig(HabitatBaselinesBaseConfig):
-    """Reinforcement learning config"""
-
     agent: AgentAccessMgrConfig = AgentAccessMgrConfig()
->>>>>>> 1622862c
     preemption: PreemptionConfig = PreemptionConfig()
     policy: PolicyConfig = PolicyConfig()
     ppo: PPOConfig = PPOConfig()
