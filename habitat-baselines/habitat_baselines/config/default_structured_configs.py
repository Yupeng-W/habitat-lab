--- conflicted
+++ resolved
@@ -4,10 +4,6 @@
 # This source code is licensed under the MIT license found in the
 # LICENSE file in the root directory of this source tree.
 
-<<<<<<< HEAD
-from dataclasses import dataclass, field
-=======
->>>>>>> 7c842d9d
 from typing import Any, Dict, List, Optional, Tuple
 
 import attr
@@ -218,11 +214,7 @@
 )
 
 
-<<<<<<< HEAD
-@dataclass
-=======
-@attr.s(auto_attribs=True, slots=True)
->>>>>>> 7c842d9d
+@attr.s(auto_attribs=True, slots=True)
 class HrlDefinedSkillConfig(HabitatBaselinesBaseConfig):
     """
     Defines a low-level skill to be used in the hierarchical policy.
@@ -242,11 +234,7 @@
     # If true, this willapply the post-conditions of the skill after it
     # terminates.
     apply_postconds: bool = False
-<<<<<<< HEAD
-    obs_skill_inputs: List[str] = field(default_factory=list)
-=======
     obs_skill_inputs: List[str] = list()
->>>>>>> 7c842d9d
     obs_skill_input_dim: int = 3
     start_zone_radius: float = 0.3
     # For the oracle navigation skill
@@ -260,20 +248,11 @@
     pddl_action_names: Optional[List[str]] = None
 
 
-<<<<<<< HEAD
-@dataclass
-class HierarchicalPolicyConfig(HabitatBaselinesBaseConfig):
-    high_level_policy: Dict[str, Any] = MISSING
-    defined_skills: Dict[str, HrlDefinedSkillConfig] = field(
-        default_factory=dict
-    )
-=======
 @attr.s(auto_attribs=True, slots=True)
 class HierarchicalPolicyConfig(HabitatBaselinesBaseConfig):
     high_level_policy: Dict[str, Any] = MISSING
     defined_skills: Dict[str, HrlDefinedSkillConfig] = dict()
     use_skills: Dict[str, str] = dict()
->>>>>>> 7c842d9d
 
 
 @attr.s(auto_attribs=True, slots=True)
@@ -283,11 +262,7 @@
     # If the list is empty, all keys will be included.
     # For gaussian action distribution:
     action_dist: ActionDistributionConfig = ActionDistributionConfig()
-<<<<<<< HEAD
-    obs_transforms: Dict[str, ObsTransformConfig] = field(default_factory=dict)
-=======
     obs_transforms: Dict[str, ObsTransformConfig] = dict()
->>>>>>> 7c842d9d
     hierarchical_policy: HierarchicalPolicyConfig = MISSING
 
 
@@ -406,11 +381,7 @@
     eval_ckpt_path_dir: str = "data/checkpoints"
     num_environments: int = 16
     num_processes: int = -1  # deprecated
-<<<<<<< HEAD
-    rollout_storage: str = "RolloutStorage"
-=======
     rollout_storage_name: str = "RolloutStorage"
->>>>>>> 7c842d9d
     checkpoint_folder: str = "data/checkpoints"
     num_updates: int = 10000
     num_checkpoints: int = 10
