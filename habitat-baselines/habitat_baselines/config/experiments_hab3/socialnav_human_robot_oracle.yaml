--- conflicted
+++ resolved
@@ -78,8 +78,6 @@
       - agent_1_humanoid_joint_sensor
   simulator:
     agents:
-<<<<<<< HEAD
-=======
       agent_0:
         radius: 0.25
         height: 1.8
@@ -94,7 +92,6 @@
             height: 224
             width: 171
             hfov: 55
->>>>>>> 3cdb19f6
       agent_1:
         articulated_agent_urdf: 'data/humanoids/humanoid_data/female2_0.urdf'
         articulated_agent_type: KinematicHumanoid
