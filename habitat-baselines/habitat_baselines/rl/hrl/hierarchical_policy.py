# Copyright (c) Meta Platforms, Inc. and its affiliates.
# This source code is licensed under the MIT license found in the
# LICENSE file in the root directory of this source tree.

import os.path as osp
from collections import defaultdict
from typing import Dict, List

import gym.spaces as spaces
import torch

from habitat.core.spaces import ActionSpace
from habitat.tasks.rearrange.multi_task.composite_sensors import (
    CompositeSuccess,
)
from habitat_baselines.common.baseline_registry import baseline_registry
from habitat_baselines.common.logging import baselines_logger
from habitat_baselines.rl.hrl.hl import (  # noqa: F401.
    FixedHighLevelPolicy,
    HighLevelPolicy,
)
from habitat_baselines.rl.hrl.skills import (  # noqa: F401.
    ArtObjSkillPolicy,
    NavSkillPolicy,
    OracleNavPolicy,
    PickSkillPolicy,
    PlaceSkillPolicy,
    ResetArmSkill,
    SkillPolicy,
    WaitSkillPolicy,
)
from habitat_baselines.rl.hrl.utils import find_action_range
from habitat_baselines.rl.ppo.policy import Policy
from habitat_baselines.utils.common import get_num_actions


@baseline_registry.register_policy
class HierarchicalPolicy(Policy):
    def __init__(
        self,
        config,
        full_config,
        observation_space: spaces.Space,
        action_space: ActionSpace,
        num_envs: int,
    ):
        super().__init__()

        self._action_space = action_space
        self._num_envs: int = num_envs

        # Maps (skill idx -> skill)
        self._skills: Dict[int, SkillPolicy] = {}
        self._name_to_idx: Dict[str, int] = {}
        self._idx_to_name: Dict[int, str] = {}

        for i, (skill_id, use_skill_name) in enumerate(
            config.hierarchical_policy.use_skills.items()
        ):
            if use_skill_name == "":
                # Skip loading this skill if no name is provided
                continue
            skill_config = config.hierarchical_policy.defined_skills[
                use_skill_name
            ]

            cls = eval(skill_config.skill_name)
            skill_policy = cls.from_config(
                skill_config,
                observation_space,
                action_space,
                self._num_envs,
                full_config,
            )
            self._skills[i] = skill_policy
            self._name_to_idx[skill_id] = i
            self._idx_to_name[i] = skill_id

        self._call_high_level: torch.Tensor = torch.ones(
            self._num_envs, dtype=torch.bool
        )
        self._cur_skills: torch.Tensor = torch.full(
            (self._num_envs,), -1, dtype=torch.long
        )

        high_level_cls = eval(
            config.hierarchical_policy.high_level_policy.name
        )
        self._high_level_policy: HighLevelPolicy = high_level_cls(
            config.hierarchical_policy.high_level_policy,
            osp.join(
                full_config.habitat.task.task_spec_base_path,
                full_config.habitat.task.task_spec + ".yaml",
            ),
            num_envs,
            self._name_to_idx,
        )
        self._stop_action_idx, _ = find_action_range(
            action_space, "rearrange_stop"
        )

    def eval(self):
        pass

    def get_policy_info(self, infos, dones):
        policy_infos = []
        for i, info in enumerate(infos):
            cur_skill_idx = self._cur_skills[i].item()
            policy_info = {"cur_skill": self._idx_to_name[cur_skill_idx]}

            did_skill_fail = dones[i] and not info[CompositeSuccess.cls_uuid]
            for skill_name, idx in self._name_to_idx.items():
                policy_info[f"failed_skill_{skill_name}"] = (
                    did_skill_fail if idx == cur_skill_idx else 0.0
                )
            policy_infos.append(policy_info)

        return policy_infos

    @property
    def num_recurrent_layers(self):
        return self._skills[0].num_recurrent_layers

    @property
    def should_load_agent_state(self):
        return False

    def parameters(self):
        return self._skills[0].parameters()  # type: ignore[attr-defined]

    def to(self, device):
        for skill in self._skills.values():
            skill.to(device)

    def _broadcast_skill_ids(
        self, skill_ids, sel_dat, should_adds=None
    ) -> Dict[int, List[int]]:
        # skill id -> [batch ids]
        grouped_skills = defaultdict(list)
        if should_adds is None:
            should_adds = [True for _ in range(len(skill_ids))]
        for i, (cur_skill, should_add) in enumerate(
            zip(skill_ids, should_adds)
        ):
            if should_add:
                cur_skill = cur_skill.item()
                grouped_skills[cur_skill].append(i)
        for k, v in grouped_skills.items():
            grouped_skills[k] = (
                v,
                {dat_k: dat[v] for dat_k, dat in sel_dat.items()},
            )
        return dict(grouped_skills)

    def act(
        self,
        observations,
        rnn_hidden_states,
        prev_actions,
        masks,
        deterministic=False,
    ):

<<<<<<< HEAD
        self._high_level_policy.apply_mask(masks)

        should_terminate: torch.BoolTensor = torch.zeros(
            (self._num_envs,), dtype=torch.bool
        )
        bad_should_terminate: torch.BoolTensor = torch.zeros(
            (self._num_envs,), dtype=torch.bool
        )

        grouped_skills = self._broadcast_skill_ids(
            self._cur_skills,
            sel_dat={
                "observations": observations,
                "rnn_hidden_states": rnn_hidden_states,
                "prev_actions": prev_actions,
                "masks": masks,
            },
            # Only decide on skill termination if the episode is active.
            should_adds=masks,
=======
        self._high_level_policy.apply_mask(masks)  # type: ignore[attr-defined]
        use_device = prev_actions.device

        batched_observations = [
            {k: v[batch_idx].unsqueeze(0) for k, v in observations.items()}
            for batch_idx in range(self._num_envs)
        ]
        batched_rnn_hidden_states = rnn_hidden_states.unsqueeze(1)
        batched_prev_actions = prev_actions.unsqueeze(1)
        batched_masks = masks.unsqueeze(1)

        batched_bad_should_terminate = torch.zeros(
            self._num_envs, device=use_device, dtype=torch.bool
>>>>>>> 46075cc8
        )

        # Check if skills should terminate.
        for skill_id, (batch_ids, dat) in grouped_skills.items():
            if skill_id == -1:
                # Policy has not prediced a skill yet.
                should_terminate[batch_ids] = 1.0
                continue
            (
                should_terminate[batch_ids],
                bad_should_terminate[batch_ids],
            ) = self._skills[skill_id].should_terminate(
                **dat,
                batch_idx=batch_ids,
            )
        self._call_high_level = should_terminate

        # Always call high-level if the episode is over.
        self._call_high_level = self._call_high_level | (~masks).view(-1).cpu()

        # If any skills want to terminate invoke the high-level policy to get
        # the next skill.
        hl_terminate = torch.zeros(self._num_envs, dtype=torch.bool)
        if self._call_high_level.sum() > 0:
            (
                new_skills,
                new_skill_args,
                hl_terminate,
            ) = self._high_level_policy.get_next_skill(
                observations,
                rnn_hidden_states,
                prev_actions,
                masks,
                self._call_high_level,
            )

            sel_grouped_skills = self._broadcast_skill_ids(
                new_skills,
                sel_dat={},
                should_adds=self._call_high_level,
            )

            for skill_id, (batch_ids, _) in sel_grouped_skills.items():
                self._skills[skill_id].on_enter(
                    [new_skill_args[i] for i in batch_ids],
                    batch_ids,
                    observations,
                    rnn_hidden_states,
                    prev_actions,
                )
                rnn_hidden_states[batch_ids] *= 0.0
                prev_actions[batch_ids] *= 0
            self._cur_skills = (
                (~self._call_high_level) * self._cur_skills
            ) + (self._call_high_level * new_skills)

        # Compute the actions from the current skills
        actions = torch.zeros(
            (self._num_envs, get_num_actions(self._action_space)),
            device=masks.device,
        )

        grouped_skills = self._broadcast_skill_ids(
            self._cur_skills,
            sel_dat={
                "observations": observations,
                "rnn_hidden_states": rnn_hidden_states,
                "prev_actions": prev_actions,
                "masks": masks,
            },
        )
        for skill_id, (batch_ids, batch_dat) in grouped_skills.items():
            tmp_actions, tmp_rnn = self._skills[skill_id].act(
                observations=batch_dat["observations"],
                rnn_hidden_states=batch_dat["rnn_hidden_states"],
                prev_actions=batch_dat["prev_actions"],
                masks=batch_dat["masks"],
                cur_batch_idx=batch_ids,
            )

            # LL skills are not allowed to terminate the overall episode.
            actions[batch_ids] = tmp_actions
            rnn_hidden_states[batch_ids] = tmp_rnn
        actions[:, self._stop_action_idx] = 0.0

        should_terminate = bad_should_terminate | hl_terminate
        if should_terminate.sum() > 0:
            # End the episode where requested.
            for batch_idx in torch.nonzero(should_terminate):
                baselines_logger.info(
                    f"Calling stop action for batch {batch_idx}, {bad_should_terminate}, {hl_terminate}"
                )
                actions[batch_idx, self._stop_action_idx] = 1.0

        return (None, actions, None, rnn_hidden_states)

    @classmethod
    def from_config(
        cls,
        config,
        observation_space,
        action_space,
        orig_action_space,
        **kwargs,
    ):
        return cls(
            config.habitat_baselines.rl.policy,
            config,
            observation_space,
            orig_action_space,
            config.habitat_baselines.num_environments,
        )<|MERGE_RESOLUTION|>--- conflicted
+++ resolved
@@ -4,7 +4,7 @@
 
 import os.path as osp
 from collections import defaultdict
-from typing import Dict, List
+from typing import Any, Dict, List
 
 import gym.spaces as spaces
 import torch
@@ -106,7 +106,9 @@
         policy_infos = []
         for i, info in enumerate(infos):
             cur_skill_idx = self._cur_skills[i].item()
-            policy_info = {"cur_skill": self._idx_to_name[cur_skill_idx]}
+            policy_info: Dict[str, Any] = {
+                "cur_skill": self._idx_to_name[cur_skill_idx]
+            }
 
             did_skill_fail = dones[i] and not info[CompositeSuccess.cls_uuid]
             for skill_name, idx in self._name_to_idx.items():
@@ -136,7 +138,7 @@
         self, skill_ids, sel_dat, should_adds=None
     ) -> Dict[int, List[int]]:
         # skill id -> [batch ids]
-        grouped_skills = defaultdict(list)
+        grouped_skills: Dict[int, List[int]] = defaultdict(list)
         if should_adds is None:
             should_adds = [True for _ in range(len(skill_ids))]
         for i, (cur_skill, should_add) in enumerate(
@@ -161,8 +163,7 @@
         deterministic=False,
     ):
 
-<<<<<<< HEAD
-        self._high_level_policy.apply_mask(masks)
+        self._high_level_policy.apply_mask(masks)  # type: ignore[attr-defined]
 
         should_terminate: torch.BoolTensor = torch.zeros(
             (self._num_envs,), dtype=torch.bool
@@ -181,21 +182,6 @@
             },
             # Only decide on skill termination if the episode is active.
             should_adds=masks,
-=======
-        self._high_level_policy.apply_mask(masks)  # type: ignore[attr-defined]
-        use_device = prev_actions.device
-
-        batched_observations = [
-            {k: v[batch_idx].unsqueeze(0) for k, v in observations.items()}
-            for batch_idx in range(self._num_envs)
-        ]
-        batched_rnn_hidden_states = rnn_hidden_states.unsqueeze(1)
-        batched_prev_actions = prev_actions.unsqueeze(1)
-        batched_masks = masks.unsqueeze(1)
-
-        batched_bad_should_terminate = torch.zeros(
-            self._num_envs, device=use_device, dtype=torch.bool
->>>>>>> 46075cc8
         )
 
         # Check if skills should terminate.
