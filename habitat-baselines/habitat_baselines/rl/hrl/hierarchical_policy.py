# Copyright (c) Meta Platforms, Inc. and its affiliates.
# This source code is licensed under the MIT license found in the
# LICENSE file in the root directory of this source tree.

import os.path as osp
from collections import defaultdict
from typing import Any, Dict, List, Optional, Tuple

import gym.spaces as spaces
import torch
import torch.nn as nn

from habitat.core.spaces import ActionSpace
from habitat.tasks.rearrange.multi_task.composite_sensors import (
    CompositeSuccess,
)
from habitat.tasks.rearrange.multi_task.pddl_domain import (
    PddlDomain,
    PddlProblem,
)
from habitat_baselines.common.baseline_registry import baseline_registry
from habitat_baselines.rl.hrl.hl import (  # noqa: F401.
    FixedHighLevelPolicy,
    HighLevelPolicy,
    NeuralHighLevelPolicy,
    PlannerHighLevelPolicy,
)
from habitat_baselines.rl.hrl.skills import (  # noqa: F401.
    ArtObjSkillPolicy,
    NavSkillPolicy,
    NoopSkillPolicy,
    OracleNavPolicy,
    PickSkillPolicy,
    PlaceSkillPolicy,
    ResetArmSkill,
    SkillPolicy,
    WaitSkillPolicy,
)
from habitat_baselines.rl.hrl.utils import find_action_range
from habitat_baselines.rl.ppo.policy import Policy, PolicyActionData
from habitat_baselines.utils.common import get_num_actions


@baseline_registry.register_policy
class HierarchicalPolicy(nn.Module, Policy):
    """
    :property _pddl: Stores the PDDL domain information. This allows
        accessing all the possible entities, actions, and predicates. Note that
        this is not the grounded PDDL problem with truth values assigned to the
        predicates basedon the current simulator state.
    """

    _pddl: PddlDomain

    def __init__(
        self,
        config,
        full_config,
        observation_space: spaces.Space,
        action_space: ActionSpace,
        num_envs: int,
        aux_loss_config=None,
        agent_name: Optional[str] = None,
    ):
        super().__init__()

        self._action_space = action_space
        self._num_envs: int = num_envs

        # Maps (skill idx -> skill)
        self._skills: Dict[int, SkillPolicy] = {}
        self._name_to_idx: Dict[str, int] = {}
        self._idx_to_name: Dict[int, str] = {}

        self._pddl = self._create_pddl(full_config, config)
        self._create_skills(
            dict(config.hierarchical_policy.defined_skills),
            observation_space,
            action_space,
            full_config,
        )

        self._cur_skills: torch.Tensor = torch.full(
            (self._num_envs,), -1, dtype=torch.long
        )
        self._cur_call_high_level: torch.BoolTensor = torch.zeros(
            (self._num_envs,), dtype=torch.bool
        )

        high_level_cls = self._get_hl_policy_cls(config)
        self._high_level_policy: HighLevelPolicy = high_level_cls(
            config=config.hierarchical_policy.high_level_policy,
            pddl_problem=self._pddl,
            num_envs=num_envs,
            skill_name_to_idx=self._name_to_idx,
            observation_space=observation_space,
            action_space=action_space,
            aux_loss_config=aux_loss_config,
            agent_name=agent_name,
        )
        self._stop_action_idx, _ = find_action_range(
            action_space, "rearrange_stop"
        )

    def _create_skills(
        self, skills, observation_space, action_space, full_config
    ):
        skill_i = 0
        for (
            skill_name,
            skill_config,
        ) in skills.items():
            cls = eval(skill_config.skill_name)
            skill_policy = cls.from_config(
                skill_config,
                observation_space,
                action_space,
                self._num_envs,
                full_config,
            )
            skill_policy.set_pddl_problem(self._pddl)
            if skill_config.pddl_action_names is None:
                action_names = [skill_name]
            else:
                action_names = skill_config.pddl_action_names
            for skill_id in action_names:
                self._name_to_idx[skill_id] = skill_i
                self._idx_to_name[skill_i] = skill_id
                self._skills[skill_i] = skill_policy
                skill_i += 1

    def _get_hl_policy_cls(self, config):
        return eval(config.hierarchical_policy.high_level_policy.name)

    def _create_pddl(self, full_config, config) -> PddlDomain:
        """
        Creates the PDDL domain from the config.
        """
        task_spec_file = osp.join(
            full_config.habitat.task.task_spec_base_path,
            full_config.habitat.task.task_spec + ".yaml",
        )
        domain_file = full_config.habitat.task.pddl_domain_def

        return PddlProblem(
            domain_file,
            task_spec_file,
            config,
        )

    def eval(self):
        pass

    def get_policy_action_space(
        self, env_action_space: spaces.Space
    ) -> spaces.Space:
        """
        Fetches the policy action space for learning. If we are learning the HL
        policy, it will return its custom action space for learning.
        """

        return self._high_level_policy.get_policy_action_space(
            env_action_space
        )

    def extract_policy_info(
        self, action_data, infos, dones
    ) -> List[Dict[str, float]]:
        ret_policy_infos = []
        for i, (info, policy_info) in enumerate(
            zip(infos, action_data.policy_info)
        ):
            cur_skill_idx = self._cur_skills[i].item()
            ret_policy_info: Dict[str, Any] = {
                "cur_skill": self._idx_to_name[cur_skill_idx],
                **policy_info,
            }

            did_skill_fail = dones[i] and not info[CompositeSuccess.cls_uuid]
            for skill_name, idx in self._name_to_idx.items():
                ret_policy_info[f"failed_skill_{skill_name}"] = (
                    did_skill_fail if idx == cur_skill_idx else 0.0
                )
            ret_policy_infos.append(ret_policy_info)

        return ret_policy_infos

    @property
    def num_recurrent_layers(self):
        if self._high_level_policy.num_recurrent_layers != 0:
            return self._high_level_policy.num_recurrent_layers
        else:
            return self._skills[0].num_recurrent_layers

    @property
    def should_load_agent_state(self):
        return False

    def parameters(self):
        return self._high_level_policy.parameters()

    def to(self, device):
        self._high_level_policy.to(device)
        for skill in self._skills.values():
            skill.to(device)

    def _broadcast_skill_ids(
        self,
        skill_ids: torch.Tensor,
        sel_dat: Dict[str, Any],
        should_adds: Optional[torch.Tensor] = None,
    ) -> Dict[int, Tuple[List[int], Dict[str, Any]]]:
        """
        Groups the information per skill. Specifically, this will return a map
        from the skill ID to the indices of the batch and the observations at
        these indices the skill is currently running for. This is used to batch
        observations per skill.

        If an entry in `sel_dat` is `None`, then it is including in all groups.
        """

        skill_to_batch: Dict[int, List[int]] = defaultdict(list)
        if should_adds is None:
            should_adds = [True for _ in range(len(skill_ids))]
        for i, (cur_skill, should_add) in enumerate(
            zip(skill_ids, should_adds)
        ):
            if should_add:
                cur_skill = cur_skill.item()
                skill_to_batch[cur_skill].append(i)
        grouped_skills = {}
        for k, v in skill_to_batch.items():
            grouped_skills[k] = (
                v,
                {dat_k: dat[v] for dat_k, dat in sel_dat.items()},
            )
        return grouped_skills

    def act(
        self,
        observations,
        rnn_hidden_states,
        prev_actions,
        masks,
        deterministic=False,
        **kwargs,
    ):
        masks_cpu = masks.cpu()
        log_info: List[Dict[str, Any]] = [{} for _ in range(self._num_envs)]
        self._high_level_policy.apply_mask(masks_cpu)  # type: ignore[attr-defined]

        # Initialize empty action set based on the overall action space.
        actions = torch.zeros(
            (self._num_envs, get_num_actions(self._action_space)),
            device=masks.device,
        )

        # Always call high-level if the episode is over.
        self._cur_call_high_level |= (~masks_cpu).view(-1)

        skill_id = self._cur_skills[0].item()
        hl_terminate_episode, hl_info = self._update_skills(
            observations,
            rnn_hidden_states,
            prev_actions,
            masks,
            actions,
            log_info,
            self._cur_call_high_level,
            deterministic,
        )
        did_choose_new_skill = self._cur_call_high_level.clone()

        grouped_skills = self._broadcast_skill_ids(
            self._cur_skills,
            sel_dat={
                "observations": observations,
                "rnn_hidden_states": rnn_hidden_states,
                "prev_actions": prev_actions,
                "masks": masks,
            },
        )
        for skill_id, (batch_ids, batch_dat) in grouped_skills.items():
            action_data = self._skills[skill_id].act(
                observations=batch_dat["observations"],
                rnn_hidden_states=batch_dat["rnn_hidden_states"],
                prev_actions=batch_dat["prev_actions"],
                masks=batch_dat["masks"],
                cur_batch_idx=batch_ids,
            )

            actions[batch_ids] += action_data.actions
            rnn_hidden_states[batch_ids] = action_data.rnn_hidden_states

        # Skills should not be responsible for terminating the overall episode.
        actions[:, self._stop_action_idx] = 0.0

        (
            self._cur_call_high_level,
            bad_should_terminate,
            actions,
        ) = self._get_terminations(
            observations,
            rnn_hidden_states,
            prev_actions,
            masks,
            actions,
            log_info,
        )

        should_terminate_episode = bad_should_terminate | hl_terminate_episode
        if should_terminate_episode.sum() > 0:
            # End the episode where requested.
            for batch_idx in torch.nonzero(should_terminate_episode):
                actions[batch_idx, self._stop_action_idx] = 1.0

        action_kwargs = {
            "rnn_hidden_states": rnn_hidden_states,
            "actions": actions,
        }
        action_kwargs.update(hl_info)

        return PolicyActionData(
            take_actions=actions,
            policy_info=log_info,
            should_inserts=did_choose_new_skill.view(-1, 1),
            **action_kwargs,
        )

    def _update_skills(
        self,
        observations,
        rnn_hidden_states,
        prev_actions,
        masks,
        actions,
        log_info,
        should_choose_new_skill: torch.BoolTensor,
        deterministic: bool,
    ) -> Tuple[torch.BoolTensor, Dict[str, Any]]:
        """
        Will potentially update the set of running skills according to the HL
        policy. This updates the active skill indices in `self._cur_skills` in
        place. The HL policy may also want to terminate the entire episode and
        return additional logging information (such as which skills are
        selected).

        :returns: A tuple containing the following in order
        - A tensor of size (batch_size,) indicating whether the episode should
          terminate.
        - Logging metrics from the HL policy.
        """

        # If any skills want to terminate invoke the high-level policy to get
        # the next skill.
        hl_terminate_episode = torch.zeros(self._num_envs, dtype=torch.bool)
        hl_info: Dict[str, Any] = self._high_level_policy.create_hl_info()
        if should_choose_new_skill.sum() > 0:
            (
                new_skills,
                new_skill_args,
                hl_terminate_episode,
                hl_info,
            ) = self._high_level_policy.get_next_skill(
                observations,
                rnn_hidden_states,
                prev_actions,
                masks,
                should_choose_new_skill,
                deterministic,
                log_info,
            )

            sel_grouped_skills = self._broadcast_skill_ids(
                new_skills,
                sel_dat={},
                should_adds=should_choose_new_skill,
            )

            for skill_id, (batch_ids, _) in sel_grouped_skills.items():
                self._skills[skill_id].on_enter(
                    [new_skill_args[i] for i in batch_ids],
                    batch_ids,
                    observations,
                    rnn_hidden_states,
                    prev_actions,
                )
                if "rnn_hidden_states" not in hl_info:
                    rnn_hidden_states[batch_ids] *= 0.0
                    prev_actions[batch_ids] *= 0
                elif self._skills[skill_id].has_hidden_state:
                    raise ValueError(
                        f"The code does not currently support neural LL and neural HL skills. Skill={self._skills[skill_id]}, HL={self._high_level_policy}"
                    )
            self._cur_skills = (
                (~should_choose_new_skill) * self._cur_skills
            ) + (should_choose_new_skill * new_skills)
        return hl_terminate_episode, hl_info

    def _get_terminations(
        self,
        observations,
        rnn_hidden_states,
        prev_actions,
        masks,
        actions,
        log_info: List[Dict[str, Any]],
    ) -> Tuple[torch.BoolTensor, torch.BoolTensor, torch.Tensor]:
        """
        Decides if the HL policy or the LL wants to terminate the current
        skill.

        :returns: A tuple containing the following (in order)
        - A tensor of shape (batch_size,) indicating if we should terminate the current skill.
        - A tensor of shape (batch_size,) indicating whether to terminate the entire episode.
        - An updated version of the input `actions`. This is needed if the skill wants
          to adjust the actions when terminating (like calling a PDDL
          condition).
        """

        hl_wants_skill_term = self._high_level_policy.get_termination(
            observations,
            rnn_hidden_states,
            prev_actions,
            masks,
            self._cur_skills,
            log_info,
        )

        # Check if skills should terminate.
        bad_should_terminate: torch.BoolTensor = torch.zeros(
            (self._num_envs,), dtype=torch.bool
        )
        grouped_skills = self._broadcast_skill_ids(
            self._cur_skills,
            sel_dat={
                "observations": observations,
                "rnn_hidden_states": rnn_hidden_states,
                "prev_actions": prev_actions,
                "masks": masks,
                "actions": actions,
                "hl_wants_skill_term": hl_wants_skill_term,
            },
        )
        for skill_id, (batch_ids, dat) in grouped_skills.items():
            # TODO: either change name of the function or assign actions somewhere
            # else. Updating actions in should_terminate is counterintuitive
            (
                self._cur_call_high_level[batch_ids],
                bad_should_terminate[batch_ids],
                new_actions,
            ) = self._skills[skill_id].should_terminate(
                **dat,
                batch_idx=batch_ids,
                log_info=log_info,
                skill_name=[
                    self._idx_to_name[self._cur_skills[i].item()]
                    for i in batch_ids
                ],
            )
<<<<<<< HEAD
            actions[batch_ids] += new_actions
        return self._cur_call_high_level, bad_should_terminate, actions
=======

            # LL skills are not allowed to terminate the overall episode.
            # Add actions from apply_postcond
            actions[batch_ids] += action_data.actions

            rnn_hidden_states[batch_ids] = action_data.rnn_hidden_states

        actions[:, self._stop_action_idx] = 0.0

        should_terminate = bad_should_terminate | hl_terminate
        if should_terminate.sum() > 0:
            # End the episode where requested.
            for batch_idx in torch.nonzero(should_terminate):
                baselines_logger.info(
                    f"Calling stop action for batch {batch_idx}, {bad_should_terminate}, {hl_terminate}"
                )
                actions[batch_idx, self._stop_action_idx] = 1.0

        action_kwargs = {
            "rnn_hidden_states": rnn_hidden_states,
            "actions": actions,
        }
        action_kwargs.update(hl_info)

        return PolicyActionData(
            take_actions=actions,
            policy_info=log_info,
            should_inserts=call_high_level.view(-1, 1),
            **action_kwargs,
        )
>>>>>>> e6f2f29d

    def get_value(self, observations, rnn_hidden_states, prev_actions, masks):
        return self._high_level_policy.get_value(
            observations, rnn_hidden_states, prev_actions, masks
        )

    def _get_policy_components(self) -> List[nn.Module]:
        return self._high_level_policy.get_policy_components()

    def evaluate_actions(
        self,
        observations,
        rnn_hidden_states,
        prev_actions,
        masks,
        action,
        rnn_build_seq_info: Dict[str, torch.Tensor],
    ):
        return self._high_level_policy.evaluate_actions(
            observations,
            rnn_hidden_states,
            prev_actions,
            masks,
            action,
            rnn_build_seq_info,
        )

    @classmethod
    def from_config(
        cls,
        config,
        observation_space,
        action_space,
        orig_action_space,
        agent_name=None,
        **kwargs,
    ):
        if agent_name is None:
            if len(config.habitat.simulator.agents_order) > 1:
                raise ValueError(
                    "If there is more than an agent, you need to specify the agent name"
                )
            else:
                agent_name = config.habitat.simulator.agents_order[0]

        return cls(
            config.habitat_baselines.rl.policy[agent_name],
            config,
            observation_space,
            orig_action_space,
            config.habitat_baselines.num_environments,
            config.habitat_baselines.rl.auxiliary_losses,
            agent_name,
        )<|MERGE_RESOLUTION|>--- conflicted
+++ resolved
@@ -458,41 +458,8 @@
                     for i in batch_ids
                 ],
             )
-<<<<<<< HEAD
             actions[batch_ids] += new_actions
         return self._cur_call_high_level, bad_should_terminate, actions
-=======
-
-            # LL skills are not allowed to terminate the overall episode.
-            # Add actions from apply_postcond
-            actions[batch_ids] += action_data.actions
-
-            rnn_hidden_states[batch_ids] = action_data.rnn_hidden_states
-
-        actions[:, self._stop_action_idx] = 0.0
-
-        should_terminate = bad_should_terminate | hl_terminate
-        if should_terminate.sum() > 0:
-            # End the episode where requested.
-            for batch_idx in torch.nonzero(should_terminate):
-                baselines_logger.info(
-                    f"Calling stop action for batch {batch_idx}, {bad_should_terminate}, {hl_terminate}"
-                )
-                actions[batch_idx, self._stop_action_idx] = 1.0
-
-        action_kwargs = {
-            "rnn_hidden_states": rnn_hidden_states,
-            "actions": actions,
-        }
-        action_kwargs.update(hl_info)
-
-        return PolicyActionData(
-            take_actions=actions,
-            policy_info=log_info,
-            should_inserts=call_high_level.view(-1, 1),
-            **action_kwargs,
-        )
->>>>>>> e6f2f29d
 
     def get_value(self, observations, rnn_hidden_states, prev_actions, masks):
         return self._high_level_policy.get_value(
