from typing import Any, Dict, List, Tuple

import gym.spaces as spaces
import torch
import torch.nn as nn

from habitat.tasks.rearrange.multi_task.pddl_domain import PddlProblem


class HighLevelPolicy(nn.Module):
    """
    High level policy that selects from low-level skills.
    """

    def __init__(
        self,
        config,
        pddl_problem: PddlProblem,
        num_envs: int,
        skill_name_to_idx: Dict[int, str],
        observation_space: spaces.Space,
        action_space: spaces.Space,
    ):
        super().__init__()
        self._config = config
        self._pddl_prob = pddl_problem
        self._num_envs = num_envs
        self._skill_name_to_idx = skill_name_to_idx
        self._obs_space = observation_space
        self._device = None

    def to(self, device):
        self._device = device
        return super().to(device)

    def get_value(self, observations, rnn_hidden_states, prev_actions, masks):
        raise NotImplementedError()

    def evaluate_actions(
        self,
        observations,
        rnn_hidden_states,
        prev_actions,
        masks,
        action,
        rnn_build_seq_info,
    ):
        raise NotImplementedError()

    @property
    def num_recurrent_layers(self):
        return 0

    def parameters(self):
        return iter([nn.Parameter(torch.zeros((1,), device=self._device))])

    def get_policy_action_space(
        self, env_action_space: spaces.Space
    ) -> spaces.Space:
        return env_action_space

    def get_next_skill(
        self,
        observations,
        rnn_hidden_states: torch.Tensor,
        prev_actions: torch.Tensor,
        masks: torch.Tensor,
        plan_masks: torch.Tensor,
        deterministic: bool,
        log_info: List[Dict[str, Any]],
    ) -> Tuple[torch.Tensor, List[Any], torch.BoolTensor, Dict[str, Any]]:
        """
        Get the next skill to be executed.

        Args:
            observations: Current observations.
            rnn_hidden_states: Current hidden states of the RNN.
            prev_actions: Previous actions taken.
            masks: Binary masks indicating which environment(s) are active.
            plan_masks: Binary masks indicating which environment(s) should
                plan the next skill.

        Returns:
            A tuple containing:
            - next_skill: Next skill to be executed.
            - skill_args_data: Arguments for the next skill.
            - immediate_end: Binary masks indicating which environment(s) should
                end immediately.
            - Information for PolicyActionData
        """
        raise NotImplementedError()

    def apply_mask(self, mask: torch.Tensor) -> None:
<<<<<<< HEAD
        pass

    def get_policy_components(self) -> List[nn.Module]:
=======
        """
        Called before every step with the mask information at the current step.
        """

    def get_policy_components(self) -> List[nn.Module]:
        """
        Gets the torch modules that are in the HL policy architecture.
        """

>>>>>>> 7c842d9d
        return []

    def get_termination(
        self,
        observations,
        rnn_hidden_states,
        prev_actions,
        masks,
        cur_skills,
        log_info,
    ) -> torch.BoolTensor:
        """
        Can force the currently executing skill to terminate.
        In the base HighLevelPolicy, the skill always continues.

        Returns: A binary tensor where 1 indicates the current skill should
            terminate and 0 indicates the skill can continue.
        """

        return torch.zeros(self._num_envs, dtype=torch.bool)<|MERGE_RESOLUTION|>--- conflicted
+++ resolved
@@ -91,11 +91,6 @@
         raise NotImplementedError()
 
     def apply_mask(self, mask: torch.Tensor) -> None:
-<<<<<<< HEAD
-        pass
-
-    def get_policy_components(self) -> List[nn.Module]:
-=======
         """
         Called before every step with the mask information at the current step.
         """
@@ -105,7 +100,6 @@
         Gets the torch modules that are in the HL policy architecture.
         """
 
->>>>>>> 7c842d9d
         return []
 
     def get_termination(
