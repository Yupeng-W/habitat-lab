--- conflicted
+++ resolved
@@ -101,11 +101,7 @@
 
         assert should_inserts is not None
         # Starts as shape [batch_size, 1]
-<<<<<<< HEAD
-        should_inserts = should_inserts.reshape(-1)
-=======
         should_inserts = should_inserts.flatten()
->>>>>>> 5dee9a77
 
         if should_inserts.sum() == 0:
             self._last_should_inserts = should_inserts
@@ -148,9 +144,7 @@
 
         # TODO: It's probably faster to also have `self._cur_step_idxs` as a
         # numpy array.
-        self._cur_step_idxs += torch.from_numpy(
-            self._last_should_inserts
-        ).long()
+        self._cur_step_idxs += self._last_should_inserts
 
     def after_update(self):
         env_idxs = torch.arange(self._num_envs)
