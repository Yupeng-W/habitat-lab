# Copyright (c) Meta Platforms, Inc. and its affiliates.
# This source code is licensed under the MIT license found in the
# LICENSE file in the root directory of this source tree.

from collections import OrderedDict

import gym.spaces as spaces
import numpy as np
import torch

from habitat.core.spaces import ActionSpace
from habitat_baselines.common.baseline_registry import baseline_registry
from habitat_baselines.common.logging import baselines_logger
from habitat_baselines.common.tensor_dict import TensorDict
from habitat_baselines.config.default import get_config
from habitat_baselines.rl.hrl.skills.skill import SkillPolicy
from habitat_baselines.rl.ppo.policy import PolicyActionData
from habitat_baselines.utils.common import get_num_actions


def truncate_obs_space(space: spaces.Box, truncate_len: int) -> spaces.Box:
    """
    Returns an observation space with taking on the first `truncate_len` elements of the space.
    """
    return spaces.Box(
        low=space.low[..., :truncate_len],
        high=space.high[..., :truncate_len],
        dtype=np.float32,
    )


class NnSkillPolicy(SkillPolicy):
    """
    Defines a skill to be used in the TP+SRL baseline.
    """

    def __init__(
        self,
        wrap_policy,
        config,
        action_space: spaces.Space,
        filtered_obs_space: spaces.Space,
        filtered_action_space: spaces.Space,
        batch_size,
        should_keep_hold_state: bool = False,
    ):
        """
        :param action_space: The overall action space of the entire task, not task specific.
        """
        super().__init__(
            config, action_space, batch_size, should_keep_hold_state
        )
        self._wrap_policy = wrap_policy
        self._filtered_obs_space = filtered_obs_space
        self._filtered_action_space = filtered_action_space
        self._ac_start = 0
        self._ac_len = get_num_actions(filtered_action_space)
        self._did_want_done = torch.zeros(self._batch_size)

        for k, space in action_space.items():
            if k not in filtered_action_space.spaces.keys():
                self._ac_start += get_num_actions(space)
            else:
                break

        self._internal_log(
            f"Skill {self._config.skill_name}: action offset {self._ac_start}, action length {self._ac_len}"
        )

    @property
    def required_obs_keys(self):
<<<<<<< HEAD
        return list(self._filtered_obs_space.spaces.keys())
=======
        return super().required_obs_keys + list(
            self._filtered_obs_space.spaces.keys()
        )
>>>>>>> 5dee9a77

    def parameters(self):
        if self._wrap_policy is not None:
            return self._wrap_policy.parameters()
        else:
            return []

    @property
    def has_hidden_state(self):
        return self.num_recurrent_layers != 0

    @property
    def num_recurrent_layers(self):
        if self._wrap_policy is not None:
            return self._wrap_policy.net.num_recurrent_layers
        else:
            return 0

    def to(self, device):
        super().to(device)
        self._did_want_done = self._did_want_done.to(device)
        if self._wrap_policy is not None:
            self._wrap_policy.to(device)

    def on_enter(
        self,
        skill_arg,
        batch_idxs,
        observations,
        rnn_hidden_states,
        prev_actions,
    ):
        ret = super().on_enter(
            skill_arg,
            batch_idxs,
            observations,
            rnn_hidden_states,
            prev_actions,
        )
        self._did_want_done *= 0.0
        return ret

    def _get_filtered_obs(self, observations, cur_batch_idx) -> TensorDict:
        return TensorDict(
            {
                k: observations[k]
                for k in self._filtered_obs_space.spaces.keys()
            }
        )

    def _internal_act(
        self,
        observations,
        rnn_hidden_states,
        prev_actions,
        masks,
        cur_batch_idx,
        deterministic=False,
    ) -> PolicyActionData:
        filtered_obs = self._get_filtered_obs(observations, cur_batch_idx)

        filtered_prev_actions = prev_actions[
            :, self._ac_start : self._ac_start + self._ac_len
        ]
        filtered_obs = self._select_obs(filtered_obs, cur_batch_idx)

        action_data = self._wrap_policy.act(
            filtered_obs,
            rnn_hidden_states,
            filtered_prev_actions,
            masks,
            deterministic,
        )
        full_action = torch.zeros(
            (masks.shape[0], self._full_ac_size), device=masks.device
        )
        full_action[
            :, self._ac_start : self._ac_start + self._ac_len
        ] = action_data.actions
        action_data.actions = full_action

        self._did_want_done[cur_batch_idx] = full_action[
            :, self._stop_action_idx
        ]
        return action_data

    @classmethod
    def from_config(
        cls, config, observation_space, action_space, batch_size, full_config
    ):
        # Load the wrap policy from file
        if len(config.load_ckpt_file) == 0:
            ckpt_dict = {}
            policy_cfg = get_config(
                "rearrange/rl_skill.yaml",
                [config.force_config_file],
            )
        else:
            try:
                ckpt_dict = torch.load(
                    config.load_ckpt_file, map_location="cpu"
                )
            except FileNotFoundError as e:
                raise FileNotFoundError(
                    f"Could not load neural network weights for skill from ckpt {config.load_ckpt_file}"
                ) from e

            policy_cfg = ckpt_dict["config"]

        policy = baseline_registry.get_policy(config.name)

        expected_obs_keys = policy_cfg.habitat.gym.obs_keys
        filtered_obs_space = spaces.Dict(
            {k: observation_space.spaces[k] for k in expected_obs_keys}
        )

        for k in config.obs_skill_inputs:
            if k not in filtered_obs_space.spaces:
                raise ValueError(f"Could not find {k} for skill")
            space = filtered_obs_space.spaces[k]
            # There is always a 3D position
            filtered_obs_space.spaces[k] = truncate_obs_space(space, 3)
        baselines_logger.debug(
            f"Skill {config.skill_name}: Loaded observation space {filtered_obs_space}",
        )

        filtered_action_space = ActionSpace(
            OrderedDict(
                (k, action_space[k])
                for k in policy_cfg.habitat.task.actions.keys()
            )
        )

        if "arm_action" in filtered_action_space.spaces and (
            policy_cfg.habitat.task.actions.arm_action.grip_controller is None
        ):
            filtered_action_space["arm_action"] = spaces.Dict(
                {
                    k: v
                    for k, v in filtered_action_space["arm_action"].items()
                    if k != "grip_action"
                }
            )

        baselines_logger.debug(
            f"Loaded action space {filtered_action_space} for skill {config.skill_name}",
        )

        actor_critic = policy.from_config(
            policy_cfg, filtered_obs_space, filtered_action_space
        )
        if len(ckpt_dict) > 0:
            try:
                actor_critic.load_state_dict(ckpt_dict["state_dict"])

            except Exception as e:
                raise ValueError(
                    f"Could not load checkpoint for skill {config.skill_name} from {config.load_ckpt_file}"
                ) from e

        return cls(
            actor_critic,
            config,
            action_space,
            filtered_obs_space,
            filtered_action_space,
            batch_size,
        )<|MERGE_RESOLUTION|>--- conflicted
+++ resolved
@@ -69,13 +69,9 @@
 
     @property
     def required_obs_keys(self):
-<<<<<<< HEAD
-        return list(self._filtered_obs_space.spaces.keys())
-=======
         return super().required_obs_keys + list(
             self._filtered_obs_space.spaces.keys()
         )
->>>>>>> 5dee9a77
 
     def parameters(self):
         if self._wrap_policy is not None:
