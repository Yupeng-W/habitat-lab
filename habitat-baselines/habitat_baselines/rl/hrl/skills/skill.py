# Copyright (c) Meta Platforms, Inc. and its affiliates.
# This source code is licensed under the MIT license found in the
# LICENSE file in the root directory of this source tree.

from typing import Any, List, Optional, Tuple

import gym.spaces as spaces
import torch

from habitat.tasks.rearrange.rearrange_sensors import IsHoldingSensor
from habitat_baselines.common.logging import baselines_logger
from habitat_baselines.rl.hrl.utils import find_action_range
from habitat_baselines.rl.ppo.policy import Policy, PolicyAction
from habitat_baselines.utils.common import get_num_actions


class SkillPolicy(Policy):
    def __init__(
        self,
        config,
        action_space: spaces.Space,
        batch_size,
        should_keep_hold_state: bool = False,
        ignore_grip: bool = False,
    ):
        """
        :param action_space: The overall action space of the entire task, not task specific.
        """
        self._config = config
        self._batch_size = batch_size

        self._cur_skill_step = torch.zeros(self._batch_size)
        self._should_keep_hold_state = should_keep_hold_state

        self._cur_skill_args: List[Any] = [
            None for _ in range(self._batch_size)
        ]
        self._raw_skill_args: List[Optional[str]] = [
            None for _ in range(self._batch_size)
        ]

<<<<<<< HEAD
=======
        # TODO: for some reason this doesnt work with "pddl_apply_action" in action_space
        # and needs to go through the keys argument
>>>>>>> 2e493cbd
        if "pddl_apply_action" in list(action_space.keys()):
            self._pddl_ac_start, _ = find_action_range(
                action_space, "pddl_apply_action"
            )
        else:
            
            self._pddl_ac_start = None
        self._delay_term: List[Optional[bool]] = [
            None for _ in range(self._batch_size)
        ]

        self._grip_ac_idx = 0
        found_grip = False
        self.ignore_grip = ignore_grip
        for k, space in action_space.items():
            if k != "arm_action":
                self._grip_ac_idx += get_num_actions(space)
            else:
                # The last actioin in the arm action is the grip action.
                self._grip_ac_idx += get_num_actions(space) - 1
                found_grip = True
                break
        if not found_grip and not ignore_grip:
            raise ValueError(f"Could not find grip action in {action_space}")
        self._stop_action_idx, _ = find_action_range(
            action_space, "rearrange_stop"
        )

    def _internal_log(self, s, observations=None):
        baselines_logger.debug(
            f"Skill {self._config.skill_name} @ step {self._cur_skill_step}: {s}"
        )

    def _get_multi_sensor_index(self, batch_idx: List[int]) -> List[int]:
        """
        Gets the index to select the observation object index in `_select_obs`.
        Used when there are multiple possible goals in the scene, such as
        multiple objects to possibly rearrange.
        """
        return [self._cur_skill_args[i] for i in batch_idx]

    def _keep_holding_state(
        self, action_data: PolicyAction, observations
    ) -> PolicyAction:
        """
        Makes the action so it does not result in dropping or picking up an
        object. Used in navigation and other skills which are not supposed to
        interact through the gripper.
        """
        # Keep the same grip state as the previous action.
        is_holding = observations[IsHoldingSensor.cls_uuid].view(-1)
        # If it is not holding (0) want to keep releasing -> output -1.
        # If it is holding (1) want to keep grasping -> output +1.
        if not self.ignore_grip:
            action_data.write_action(
                self._grip_ac_idx, is_holding + (is_holding - 1.0)
            )
        return action_data

    def _apply_postcond(
        self,
        actions,
        log_info,
        skill_name,
        env_i,
        idx,
    ):
        """
        Modifies the actions according to the postconditions set in self._pddl_problem.actions[skill_name]
        """
        skill_args = self._raw_skill_args[env_i]
        action = self._pddl_problem.actions[skill_name]

        entities = [self._pddl_problem.get_entity(x) for x in skill_args]
        if self._pddl_ac_start is None:
            raise ValueError(
                "Apply post cond not supported when pddl action not in action space"
            )

        ac_idx = self._pddl_ac_start
        found = False
        for other_action in self._action_ordering:
            if other_action.name != action.name:
                ac_idx += other_action.n_args
            else:
                found = True
                break
        if not found:
            raise ValueError(f"Could not find action {action}")

        entity_idxs = [
            self._entities_list.index(entity) + 1 for entity in entities
        ]
        if len(entity_idxs) != action.n_args:
            raise ValueError(
                f"Inconsistent # of args {action.n_args} versus {entity_idxs} for {action} with {skill_args} and {entities}"
            )

        actions[idx, ac_idx : ac_idx + action.n_args] = torch.tensor(
            entity_idxs, dtype=actions.dtype, device=actions.device
        )
        apply_action = action.clone()
        apply_action.set_param_values(entities)
        log_info[env_i]["pddl_action"] = apply_action.compact_str
        return actions[idx]

    def should_terminate(
        self,
        observations,
        rnn_hidden_states,
        prev_actions,
        masks,
        actions,
        hl_says_term,
        batch_idx: List[int],
        skill_name: List[str],
        log_info,
    ) -> Tuple[torch.BoolTensor, torch.BoolTensor]:
        """
        :returns: A (batch_size,) size tensor where 1 indicates the skill wants to end and 0 if not.
        """
        is_skill_done = self._is_skill_done(
            observations, rnn_hidden_states, prev_actions, masks, batch_idx
        ).cpu()
        if is_skill_done.sum() > 0:
            self._internal_log(
                f"Requested skill termination {is_skill_done}",
                observations,
            )

        cur_skill_step = self._cur_skill_step[batch_idx]
        bad_terminate = torch.zeros(
            cur_skill_step.shape,
            dtype=torch.bool,
        )

        bad_terminate = torch.zeros(
            cur_skill_step.shape,
            device=cur_skill_step.device,
            dtype=torch.bool,
        )
        if self._config.max_skill_steps > 0:
            over_max_len = cur_skill_step > self._config.max_skill_steps
            if self._config.force_end_on_timeout:
                bad_terminate = over_max_len.cpu()
            else:
                is_skill_done = is_skill_done | over_max_len.cpu()
<<<<<<< HEAD

=======
>>>>>>> 2e493cbd
        new_actions = torch.zeros_like(actions)
        for i, env_i in enumerate(batch_idx):
            if self._delay_term[env_i]:
                self._delay_term[env_i] = False
                is_skill_done[i] = 1.0
            elif (
                self._config.apply_postconds
                and is_skill_done[i] == 1.0
                and hl_says_term[i] == 0.0
            ):
                new_actions[i] = self._apply_postcond(
                    actions, log_info, skill_name[i], env_i, i
                )
                self._delay_term[env_i] = True
                is_skill_done[i] = 0.0
        
        is_skill_done |= hl_says_term.cpu()

        if bad_terminate.sum() > 0:
            self._internal_log(
                f"Bad terminating due to timeout {cur_skill_step}, {bad_terminate}",
                observations,
            )
<<<<<<< HEAD
        return is_skill_done, bad_terminate, new_actions
=======
        return is_skill_done.cpu(), bad_terminate.cpu(), new_actions
>>>>>>> 2e493cbd

    def on_enter(
        self,
        skill_arg: List[str],
        batch_idxs: List[int],
        observations,
        rnn_hidden_states,
        prev_actions,
    ) -> Tuple[torch.Tensor, torch.Tensor]:
        """
        Passes in the data at the current `batch_idx`
        :returns: The new hidden state and prev_actions ONLY at the batch_idx.
        """

        self._cur_skill_step[batch_idxs] = 0
        for i, batch_idx in enumerate(batch_idxs):
            self._raw_skill_args[batch_idx] = skill_arg[i]
            self._cur_skill_args[batch_idx] = self._parse_skill_arg(
                skill_arg[i]
            )

        return (
            rnn_hidden_states[batch_idxs] * 0.0,
            prev_actions[batch_idxs] * 0.0,
        )

    def set_pddl_problem(self, pddl_prob):
        self._pddl_problem = pddl_prob
        self._entities_list = self._pddl_problem.get_ordered_entities_list()
        self._action_ordering = self._pddl_problem.get_ordered_actions()

    @classmethod
    def from_config(
        cls, config, observation_space, action_space, batch_size, full_config
    ):
        return cls(config, action_space, batch_size)

    def act(
        self,
        observations,
        rnn_hidden_states,
        prev_actions,
        masks,
        cur_batch_idx,
        deterministic=False,
    ):
        """
        :returns: Predicted action and next rnn hidden state.
        """
        self._cur_skill_step[cur_batch_idx] += 1
        action_data = self._internal_act(
            observations,
            rnn_hidden_states,
            prev_actions,
            masks,
            cur_batch_idx,
            deterministic,
        )

        if self._should_keep_hold_state:
            action_data = self._keep_holding_state(action_data, observations)
        return action_data

    def to(self, device):
        self._cur_skill_step = self._cur_skill_step.to(device)

    def _select_obs(self, obs, cur_batch_idx):
        """
        Selects out the part of the observation that corresponds to the current goal of the skill.
        """
        for k in self._config.obs_skill_inputs:
            cur_multi_sensor_index = self._get_multi_sensor_index(
                cur_batch_idx
            )
            if k not in obs:
                raise ValueError(
                    f"Skill {self._config.skill_name}: Could not find {k} out of {obs.keys()}"
                )

            entity_positions = obs[k].view(
                len(cur_batch_idx), -1, self._config.obs_skill_input_dim
            )
            obs[k] = entity_positions[
                torch.arange(len(cur_batch_idx)), cur_multi_sensor_index
            ]
        return obs

    def _is_skill_done(
        self, observations, rnn_hidden_states, prev_actions, masks, batch_idx
    ) -> torch.BoolTensor:
        """
        :returns: A (batch_size,) size tensor where 1 indicates the skill wants to end and 0 if not.
        """
        return torch.zeros(observations.shape[0], dtype=torch.bool).to(
            masks.device
        )

    def _parse_skill_arg(self, skill_arg: str) -> Any:
        """
        Parses the skill argument string identifier and returns parsed skill argument information.
        """
        return skill_arg

    def _internal_act(
        self,
        observations,
        rnn_hidden_states,
        prev_actions,
        masks,
        cur_batch_idx,
        deterministic=False,
    ) -> PolicyAction:
        raise NotImplementedError()<|MERGE_RESOLUTION|>--- conflicted
+++ resolved
@@ -39,11 +39,8 @@
             None for _ in range(self._batch_size)
         ]
 
-<<<<<<< HEAD
-=======
         # TODO: for some reason this doesnt work with "pddl_apply_action" in action_space
         # and needs to go through the keys argument
->>>>>>> 2e493cbd
         if "pddl_apply_action" in list(action_space.keys()):
             self._pddl_ac_start, _ = find_action_range(
                 action_space, "pddl_apply_action"
@@ -191,10 +188,6 @@
                 bad_terminate = over_max_len.cpu()
             else:
                 is_skill_done = is_skill_done | over_max_len.cpu()
-<<<<<<< HEAD
-
-=======
->>>>>>> 2e493cbd
         new_actions = torch.zeros_like(actions)
         for i, env_i in enumerate(batch_idx):
             if self._delay_term[env_i]:
@@ -218,11 +211,7 @@
                 f"Bad terminating due to timeout {cur_skill_step}, {bad_terminate}",
                 observations,
             )
-<<<<<<< HEAD
-        return is_skill_done, bad_terminate, new_actions
-=======
         return is_skill_done.cpu(), bad_terminate.cpu(), new_actions
->>>>>>> 2e493cbd
 
     def on_enter(
         self,
