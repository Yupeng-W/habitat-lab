#!/usr/bin/env python3

# Copyright (c) Meta Platforms, Inc. and its affiliates.
# This source code is licensed under the MIT license found in the
# LICENSE file in the root directory of this source tree.
import abc
from dataclasses import dataclass
from typing import TYPE_CHECKING, Any, Dict, Iterable, List, Optional, Union

import torch
from gym import spaces
from torch import nn as nn

from habitat.tasks.nav.nav import (
    ImageGoalSensor,
    IntegratedPointGoalGPSAndCompassSensor,
    PointGoalSensor,
)
from habitat_baselines.common.baseline_registry import baseline_registry
from habitat_baselines.rl.models.rnn_state_encoder import (
    build_rnn_state_encoder,
)
from habitat_baselines.rl.models.simple_cnn import SimpleCNN
from habitat_baselines.utils.common import (
    CategoricalNet,
    GaussianNet,
    get_num_actions,
)

if TYPE_CHECKING:
    from omegaconf import DictConfig


@dataclass
class PolicyActionData:
    """
    Information returned from the `Policy.act` method representing the
    information from an agent's action.

    :property should_inserts: Of shape [# envs, 1]. If False at environment
        index `i`, then don't write this transition to the rollout buffer. If
        `None`, then write all data.
    :property policy_info`: Optional logging information about the policy per
        environment. For example, you could log the policy entropy.
    :property take_actions`: If specified, these actions will be executed in
        the environment, but not stored in the storage buffer. This allows
        exectuing and learning from different actions. If not specified, the
        agent will execute `self.actions`.
    :property values: The actor value predictions. None if the actor does not predict value.
    :property actions: The actions to store in the storage buffer. if
        `take_actions` is None, then this is also the action executed in the
        environment.
    :property rnn_hidden_states: Actor hidden states.
    :property action_log_probs: The log probabilities of the actions under the
        current policy.
    """

    rnn_hidden_states: torch.Tensor
    actions: Optional[torch.Tensor] = None
    values: Optional[torch.Tensor] = None
    action_log_probs: Optional[torch.Tensor] = None
    take_actions: Optional[torch.Tensor] = None
    policy_info: Optional[List[Dict[str, Any]]] = None
    should_inserts: Optional[torch.BoolTensor] = None

    def write_action(self, write_idx: int, write_action: torch.Tensor) -> None:
        """
        Used to override an action across all environments.
        :param write_idx: The index in the action dimension to write the new action.
        :param write_action: The action to write at `write_idx`.
        """
        self.actions[:, write_idx] = write_action

    @property
    def env_actions(self) -> torch.Tensor:
        """
        The actions to execute in the environment.
        """

        if self.take_actions is None:
            return self.actions
        else:
            return self.take_actions


class Policy(abc.ABC):
    action_distribution: nn.Module

    def __init__(self):
        pass

    @property
    def should_load_agent_state(self):
        return True

    @property
    def num_recurrent_layers(self) -> int:
        return 0

    def forward(self, *x):
        raise NotImplementedError

    def get_policy_action_space(
        self, env_action_space: spaces.Space
    ) -> spaces.Space:
        return env_action_space

    def _get_policy_components(self) -> List[nn.Module]:
        return []

    def aux_loss_parameters(self) -> Dict[str, Iterable[torch.Tensor]]:
        return {}

    def policy_parameters(self) -> Iterable[torch.Tensor]:
        for c in self._get_policy_components():
            yield from c.parameters()

    def all_policy_tensors(self) -> Iterable[torch.Tensor]:
        yield from self.policy_parameters()
        for c in self._get_policy_components():
            yield from c.buffers()

    def get_value(
        self, observations, rnn_hidden_states, prev_actions, masks
    ) -> torch.Tensor:
<<<<<<< HEAD
        raise NotImplementedError("Get value is not implemented.")
=======
        raise NotImplementedError(
            "Get value is supported in non-neural network policies."
        )
>>>>>>> 1622862c

    def get_extra(
        self, action_data: PolicyActionData, infos, dones
    ) -> List[Dict[str, float]]:
        """
        Gets the log information from the policy at the current time step.
        Currently only called during evaluation. The return list should be
        empty for no logging or a list of size equal to the number of
        environments.
        """

        return []

    def act(
        self,
        observations,
        rnn_hidden_states,
        prev_actions,
        masks,
        deterministic=False,
    ) -> PolicyActionData:
        raise NotImplementedError

    @classmethod
    @abc.abstractmethod
    def from_config(cls, config, observation_space, action_space, **kwargs):
        pass


class NetPolicy(nn.Module, Policy):
    aux_loss_modules: nn.ModuleDict

    def __init__(
        self, net, action_space, policy_config=None, aux_loss_config=None
    ):
        super().__init__()
        self.net = net
        self.dim_actions = get_num_actions(action_space)
        self.action_distribution: Union[CategoricalNet, GaussianNet]

        if policy_config is None:
            self.action_distribution_type = "categorical"
        else:
            self.action_distribution_type = (
                policy_config.action_distribution_type
            )

        if self.action_distribution_type == "categorical":
            self.action_distribution = CategoricalNet(
                self.net.output_size, self.dim_actions
            )
        elif self.action_distribution_type == "gaussian":
            self.action_distribution = GaussianNet(
                self.net.output_size,
                self.dim_actions,
                policy_config.action_dist,
            )
        else:
            raise ValueError(
                f"Action distribution {self.action_distribution_type}"
                "not supported."
            )

        self.critic = CriticHead(self.net.output_size)

        self.aux_loss_modules = nn.ModuleDict()
        if aux_loss_config is None:
            return
        for aux_loss_name, cfg in aux_loss_config.items():
            aux_loss = baseline_registry.get_auxiliary_loss(aux_loss_name)

            self.aux_loss_modules[aux_loss_name] = aux_loss(
                action_space,
                self.net,
                **cfg,
            )

    @property
    def should_load_agent_state(self):
        return True

    @property
    def num_recurrent_layers(self) -> int:
        return self.net.num_recurrent_layers

    def forward(self, *x):
        raise NotImplementedError

    def act(
        self,
        observations,
        rnn_hidden_states,
        prev_actions,
        masks,
        deterministic=False,
    ):
        features, rnn_hidden_states, _ = self.net(
            observations, rnn_hidden_states, prev_actions, masks
        )
        distribution = self.action_distribution(features)
        value = self.critic(features)

        if deterministic:
            if self.action_distribution_type == "categorical":
                action = distribution.mode()
            elif self.action_distribution_type == "gaussian":
                action = distribution.mean
        else:
            action = distribution.sample()

        action_log_probs = distribution.log_probs(action)
        return PolicyActionData(
            values=value,
            actions=action,
            action_log_probs=action_log_probs,
            rnn_hidden_states=rnn_hidden_states,
        )

    def get_value(self, observations, rnn_hidden_states, prev_actions, masks):
        features, _, _ = self.net(
            observations, rnn_hidden_states, prev_actions, masks
        )
        return self.critic(features)

    def evaluate_actions(
        self,
        observations,
        rnn_hidden_states,
        prev_actions,
        masks,
        action,
        rnn_build_seq_info: Dict[str, torch.Tensor],
    ):
        features, rnn_hidden_states, aux_loss_state = self.net(
            observations,
            rnn_hidden_states,
            prev_actions,
            masks,
            rnn_build_seq_info,
        )
        distribution = self.action_distribution(features)
        value = self.critic(features)

        action_log_probs = distribution.log_probs(action)
        distribution_entropy = distribution.entropy()

        batch = dict(
            observations=observations,
            rnn_hidden_states=rnn_hidden_states,
            prev_actions=prev_actions,
            masks=masks,
            action=action,
            rnn_build_seq_info=rnn_build_seq_info,
        )
        aux_loss_res = {
            k: v(aux_loss_state, batch)
            for k, v in self.aux_loss_modules.items()
        }

        return (
            value,
            action_log_probs,
            distribution_entropy,
            rnn_hidden_states,
            aux_loss_res,
        )

    def _get_policy_components(self) -> List[nn.Module]:
        return [self.net, self.critic, self.action_distribution]

    def aux_loss_parameters(self) -> Dict[str, Iterable[torch.Tensor]]:
        return {k: v.parameters() for k, v in self.aux_loss_modules.items()}

    @classmethod
    @abc.abstractmethod
    def from_config(cls, config, observation_space, action_space, **kwargs):
        pass


class CriticHead(nn.Module):
    def __init__(self, input_size):
        super().__init__()
        self.fc = nn.Linear(input_size, 1)
        nn.init.orthogonal_(self.fc.weight)
        nn.init.constant_(self.fc.bias, 0)

    def forward(self, x):
        return self.fc(x)


@baseline_registry.register_policy
class PointNavBaselinePolicy(NetPolicy):
    def __init__(
        self,
        observation_space: spaces.Dict,
        action_space,
        hidden_size: int = 512,
        aux_loss_config=None,
        **kwargs,
    ):
        super().__init__(
            PointNavBaselineNet(  # type: ignore
                observation_space=observation_space,
                hidden_size=hidden_size,
                **kwargs,
            ),
            action_space=action_space,
            aux_loss_config=aux_loss_config,
        )

    @classmethod
    def from_config(
        cls,
        config: "DictConfig",
        observation_space: spaces.Dict,
        action_space,
        **kwargs,
    ):
        return cls(
            observation_space=observation_space,
            action_space=action_space,
            hidden_size=config.habitat_baselines.rl.ppo.hidden_size,
            aux_loss_config=config.habitat_baselines.rl.auxiliary_losses,
        )


class Net(nn.Module, metaclass=abc.ABCMeta):
    @abc.abstractmethod
    def forward(self, observations, rnn_hidden_states, prev_actions, masks):
        pass

    @property
    @abc.abstractmethod
    def output_size(self):
        pass

    @property
    @abc.abstractmethod
    def num_recurrent_layers(self):
        pass

    @property
    @abc.abstractmethod
    def is_blind(self):
        pass

    @property
    @abc.abstractmethod
    def perception_embedding_size(self) -> int:
        pass


class PointNavBaselineNet(Net):
    r"""Network which passes the input image through CNN and concatenates
    goal vector with CNN's output and passes that through RNN.
    """

    def __init__(
        self,
        observation_space: spaces.Dict,
        hidden_size: int,
    ):
        super().__init__()

        if (
            IntegratedPointGoalGPSAndCompassSensor.cls_uuid
            in observation_space.spaces
        ):
            self._n_input_goal = observation_space.spaces[
                IntegratedPointGoalGPSAndCompassSensor.cls_uuid
            ].shape[0]
        elif PointGoalSensor.cls_uuid in observation_space.spaces:
            self._n_input_goal = observation_space.spaces[
                PointGoalSensor.cls_uuid
            ].shape[0]
        elif ImageGoalSensor.cls_uuid in observation_space.spaces:
            goal_observation_space = spaces.Dict(
                {"rgb": observation_space.spaces[ImageGoalSensor.cls_uuid]}
            )
            self.goal_visual_encoder = SimpleCNN(
                goal_observation_space, hidden_size
            )
            self._n_input_goal = hidden_size

        self._hidden_size = hidden_size

        self.visual_encoder = SimpleCNN(observation_space, hidden_size)

        self.state_encoder = build_rnn_state_encoder(
            (0 if self.is_blind else self._hidden_size) + self._n_input_goal,
            self._hidden_size,
        )

        self.train()

    @property
    def output_size(self):
        return self._hidden_size

    @property
    def is_blind(self):
        return self.visual_encoder.is_blind

    @property
    def num_recurrent_layers(self):
        return self.state_encoder.num_recurrent_layers

    @property
    def perception_embedding_size(self):
        return self._hidden_size

    def forward(
        self,
        observations,
        rnn_hidden_states,
        prev_actions,
        masks,
        rnn_build_seq_info: Optional[Dict[str, torch.Tensor]] = None,
    ):
        aux_loss_state = {}
        if IntegratedPointGoalGPSAndCompassSensor.cls_uuid in observations:
            target_encoding = observations[
                IntegratedPointGoalGPSAndCompassSensor.cls_uuid
            ]
        elif PointGoalSensor.cls_uuid in observations:
            target_encoding = observations[PointGoalSensor.cls_uuid]
        elif ImageGoalSensor.cls_uuid in observations:
            image_goal = observations[ImageGoalSensor.cls_uuid]
            target_encoding = self.goal_visual_encoder({"rgb": image_goal})

        x = [target_encoding]

        if not self.is_blind:
            perception_embed = self.visual_encoder(observations)
            x = [perception_embed] + x
            aux_loss_state["perception_embed"] = perception_embed

        x_out = torch.cat(x, dim=1)
        x_out, rnn_hidden_states = self.state_encoder(
            x_out, rnn_hidden_states, masks, rnn_build_seq_info
        )
        aux_loss_state["rnn_output"] = x_out

        return x_out, rnn_hidden_states, aux_loss_state<|MERGE_RESOLUTION|>--- conflicted
+++ resolved
@@ -123,13 +123,9 @@
     def get_value(
         self, observations, rnn_hidden_states, prev_actions, masks
     ) -> torch.Tensor:
-<<<<<<< HEAD
-        raise NotImplementedError("Get value is not implemented.")
-=======
         raise NotImplementedError(
             "Get value is supported in non-neural network policies."
         )
->>>>>>> 1622862c
 
     def get_extra(
         self, action_data: PolicyActionData, infos, dones
