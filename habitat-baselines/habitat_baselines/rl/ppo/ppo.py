#!/usr/bin/env python3

# Copyright (c) Meta Platforms, Inc. and its affiliates.
# This source code is licensed under the MIT license found in the
# LICENSE file in the root directory of this source tree.

import collections
import inspect
from typing import Any, Dict, List, Optional, Union

import torch
import torch.nn as nn
import torch.nn.functional as F
import torch.optim as optim
from torch import Tensor

from habitat.utils import profiling_wrapper
from habitat_baselines.common.baseline_registry import baseline_registry
from habitat_baselines.common.rollout_storage import RolloutStorage
from habitat_baselines.rl.ppo.policy import NetPolicy
from habitat_baselines.rl.ver.ver_rollout_storage import VERRolloutStorage
from habitat_baselines.utils.common import (
    LagrangeInequalityCoefficient,
    inference_mode,
)

EPS_PPO = 1e-5


@baseline_registry.register_updater
class PPO(nn.Module):
    entropy_coef: Union[float, LagrangeInequalityCoefficient]

    @classmethod
    def from_config(cls, actor_critic: NetPolicy, config):
        config = {k.lower(): v for k, v in config.items()}
        param_dict = dict(actor_critic=actor_critic)
        sig = inspect.signature(cls.__init__)
        for p in sig.parameters.values():
            if p.name == "self" or p.name in param_dict:
                continue

            assert p.name in config, "{} parameter '{}' not in config".format(
                cls.__name__, p.name
            )

            param_dict[p.name] = config[p.name]

        return cls(**param_dict)

    def __init__(
        self,
        actor_critic: NetPolicy,
        clip_param: float,
        ppo_epoch: int,
        num_mini_batch: int,
        value_loss_coef: float,
        entropy_coef: float,
        lr: Optional[float] = None,
        eps: Optional[float] = None,
        max_grad_norm: Optional[float] = None,
        use_clipped_value_loss: bool = False,
        use_normalized_advantage: bool = True,
        entropy_target_factor: float = 0.0,
        use_adaptive_entropy_pen: bool = False,
    ) -> None:
        super().__init__()

        self.actor_critic = actor_critic

        self.clip_param = clip_param
        self.ppo_epoch = ppo_epoch
        self.num_mini_batch = num_mini_batch

        self.value_loss_coef = value_loss_coef
        self.entropy_coef = entropy_coef

        self.max_grad_norm = max_grad_norm
        self.use_clipped_value_loss = use_clipped_value_loss

        self.device = next(actor_critic.parameters()).device

        if (
            use_adaptive_entropy_pen
            and hasattr(self.actor_critic, "num_actions")
            and getattr(self.actor_critic, "action_distribution_type", None)
            == "gaussian"
        ):
            num_actions = self.actor_critic.num_actions

            self.entropy_coef = LagrangeInequalityCoefficient(
                -float(entropy_target_factor) * num_actions,
                init_alpha=entropy_coef,
                alpha_max=1.0,
                alpha_min=1e-4,
                greater_than=True,
            ).to(device=self.device)

        self.use_normalized_advantage = use_normalized_advantage

        params = list(filter(lambda p: p.requires_grad, self.parameters()))

        if len(params) > 0:
            optim_cls = optim.Adam
            optim_kwargs = dict(
                params=params,
                lr=lr,
                eps=eps,
            )
            signature = inspect.signature(optim_cls.__init__)
            if "foreach" in signature.parameters:
                optim_kwargs["foreach"] = True
            else:
                try:
                    import torch.optim._multi_tensor
                except ImportError:
                    pass
                else:
                    optim_cls = torch.optim._multi_tensor.Adam

            self.optimizer = optim_cls(**optim_kwargs)
        else:
            self.optimizer = None

        self.non_ac_params = [
            p
            for name, p in self.named_parameters()
            if not name.startswith("actor_critic.")
        ]

    def forward(self, *x):
        raise NotImplementedError

    def get_advantages(self, rollouts: RolloutStorage) -> Tensor:
        advantages = (
            rollouts.buffers["returns"]  # type: ignore
            - rollouts.buffers["value_preds"]
        )
        if not self.use_normalized_advantage:
            return advantages

        var, mean = self._compute_var_mean(
            advantages[torch.isfinite(advantages)]
        )

        advantages -= mean

        return advantages.mul_(torch.rsqrt(var + EPS_PPO))

    @staticmethod
    def _compute_var_mean(x):
        return torch.var_mean(x)

    def _set_grads_to_none(self):
        for pg in self.optimizer.param_groups:
            for p in pg["params"]:
                p.grad = None

<<<<<<< HEAD
    def _update_from_batch(self, batch, epoch, rollouts, learner_metrics):
        """
        Performs a gradient update from the minibatch.
        """
=======
    def update(
        self,
        rollouts: RolloutStorage,
    ) -> Dict[str, float]:
        advantages = self.get_advantages(rollouts)

        learner_metrics = collections.defaultdict(list)
>>>>>>> f64ca169

        def record_min_mean_max(t: torch.Tensor, prefix: str):
            for name, op in (
                ("min", torch.min),
                ("mean", torch.mean),
                ("max", torch.max),
            ):
                learner_metrics[f"{prefix}_{name}"].append(op(t))

        self._set_grads_to_none()

        (
            values,
            action_log_probs,
            dist_entropy,
            _,
            aux_loss_res,
        ) = self._evaluate_actions(
            batch["observations"],
            batch["recurrent_hidden_states"],
            batch["prev_actions"],
            batch["masks"],
            batch["actions"],
            batch["rnn_build_seq_info"],
        )

        ratio = torch.exp(action_log_probs - batch["action_log_probs"])

        surr1 = batch["advantages"] * ratio
        surr2 = batch["advantages"] * (
            torch.clamp(
                ratio,
                1.0 - self.clip_param,
                1.0 + self.clip_param,
            )
        )
        action_loss = -torch.min(surr1, surr2)

        values = values.float()
        orig_values = values

        if self.use_clipped_value_loss:
            delta = values.detach() - batch["value_preds"]
            value_pred_clipped = batch["value_preds"] + delta.clamp(
                -self.clip_param, self.clip_param
            )

            values = torch.where(
                delta.abs() < self.clip_param,
                values,
                value_pred_clipped,
            )

        value_loss = 0.5 * F.mse_loss(
            values, batch["returns"], reduction="none"
        )

        if "is_coeffs" in batch:
            assert isinstance(batch["is_coeffs"], torch.Tensor)
            ver_is_coeffs = batch["is_coeffs"].clamp(max=1.0)
            mean_fn = lambda t: torch.mean(ver_is_coeffs * t)
        else:
            mean_fn = torch.mean

        action_loss, value_loss, dist_entropy = map(
            mean_fn,
            (action_loss, value_loss, dist_entropy),
        )

        all_losses = [
            self.value_loss_coef * value_loss,
            action_loss,
        ]

        if isinstance(self.entropy_coef, float):
            all_losses.append(-self.entropy_coef * dist_entropy)
        else:
            all_losses.append(self.entropy_coef.lagrangian_loss(dist_entropy))

        all_losses.extend(v["loss"] for v in aux_loss_res.values())

        total_loss = torch.stack(all_losses).sum()

        total_loss = self.before_backward(total_loss)
        total_loss.backward()
        self.after_backward(total_loss)

        grad_norm = self.before_step()
        self.optimizer.step()
        self.after_step()

        with inference_mode():
            if "is_coeffs" in batch:
                record_min_mean_max(batch["is_coeffs"], "ver_is_coeffs")
            record_min_mean_max(orig_values, "value_pred")
            record_min_mean_max(ratio, "prob_ratio")

            learner_metrics["value_loss"].append(value_loss)
            learner_metrics["action_loss"].append(action_loss)
            learner_metrics["dist_entropy"].append(dist_entropy)
            if epoch == (self.ppo_epoch - 1):
                learner_metrics["ppo_fraction_clipped"].append(
                    (ratio > (1.0 + self.clip_param)).float().mean()
                    + (ratio < (1.0 - self.clip_param)).float().mean()
                )

            learner_metrics["grad_norm"].append(grad_norm)
            if isinstance(self.entropy_coef, LagrangeInequalityCoefficient):
                learner_metrics["entropy_coef"].append(
                    self.entropy_coef().detach()
                )

            for name, res in aux_loss_res.items():
                for k, v in res.items():
                    learner_metrics[f"aux_{name}_{k}"].append(v.detach())

            if "is_stale" in batch:
                assert isinstance(batch["is_stale"], torch.Tensor)
                learner_metrics["fraction_stale"].append(
                    batch["is_stale"].float().mean()
                )

            if isinstance(rollouts, VERRolloutStorage):
                assert isinstance(batch["policy_version"], torch.Tensor)
                record_min_mean_max(
                    (
                        rollouts.current_policy_version
                        - batch["policy_version"]
                    ).float(),
                    "policy_version_difference",
                )

    def update(
        self,
        rollouts: RolloutStorage,
    ) -> Dict[str, float]:

        advantages = self.get_advantages(rollouts)

        learner_metrics: Dict[str, List[Any]] = collections.defaultdict(list)

        for epoch in range(self.ppo_epoch):
            profiling_wrapper.range_push("PPO.update epoch")
            data_generator = rollouts.recurrent_generator(
                advantages, self.num_mini_batch
            )

            for _bid, batch in enumerate(data_generator):
                self._update_from_batch(
                    batch, epoch, rollouts, learner_metrics
                )

            profiling_wrapper.range_pop()  # PPO.update epoch

        self._set_grads_to_none()

        with inference_mode():
            return {
                k: float(
                    torch.stack(
                        [torch.as_tensor(v, dtype=torch.float32) for v in vs]
                    ).mean()
                )
                for k, vs in learner_metrics.items()
            }

    def _evaluate_actions(self, *args, **kwargs):
        r"""Internal method that calls Policy.evaluate_actions.  This is used instead of calling
        that directly so that that call can be overrided with inheritance
        """
        return self.actor_critic.evaluate_actions(*args, **kwargs)

    def before_backward(self, loss: Tensor) -> Tensor:
        return loss

    def after_backward(self, loss: Tensor) -> None:
        pass

    def before_step(self) -> torch.Tensor:
        handles = []
        if torch.distributed.is_initialized():
            for p in self.non_ac_params:
                if p.grad is not None:
                    p.grad.data.detach().div_(
                        torch.distributed.get_world_size()
                    )
                    handles.append(
                        torch.distributed.all_reduce(
                            p.grad.data.detach(), async_op=True
                        )
                    )

        grad_norm = nn.utils.clip_grad_norm_(
            self.actor_critic.policy_parameters(),
            self.max_grad_norm,
        )

        for v in self.actor_critic.aux_loss_parameters().values():
            nn.utils.clip_grad_norm_(v, self.max_grad_norm)

        [h.wait() for h in handles]

        return grad_norm

    def after_step(self) -> None:
        if isinstance(self.entropy_coef, LagrangeInequalityCoefficient):
            self.entropy_coef.project_into_bounds()<|MERGE_RESOLUTION|>--- conflicted
+++ resolved
@@ -156,20 +156,10 @@
             for p in pg["params"]:
                 p.grad = None
 
-<<<<<<< HEAD
     def _update_from_batch(self, batch, epoch, rollouts, learner_metrics):
         """
         Performs a gradient update from the minibatch.
         """
-=======
-    def update(
-        self,
-        rollouts: RolloutStorage,
-    ) -> Dict[str, float]:
-        advantages = self.get_advantages(rollouts)
-
-        learner_metrics = collections.defaultdict(list)
->>>>>>> f64ca169
 
         def record_min_mean_max(t: torch.Tensor, prefix: str):
             for name, op in (
