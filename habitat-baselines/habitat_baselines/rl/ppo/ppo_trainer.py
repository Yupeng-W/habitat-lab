#!/usr/bin/env python3

# Copyright (c) Facebook, Inc. and its affiliates.
# This source code is licensed under the MIT license found in the
# LICENSE file in the root directory of this source tree.

import contextlib
import os
import random
import time
from collections import defaultdict, deque
from typing import Any, Dict, List, Optional

import numpy as np
import torch
import tqdm
from gym import spaces
from torch import nn
from torch.optim.lr_scheduler import LambdaLR

from habitat import Config, VectorEnv, logger
from habitat.config import read_write
from habitat.tasks.rearrange.rearrange_sensors import GfxReplayMeasure
from habitat.tasks.rearrange.utils import write_gfx_replay
from habitat.utils import profiling_wrapper
from habitat.utils.render_wrapper import overlay_frame
from habitat.utils.visualizations.utils import observations_to_image
from habitat_baselines.common.base_trainer import BaseRLTrainer
from habitat_baselines.common.baseline_registry import baseline_registry
from habitat_baselines.common.construct_vector_env import construct_envs
from habitat_baselines.common.obs_transformers import (
    apply_obs_transforms_batch,
    apply_obs_transforms_obs_space,
    get_active_obs_transforms,
)
from habitat_baselines.common.rollout_storage import RolloutStorage
from habitat_baselines.common.tensorboard_utils import (
    TensorboardWriter,
    get_writer,
)
from habitat_baselines.rl.ddppo.algo import DDPPO
from habitat_baselines.rl.ddppo.ddp_utils import (
    EXIT,
    get_distrib_size,
    init_distrib_slurm,
    is_slurm_batch_job,
    load_resume_state,
    rank0_only,
    requeue_job,
    save_resume_state,
)
from habitat_baselines.rl.ddppo.policy import (  # noqa: F401.
    PointNavResNetNet,
    PointNavResNetPolicy,
)
from habitat_baselines.rl.hrl.hierarchical_policy import (  # noqa: F401.
    HierarchicalPolicy,
)
from habitat_baselines.rl.ppo import PPO
from habitat_baselines.rl.ppo.policy import NetPolicy
from habitat_baselines.utils.common import (
    batch_obs,
    generate_video,
    get_num_actions,
    inference_mode,
    is_continuous_action_space,
)


@baseline_registry.register_trainer(name="ddppo")
@baseline_registry.register_trainer(name="ppo")
class PPOTrainer(BaseRLTrainer):
    r"""Trainer class for PPO algorithm
    Paper: https://arxiv.org/abs/1707.06347.
    """
    supported_tasks = ["Nav-v0"]

    SHORT_ROLLOUT_THRESHOLD: float = 0.25
    _is_distributed: bool
    envs: VectorEnv
    agent: PPO
    actor_critic: NetPolicy

    def __init__(self, config=None):
        super().__init__(config)
        self.actor_critic = None
        self.agent = None
        self.envs = None
        self.obs_transforms = []

        self._static_encoder = False
        self._encoder = None
        self._obs_space = None

        # Distributed if the world size would be
        # greater than 1
        self._is_distributed = get_distrib_size()[2] > 1

    @property
    def obs_space(self):
        if self._obs_space is None and self.envs is not None:
            self._obs_space = self.envs.observation_spaces[0]

        return self._obs_space

    @obs_space.setter
    def obs_space(self, new_obs_space):
        self._obs_space = new_obs_space

    def _all_reduce(self, t: torch.Tensor) -> torch.Tensor:
        r"""All reduce helper method that moves things to the correct
        device and only runs if distributed
        """
        if not self._is_distributed:
            return t

        orig_device = t.device
        t = t.to(device=self.device)
        torch.distributed.all_reduce(t)

        return t.to(device=orig_device)

    def _setup_actor_critic_agent(self, ppo_cfg: Config) -> None:
        r"""Sets up actor critic and agent for PPO.

        Args:
            ppo_cfg: config node with relevant params

        Returns:
            None
        """
        logger.add_filehandler(self.config.habitat_baselines.log_file)

        policy = baseline_registry.get_policy(
            self.config.habitat_baselines.rl.policy.name
        )
        observation_space = self.obs_space
        self.obs_transforms = get_active_obs_transforms(self.config)
        observation_space = apply_obs_transforms_obs_space(
            observation_space, self.obs_transforms
        )

        self.actor_critic = policy.from_config(
            self.config,
            observation_space,
            self.policy_action_space,
            orig_action_space=self.orig_policy_action_space,
        )
        self.obs_space = observation_space
        self.actor_critic.to(self.device)

        if (
            self.config.habitat_baselines.rl.ddppo.pretrained_encoder
            or self.config.habitat_baselines.rl.ddppo.pretrained
        ):
            pretrained_state = torch.load(
                self.config.habitat_baselines.rl.ddppo.pretrained_weights,
                map_location="cpu",
            )

        if self.config.habitat_baselines.rl.ddppo.pretrained:
            self.actor_critic.load_state_dict(
                {  # type: ignore
                    k[len("actor_critic.") :]: v
                    for k, v in pretrained_state["state_dict"].items()
                }
            )
        elif self.config.habitat_baselines.rl.ddppo.pretrained_encoder:
            prefix = "actor_critic.net.visual_encoder."
            self.actor_critic.net.visual_encoder.load_state_dict(
                {
                    k[len(prefix) :]: v
                    for k, v in pretrained_state["state_dict"].items()
                    if k.startswith(prefix)
                }
            )

        if not self.config.habitat_baselines.rl.ddppo.train_encoder:
            self._static_encoder = True
            for param in self.actor_critic.net.visual_encoder.parameters():
                param.requires_grad_(False)

        if self.config.habitat_baselines.rl.ddppo.reset_critic:
            nn.init.orthogonal_(self.actor_critic.critic.fc.weight)
            nn.init.constant_(self.actor_critic.critic.fc.bias, 0)

        self.agent = (DDPPO if self._is_distributed else PPO).from_config(
            self.actor_critic, ppo_cfg
        )

    def _init_envs(self, config=None, is_eval: bool = False):
        if config is None:
            config = self.config

        self.envs = construct_envs(
            config,
            workers_ignore_signals=is_slurm_batch_job(),
            enforce_scenes_greater_eq_environments=is_eval,
        )

    def _init_train(self, resume_state=None):
        if resume_state is None:
            resume_state = load_resume_state(self.config)

        if resume_state is not None:
            self.config: Config = resume_state["config"]

        if self.config.habitat_baselines.rl.ddppo.force_distributed:
            self._is_distributed = True

        self._add_preemption_signal_handlers()

        if self._is_distributed:
            local_rank, tcp_store = init_distrib_slurm(
                self.config.habitat_baselines.rl.ddppo.distrib_backend
            )
            if rank0_only():
                logger.info(
                    "Initialized DD-PPO with {} workers".format(
                        torch.distributed.get_world_size()
                    )
                )

<<<<<<< HEAD
            self.config.defrost()
            self.config.habitat_baselines.torch_gpu_id = local_rank
            self.config.habitat_baselines.simulator_gpu_id = local_rank
            # Multiply by the number of simulators to make sure they also get unique seeds
            self.config.habitat.seed += (
                torch.distributed.get_rank()
                * self.config.habitat_baselines.num_environments
            )
            self.config.freeze()
=======
            with read_write(self.config):
                self.config.torch_gpu_id = local_rank
                self.config.simulator_gpu_id = local_rank
                # Multiply by the number of simulators to make sure they also get unique seeds
                self.config.habitat.seed += (
                    torch.distributed.get_rank() * self.config.num_environments
                )
>>>>>>> 84df83bf

            random.seed(self.config.habitat.seed)
            np.random.seed(self.config.habitat.seed)
            torch.manual_seed(self.config.habitat.seed)
            self.num_rollouts_done_store = torch.distributed.PrefixStore(
                "rollout_tracker", tcp_store
            )
            self.num_rollouts_done_store.set("num_done", "0")

        if rank0_only() and self.config.habitat_baselines.verbose:
            logger.info(f"config: {self.config}")

        profiling_wrapper.configure(
            capture_start_step=self.config.habitat_baselines.profiling.capture_start_step,
            num_steps_to_capture=self.config.habitat_baselines.profiling.num_steps_to_capture,
        )

        self._init_envs()

        action_space = self.envs.action_spaces[0]
        self.policy_action_space = action_space
        self.orig_policy_action_space = self.envs.orig_action_spaces[0]
        if is_continuous_action_space(action_space):
            # Assume ALL actions are NOT discrete
            action_shape = (get_num_actions(action_space),)
            discrete_actions = False
        else:
            # For discrete pointnav
            action_shape = (1,)
            discrete_actions = True

        ppo_cfg = self.config.habitat_baselines.rl.ppo
        if torch.cuda.is_available():
            self.device = torch.device(
                "cuda", self.config.habitat_baselines.torch_gpu_id
            )
            torch.cuda.set_device(self.device)
        else:
            self.device = torch.device("cpu")

        if rank0_only() and not os.path.isdir(
            self.config.habitat_baselines.checkpoint_folder
        ):
            os.makedirs(self.config.habitat_baselines.checkpoint_folder)

        self._setup_actor_critic_agent(ppo_cfg)
        if resume_state is not None:
            self.agent.load_state_dict(resume_state["state_dict"])
            self.agent.optimizer.load_state_dict(resume_state["optim_state"])
        if self._is_distributed:
            self.agent.init_distributed(find_unused_params=False)  # type: ignore

        logger.info(
            "agent number of parameters: {}".format(
                sum(param.numel() for param in self.agent.parameters())
            )
        )

        obs_space = self.obs_space
        if self._static_encoder:
            self._encoder = self.actor_critic.net.visual_encoder
            obs_space = spaces.Dict(
                {
                    PointNavResNetNet.PRETRAINED_VISUAL_FEATURES_KEY: spaces.Box(
                        low=np.finfo(np.float32).min,
                        high=np.finfo(np.float32).max,
                        shape=self._encoder.output_shape,
                        dtype=np.float32,
                    ),
                    **obs_space.spaces,
                }
            )

        self._nbuffers = 2 if ppo_cfg.use_double_buffered_sampler else 1

        self.rollouts = RolloutStorage(
            ppo_cfg.num_steps,
            self.envs.num_envs,
            obs_space,
            self.policy_action_space,
            ppo_cfg.hidden_size,
            num_recurrent_layers=self.actor_critic.net.num_recurrent_layers,
            is_double_buffered=ppo_cfg.use_double_buffered_sampler,
            action_shape=action_shape,
            discrete_actions=discrete_actions,
        )
        self.rollouts.to(self.device)

        observations = self.envs.reset()
        batch = batch_obs(observations, device=self.device)
        batch = apply_obs_transforms_batch(batch, self.obs_transforms)  # type: ignore

        if self._static_encoder:
            with inference_mode():
                batch[
                    PointNavResNetNet.PRETRAINED_VISUAL_FEATURES_KEY
                ] = self._encoder(batch)

        self.rollouts.buffers["observations"][0] = batch  # type: ignore

        self.current_episode_reward = torch.zeros(self.envs.num_envs, 1)
        self.running_episode_stats = dict(
            count=torch.zeros(self.envs.num_envs, 1),
            reward=torch.zeros(self.envs.num_envs, 1),
        )
        self.window_episode_stats = defaultdict(
            lambda: deque(maxlen=ppo_cfg.reward_window_size)
        )

        self.env_time = 0.0
        self.pth_time = 0.0
        self.t_start = time.time()

    @rank0_only
    @profiling_wrapper.RangeContext("save_checkpoint")
    def save_checkpoint(
        self, file_name: str, extra_state: Optional[Dict] = None
    ) -> None:
        r"""Save checkpoint with specified name.

        Args:
            file_name: file name for checkpoint

        Returns:
            None
        """
        checkpoint = {
            "state_dict": self.agent.state_dict(),
            "config": self.config,
        }
        if extra_state is not None:
            checkpoint["extra_state"] = extra_state

        torch.save(
            checkpoint,
            os.path.join(
                self.config.habitat_baselines.checkpoint_folder, file_name
            ),
        )
        torch.save(
            checkpoint,
            os.path.join(
                self.config.habitat_baselines.checkpoint_folder, "latest.pth"
            ),
        )

    def load_checkpoint(self, checkpoint_path: str, *args, **kwargs) -> Dict:
        r"""Load checkpoint of specified path as a dict.

        Args:
            checkpoint_path: path of target checkpoint
            *args: additional positional args
            **kwargs: additional keyword args

        Returns:
            dict containing checkpoint info
        """
        return torch.load(checkpoint_path, *args, **kwargs)

    METRICS_BLACKLIST = {"top_down_map", "collisions.is_collision"}

    @classmethod
    def _extract_scalars_from_info(
        cls, info: Dict[str, Any]
    ) -> Dict[str, float]:
        result = {}
        for k, v in info.items():
            if not isinstance(k, str) or k in cls.METRICS_BLACKLIST:
                continue

            if isinstance(v, dict):
                result.update(
                    {
                        k + "." + subk: subv
                        for subk, subv in cls._extract_scalars_from_info(
                            v
                        ).items()
                        if isinstance(subk, str)
                        and k + "." + subk not in cls.METRICS_BLACKLIST
                    }
                )
            # Things that are scalar-like will have an np.size of 1.
            # Strings also have an np.size of 1, so explicitly ban those
            elif np.size(v) == 1 and not isinstance(v, str):
                result[k] = float(v)

        return result

    @classmethod
    def _extract_scalars_from_infos(
        cls, infos: List[Dict[str, Any]]
    ) -> Dict[str, List[float]]:

        results = defaultdict(list)
        for i in range(len(infos)):
            for k, v in cls._extract_scalars_from_info(infos[i]).items():
                results[k].append(v)

        return results

    def _compute_actions_and_step_envs(self, buffer_index: int = 0):
        num_envs = self.envs.num_envs
        env_slice = slice(
            int(buffer_index * num_envs / self._nbuffers),
            int((buffer_index + 1) * num_envs / self._nbuffers),
        )

        t_sample_action = time.time()

        # sample actions
        with inference_mode():
            step_batch = self.rollouts.buffers[
                self.rollouts.current_rollout_step_idxs[buffer_index],
                env_slice,
            ]

            profiling_wrapper.range_push("compute actions")
            (
                values,
                actions,
                actions_log_probs,
                recurrent_hidden_states,
            ) = self.actor_critic.act(
                step_batch["observations"],
                step_batch["recurrent_hidden_states"],
                step_batch["prev_actions"],
                step_batch["masks"],
            )

        self.pth_time += time.time() - t_sample_action

        profiling_wrapper.range_pop()  # compute actions

        t_step_env = time.time()

        for index_env, act in zip(
            range(env_slice.start, env_slice.stop), actions.cpu().unbind(0)
        ):
            if is_continuous_action_space(self.policy_action_space):
                # Clipping actions to the specified limits
                act = np.clip(
                    act.numpy(),
                    self.policy_action_space.low,
                    self.policy_action_space.high,
                )
            else:
                act = act.item()
            self.envs.async_step_at(index_env, act)

        self.env_time += time.time() - t_step_env

        self.rollouts.insert(
            next_recurrent_hidden_states=recurrent_hidden_states,
            actions=actions,
            action_log_probs=actions_log_probs,
            value_preds=values,
            buffer_index=buffer_index,
        )

    def _collect_environment_result(self, buffer_index: int = 0):
        num_envs = self.envs.num_envs
        env_slice = slice(
            int(buffer_index * num_envs / self._nbuffers),
            int((buffer_index + 1) * num_envs / self._nbuffers),
        )

        t_step_env = time.time()
        outputs = [
            self.envs.wait_step_at(index_env)
            for index_env in range(env_slice.start, env_slice.stop)
        ]

        observations, rewards_l, dones, infos = [
            list(x) for x in zip(*outputs)
        ]

        self.env_time += time.time() - t_step_env

        t_update_stats = time.time()
        batch = batch_obs(observations, device=self.device)
        batch = apply_obs_transforms_batch(batch, self.obs_transforms)  # type: ignore

        rewards = torch.tensor(
            rewards_l,
            dtype=torch.float,
            device=self.current_episode_reward.device,
        )
        rewards = rewards.unsqueeze(1)

        not_done_masks = torch.tensor(
            [[not done] for done in dones],
            dtype=torch.bool,
            device=self.current_episode_reward.device,
        )
        done_masks = torch.logical_not(not_done_masks)

        self.current_episode_reward[env_slice] += rewards
        current_ep_reward = self.current_episode_reward[env_slice]
        self.running_episode_stats["reward"][env_slice] += current_ep_reward.where(done_masks, current_ep_reward.new_zeros(()))  # type: ignore
        self.running_episode_stats["count"][env_slice] += done_masks.float()  # type: ignore
        for k, v_k in self._extract_scalars_from_infos(infos).items():
            v = torch.tensor(
                v_k,
                dtype=torch.float,
                device=self.current_episode_reward.device,
            ).unsqueeze(1)
            if k not in self.running_episode_stats:
                self.running_episode_stats[k] = torch.zeros_like(
                    self.running_episode_stats["count"]
                )
            self.running_episode_stats[k][env_slice] += v.where(done_masks, v.new_zeros(()))  # type: ignore

        self.current_episode_reward[env_slice].masked_fill_(done_masks, 0.0)

        if self._static_encoder:
            with inference_mode():
                batch[
                    PointNavResNetNet.PRETRAINED_VISUAL_FEATURES_KEY
                ] = self._encoder(batch)

        self.rollouts.insert(
            next_observations=batch,
            rewards=rewards,
            next_masks=not_done_masks,
            buffer_index=buffer_index,
        )

        self.rollouts.advance_rollout(buffer_index)

        self.pth_time += time.time() - t_update_stats

        return env_slice.stop - env_slice.start

    @profiling_wrapper.RangeContext("_collect_rollout_step")
    def _collect_rollout_step(self):
        self._compute_actions_and_step_envs()
        return self._collect_environment_result()

    @profiling_wrapper.RangeContext("_update_agent")
    def _update_agent(self):
        ppo_cfg = self.config.habitat_baselines.rl.ppo
        t_update_model = time.time()
        with inference_mode():
            step_batch = self.rollouts.buffers[
                self.rollouts.current_rollout_step_idx
            ]

            next_value = self.actor_critic.get_value(
                step_batch["observations"],
                step_batch["recurrent_hidden_states"],
                step_batch["prev_actions"],
                step_batch["masks"],
            )

        self.rollouts.compute_returns(
            next_value, ppo_cfg.use_gae, ppo_cfg.gamma, ppo_cfg.tau
        )

        self.agent.train()

        losses = self.agent.update(self.rollouts)

        self.rollouts.after_update()
        self.pth_time += time.time() - t_update_model
        return losses

    def _coalesce_post_step(
        self, losses: Dict[str, float], count_steps_delta: int
    ) -> Dict[str, float]:
        stats_ordering = sorted(self.running_episode_stats.keys())
        stats = torch.stack(
            [self.running_episode_stats[k] for k in stats_ordering], 0
        )

        stats = self._all_reduce(stats)

        for i, k in enumerate(stats_ordering):
            self.window_episode_stats[k].append(stats[i])

        if self._is_distributed:
            loss_name_ordering = sorted(losses.keys())
            stats = torch.tensor(
                [losses[k] for k in loss_name_ordering] + [count_steps_delta],
                device="cpu",
                dtype=torch.float32,
            )
            stats = self._all_reduce(stats)
            count_steps_delta = int(stats[-1].item())
            stats /= torch.distributed.get_world_size()

            losses = {
                k: stats[i].item() for i, k in enumerate(loss_name_ordering)
            }

        if self._is_distributed and rank0_only():
            self.num_rollouts_done_store.set("num_done", "0")

        self.num_steps_done += count_steps_delta

        return losses

    @rank0_only
    def _training_log(
        self, writer, losses: Dict[str, float], prev_time: int = 0
    ):
        deltas = {
            k: (
                (v[-1] - v[0]).sum().item()
                if len(v) > 1
                else v[0].sum().item()
            )
            for k, v in self.window_episode_stats.items()
        }
        deltas["count"] = max(deltas["count"], 1.0)

        writer.add_scalar(
            "reward",
            deltas["reward"] / deltas["count"],
            self.num_steps_done,
        )

        # Check to see if there are any metrics
        # that haven't been logged yet
        metrics = {
            k: v / deltas["count"]
            for k, v in deltas.items()
            if k not in {"reward", "count"}
        }

        for k, v in metrics.items():
            writer.add_scalar(f"metrics/{k}", v, self.num_steps_done)
        for k, v in losses.items():
            writer.add_scalar(f"learner/{k}", v, self.num_steps_done)

        fps = self.num_steps_done / ((time.time() - self.t_start) + prev_time)
        writer.add_scalar("perf/fps", fps, self.num_steps_done)

        # log stats
        if (
            self.num_updates_done % self.config.habitat_baselines.log_interval
            == 0
        ):
            logger.info(
                "update: {}\tfps: {:.3f}\t".format(
                    self.num_updates_done,
                    fps,
                )
            )

            logger.info(
                "update: {}\tenv-time: {:.3f}s\tpth-time: {:.3f}s\t"
                "frames: {}".format(
                    self.num_updates_done,
                    self.env_time,
                    self.pth_time,
                    self.num_steps_done,
                )
            )

            logger.info(
                "Average window size: {}  {}".format(
                    len(self.window_episode_stats["count"]),
                    "  ".join(
                        "{}: {:.3f}".format(k, v / deltas["count"])
                        for k, v in deltas.items()
                        if k != "count"
                    ),
                )
            )

    def should_end_early(self, rollout_step) -> bool:
        if not self._is_distributed:
            return False
        # This is where the preemption of workers happens.  If a
        # worker detects it will be a straggler, it preempts itself!
        return (
            rollout_step
            >= self.config.habitat_baselines.rl.ppo.num_steps
            * self.SHORT_ROLLOUT_THRESHOLD
        ) and int(self.num_rollouts_done_store.get("num_done")) >= (
            self.config.habitat_baselines.rl.ddppo.sync_frac
            * torch.distributed.get_world_size()
        )

    @profiling_wrapper.RangeContext("train")
    def train(self) -> None:
        r"""Main method for training DD/PPO.

        Returns:
            None
        """

        resume_state = load_resume_state(self.config)
        self._init_train(resume_state)

        count_checkpoints = 0
        prev_time = 0

        lr_scheduler = LambdaLR(
            optimizer=self.agent.optimizer,
            lr_lambda=lambda x: 1 - self.percent_done(),
        )

        if self._is_distributed:
            torch.distributed.barrier()

        if resume_state is not None:
            self.agent.load_state_dict(resume_state["state_dict"])
            self.agent.optimizer.load_state_dict(resume_state["optim_state"])
            lr_scheduler.load_state_dict(resume_state["lr_sched_state"])

            requeue_stats = resume_state["requeue_stats"]
            self.env_time = requeue_stats["env_time"]
            self.pth_time = requeue_stats["pth_time"]
            self.num_steps_done = requeue_stats["num_steps_done"]
            self.num_updates_done = requeue_stats["num_updates_done"]
            self._last_checkpoint_percent = requeue_stats[
                "_last_checkpoint_percent"
            ]
            count_checkpoints = requeue_stats["count_checkpoints"]
            prev_time = requeue_stats["prev_time"]

            self.running_episode_stats = requeue_stats["running_episode_stats"]
            self.window_episode_stats.update(
                requeue_stats["window_episode_stats"]
            )

        ppo_cfg = self.config.habitat_baselines.rl.ppo

        with (
            get_writer(
                self.config,
                flush_secs=self.flush_secs,
                purge_step=int(self.num_steps_done),
            )
            if rank0_only()
            else contextlib.suppress()
        ) as writer:
            while not self.is_done():
                profiling_wrapper.on_start_step()
                profiling_wrapper.range_push("train update")

                if ppo_cfg.use_linear_clip_decay:
                    self.agent.clip_param = ppo_cfg.clip_param * (
                        1 - self.percent_done()
                    )

                if rank0_only() and self._should_save_resume_state():
                    requeue_stats = dict(
                        env_time=self.env_time,
                        pth_time=self.pth_time,
                        count_checkpoints=count_checkpoints,
                        num_steps_done=self.num_steps_done,
                        num_updates_done=self.num_updates_done,
                        _last_checkpoint_percent=self._last_checkpoint_percent,
                        prev_time=(time.time() - self.t_start) + prev_time,
                        running_episode_stats=self.running_episode_stats,
                        window_episode_stats=dict(self.window_episode_stats),
                    )

                    save_resume_state(
                        dict(
                            state_dict=self.agent.state_dict(),
                            optim_state=self.agent.optimizer.state_dict(),
                            lr_sched_state=lr_scheduler.state_dict(),
                            config=self.config,
                            requeue_stats=requeue_stats,
                        ),
                        self.config,
                    )

                if EXIT.is_set():
                    profiling_wrapper.range_pop()  # train update

                    self.envs.close()

                    requeue_job()

                    return

                self.agent.eval()
                count_steps_delta = 0
                profiling_wrapper.range_push("rollouts loop")

                profiling_wrapper.range_push("_collect_rollout_step")
                for buffer_index in range(self._nbuffers):
                    self._compute_actions_and_step_envs(buffer_index)

                for step in range(ppo_cfg.num_steps):
                    is_last_step = (
                        self.should_end_early(step + 1)
                        or (step + 1) == ppo_cfg.num_steps
                    )

                    for buffer_index in range(self._nbuffers):
                        count_steps_delta += self._collect_environment_result(
                            buffer_index
                        )

                        if (buffer_index + 1) == self._nbuffers:
                            profiling_wrapper.range_pop()  # _collect_rollout_step

                        if not is_last_step:
                            if (buffer_index + 1) == self._nbuffers:
                                profiling_wrapper.range_push(
                                    "_collect_rollout_step"
                                )

                            self._compute_actions_and_step_envs(buffer_index)

                    if is_last_step:
                        break

                profiling_wrapper.range_pop()  # rollouts loop

                if self._is_distributed:
                    self.num_rollouts_done_store.add("num_done", 1)

                losses = self._update_agent()

                if ppo_cfg.use_linear_lr_decay:
                    lr_scheduler.step()  # type: ignore

                self.num_updates_done += 1
                losses = self._coalesce_post_step(
                    losses,
                    count_steps_delta,
                )

                self._training_log(writer, losses, prev_time)

                # checkpoint model
                if rank0_only() and self.should_checkpoint():
                    self.save_checkpoint(
                        f"ckpt.{count_checkpoints}.pth",
                        dict(
                            step=self.num_steps_done,
                            wall_time=(time.time() - self.t_start) + prev_time,
                        ),
                    )
                    count_checkpoints += 1

                profiling_wrapper.range_pop()  # train update

            self.envs.close()

    def _eval_checkpoint(
        self,
        checkpoint_path: str,
        writer: TensorboardWriter,
        checkpoint_index: int = 0,
    ) -> None:
        r"""Evaluates a single checkpoint.

        Args:
            checkpoint_path: path of checkpoint
            writer: tensorboard writer object for logging to tensorboard
            checkpoint_index: index of cur checkpoint for logging

        Returns:
            None
        """
        if self._is_distributed:
            raise RuntimeError("Evaluation does not support distributed mode")

        # Map location CPU is almost always better than mapping to a CUDA device.
        if self.config.habitat_baselines.eval.should_load_ckpt:
            ckpt_dict = self.load_checkpoint(
                checkpoint_path, map_location="cpu"
            )
            step_id = ckpt_dict["extra_state"]["step"]
            print(step_id)
        else:
            ckpt_dict = {}

        if self.config.habitat_baselines.eval.use_ckpt_config:
            config = self._setup_eval_config(ckpt_dict["config"])
        else:
            config = self.config.clone()

        ppo_cfg = config.habitat_baselines.rl.ppo

<<<<<<< HEAD
        config.defrost()
        config.habitat.dataset.split = config.habitat_baselines.eval.split
        config.freeze()
=======
        with read_write(config):
            config.habitat.dataset.split = config.eval.split
>>>>>>> 84df83bf

        if (
            len(self.config.habitat_baselines.video_option) > 0
            and self.config.habitat_baselines.video_render_top_down
        ):
            with read_write(config):
                config.habitat.task.measurements.append("top_down_map")
                config.habitat.task.measurements.append("collisions")

        if (
            len(config.habitat_baselines.video_render_views) > 0
            and len(self.config.habitat_baselines.video_option) > 0
        ):
<<<<<<< HEAD
            config.defrost()
            for render_view in config.habitat_baselines.video_render_views:
                uuid = config.habitat.simulator[render_view].uuid
                config.habitat.gym.obs_keys.append(uuid)
                config.habitat_baselines.sensors.append(render_view)
            config.freeze()
=======
            with read_write(config):
                for render_view in config.video_render_views:
                    uuid = config.habitat.simulator[render_view].uuid
                    config.habitat.gym.obs_keys.append(uuid)
                    config.sensors.append(render_view)
>>>>>>> 84df83bf

        if config.habitat_baselines.verbose:
            logger.info(f"env config: {config}")

        self._init_envs(config, is_eval=True)

        action_space = self.envs.action_spaces[0]
        self.policy_action_space = action_space
        self.orig_policy_action_space = self.envs.orig_action_spaces[0]
        if is_continuous_action_space(action_space):
            # Assume NONE of the actions are discrete
            action_shape = (get_num_actions(action_space),)
            discrete_actions = False
        else:
            # For discrete pointnav
            action_shape = (1,)
            discrete_actions = True

        self._setup_actor_critic_agent(ppo_cfg)

        if self.agent.actor_critic.should_load_agent_state:
            self.agent.load_state_dict(ckpt_dict["state_dict"])
        self.actor_critic = self.agent.actor_critic

        observations = self.envs.reset()
        batch = batch_obs(observations, device=self.device)
        batch = apply_obs_transforms_batch(batch, self.obs_transforms)  # type: ignore

        current_episode_reward = torch.zeros(
            self.envs.num_envs, 1, device="cpu"
        )

        test_recurrent_hidden_states = torch.zeros(
            self.config.habitat_baselines.num_environments,
            self.actor_critic.num_recurrent_layers,
            ppo_cfg.hidden_size,
            device=self.device,
        )
        prev_actions = torch.zeros(
            self.config.habitat_baselines.num_environments,
            *action_shape,
            device=self.device,
            dtype=torch.long if discrete_actions else torch.float,
        )
        not_done_masks = torch.zeros(
            self.config.habitat_baselines.num_environments,
            1,
            device=self.device,
            dtype=torch.bool,
        )
        stats_episodes: Dict[
            Any, Any
        ] = {}  # dict of dicts that stores stats per episode
        ep_eval_count: Dict[Any, int] = defaultdict(lambda: 0)

        rgb_frames = [
            [] for _ in range(self.config.habitat_baselines.num_environments)
        ]  # type: List[List[np.ndarray]]
        if len(self.config.habitat_baselines.video_option) > 0:
            os.makedirs(self.config.habitat_baselines.video_dir, exist_ok=True)

        number_of_eval_episodes = (
            self.config.habitat_baselines.test_episode_count
        )
        evals_per_ep = self.config.habitat_baselines.eval.evals_per_ep
        if number_of_eval_episodes == -1:
            number_of_eval_episodes = sum(self.envs.number_of_episodes)
        else:
            total_num_eps = sum(self.envs.number_of_episodes)
            # if total_num_eps is negative, it means the number of evaluation episodes is unknown
            if total_num_eps < number_of_eval_episodes and total_num_eps > 1:
                logger.warn(
                    f"Config specified {number_of_eval_episodes} eval episodes"
                    ", dataset only has {total_num_eps}."
                )
                logger.warn(f"Evaluating with {total_num_eps} instead.")
                number_of_eval_episodes = total_num_eps
            else:
                assert evals_per_ep == 1
        assert (
            number_of_eval_episodes > 0
        ), "You must specify a number of evaluation episodes with test_episode_count"

        pbar = tqdm.tqdm(total=number_of_eval_episodes * evals_per_ep)
        self.actor_critic.eval()
        while (
            len(stats_episodes) < (number_of_eval_episodes * evals_per_ep)
            and self.envs.num_envs > 0
        ):
            current_episodes_info = self.envs.current_episodes()

            with inference_mode():
                (
                    _,
                    actions,
                    _,
                    test_recurrent_hidden_states,
                ) = self.actor_critic.act(
                    batch,
                    test_recurrent_hidden_states,
                    prev_actions,
                    not_done_masks,
                    deterministic=False,
                )

                prev_actions.copy_(actions)  # type: ignore
            # NB: Move actions to CPU.  If CUDA tensors are
            # sent in to env.step(), that will create CUDA contexts
            # in the subprocesses.
            if is_continuous_action_space(self.policy_action_space):
                # Clipping actions to the specified limits
                step_data = [
                    np.clip(
                        a.numpy(),
                        self.policy_action_space.low,
                        self.policy_action_space.high,
                    )
                    for a in actions.cpu()
                ]
            else:
                step_data = [a.item() for a in actions.cpu()]

            outputs = self.envs.step(step_data)

            observations, rewards_l, dones, infos = [
                list(x) for x in zip(*outputs)
            ]
            batch = batch_obs(  # type: ignore
                observations,
                device=self.device,
            )
            batch = apply_obs_transforms_batch(batch, self.obs_transforms)  # type: ignore

            not_done_masks = torch.tensor(
                [[not done] for done in dones],
                dtype=torch.bool,
                device="cpu",
            )

            rewards = torch.tensor(
                rewards_l, dtype=torch.float, device="cpu"
            ).unsqueeze(1)
            current_episode_reward += rewards
            next_episodes_info = self.envs.current_episodes()
            envs_to_pause = []
            n_envs = self.envs.num_envs
            for i in range(n_envs):
                if (
                    ep_eval_count[
                        (
                            next_episodes_info[i].scene_id,
                            next_episodes_info[i].episode_id,
                        )
                    ]
                    == evals_per_ep
                ):
                    envs_to_pause.append(i)

                if len(self.config.habitat_baselines.video_option) > 0:
                    # TODO move normalization / channel changing out of the policy and undo it here
                    frame = observations_to_image(
                        {k: v[i] for k, v in batch.items()}, infos[i]
                    )
                    if not not_done_masks[i].item():
                        # The last frame corresponds to the first frame of the next episode
                        # but the info is correct. So we use a black frame
                        frame = observations_to_image(
                            {k: v[i] * 0.0 for k, v in batch.items()}, infos[i]
                        )
                    if self.config.habitat_baselines.video_render_all_info:
                        frame = overlay_frame(frame, infos[i])
                    rgb_frames[i].append(frame)

                # episode ended
                if not not_done_masks[i].item():
                    pbar.update()
                    episode_stats = {
                        "reward": current_episode_reward[i].item()
                    }
                    episode_stats.update(
                        self._extract_scalars_from_info(infos[i])
                    )
                    current_episode_reward[i] = 0
                    k = (
                        current_episodes_info[i].scene_id,
                        current_episodes_info[i].episode_id,
                    )
                    ep_eval_count[k] += 1
                    # use scene_id + episode_id as unique id for storing stats
                    stats_episodes[(k, ep_eval_count[k])] = episode_stats

                    if len(self.config.habitat_baselines.video_option) > 0:
                        generate_video(
                            video_option=self.config.habitat_baselines.video_option,
                            video_dir=self.config.habitat_baselines.video_dir,
                            images=rgb_frames[i],
                            episode_id=current_episodes_info[i].episode_id,
                            checkpoint_idx=checkpoint_index,
                            metrics=self._extract_scalars_from_info(infos[i]),
                            fps=self.config.habitat_baselines.video_fps,
                            tb_writer=writer,
                            keys_to_include_in_name=self.config.habitat_baselines.eval_keys_to_include_in_name,
                        )

                        rgb_frames[i] = []

                    gfx_str = infos[i].get(GfxReplayMeasure.cls_uuid, "")
                    if gfx_str != "":
                        write_gfx_replay(
                            gfx_str,
                            self.config.habitat.task,
                            current_episodes_info[i].episode_id,
                        )

            not_done_masks = not_done_masks.to(device=self.device)
            (
                self.envs,
                test_recurrent_hidden_states,
                not_done_masks,
                current_episode_reward,
                prev_actions,
                batch,
                rgb_frames,
            ) = self._pause_envs(
                envs_to_pause,
                self.envs,
                test_recurrent_hidden_states,
                not_done_masks,
                current_episode_reward,
                prev_actions,
                batch,
                rgb_frames,
            )

        pbar.close()
        assert (
            len(ep_eval_count) >= number_of_eval_episodes
        ), f"Expected {number_of_eval_episodes} episodes, got {len(ep_eval_count)}."

        aggregated_stats = {}
        for stat_key in next(iter(stats_episodes.values())).keys():
            aggregated_stats[stat_key] = np.mean(
                [v[stat_key] for v in stats_episodes.values()]
            )

        for k, v in aggregated_stats.items():
            logger.info(f"Average episode {k}: {v:.4f}")

        step_id = checkpoint_index
        if "extra_state" in ckpt_dict and "step" in ckpt_dict["extra_state"]:
            step_id = ckpt_dict["extra_state"]["step"]

        writer.add_scalar(
            "eval_reward/average_reward", aggregated_stats["reward"], step_id
        )

        metrics = {k: v for k, v in aggregated_stats.items() if k != "reward"}
        for k, v in metrics.items():
            writer.add_scalar(f"eval_metrics/{k}", v, step_id)

        self.envs.close()<|MERGE_RESOLUTION|>--- conflicted
+++ resolved
@@ -221,25 +221,14 @@
                     )
                 )
 
-<<<<<<< HEAD
-            self.config.defrost()
-            self.config.habitat_baselines.torch_gpu_id = local_rank
-            self.config.habitat_baselines.simulator_gpu_id = local_rank
-            # Multiply by the number of simulators to make sure they also get unique seeds
-            self.config.habitat.seed += (
-                torch.distributed.get_rank()
-                * self.config.habitat_baselines.num_environments
-            )
-            self.config.freeze()
-=======
             with read_write(self.config):
-                self.config.torch_gpu_id = local_rank
-                self.config.simulator_gpu_id = local_rank
+                self.config.habitat_baselines.torch_gpu_id = local_rank
+                self.config.habitat_baselines.simulator_gpu_id = local_rank
                 # Multiply by the number of simulators to make sure they also get unique seeds
                 self.config.habitat.seed += (
-                    torch.distributed.get_rank() * self.config.num_environments
+                    torch.distributed.get_rank()
+                    * self.config.habitat_baselines.num_environments
                 )
->>>>>>> 84df83bf
 
             random.seed(self.config.habitat.seed)
             np.random.seed(self.config.habitat.seed)
@@ -922,14 +911,8 @@
 
         ppo_cfg = config.habitat_baselines.rl.ppo
 
-<<<<<<< HEAD
-        config.defrost()
-        config.habitat.dataset.split = config.habitat_baselines.eval.split
-        config.freeze()
-=======
         with read_write(config):
-            config.habitat.dataset.split = config.eval.split
->>>>>>> 84df83bf
+            config.habitat.dataset.split = config.habitat_baselines.eval.split
 
         if (
             len(self.config.habitat_baselines.video_option) > 0
@@ -943,20 +926,11 @@
             len(config.habitat_baselines.video_render_views) > 0
             and len(self.config.habitat_baselines.video_option) > 0
         ):
-<<<<<<< HEAD
-            config.defrost()
-            for render_view in config.habitat_baselines.video_render_views:
-                uuid = config.habitat.simulator[render_view].uuid
-                config.habitat.gym.obs_keys.append(uuid)
-                config.habitat_baselines.sensors.append(render_view)
-            config.freeze()
-=======
             with read_write(config):
-                for render_view in config.video_render_views:
+                for render_view in config.habitat_baselines.video_render_views:
                     uuid = config.habitat.simulator[render_view].uuid
                     config.habitat.gym.obs_keys.append(uuid)
-                    config.sensors.append(render_view)
->>>>>>> 84df83bf
+                    config.habitat_baselines.sensors.append(render_view)
 
         if config.habitat_baselines.verbose:
             logger.info(f"env config: {config}")
