--- conflicted
+++ resolved
@@ -305,20 +305,6 @@
 
 def _make_proc_config(config, rank, scenes=None, scene_splits=None):
     proc_config = config.clone()
-<<<<<<< HEAD
-    proc_config.defrost()
-
-    task_config = proc_config.habitat
-    task_config.seed = task_config.seed + rank
-    if scenes is not None and len(scenes) > 0:
-        task_config.dataset.content_scenes = scene_splits[rank]
-
-    task_config.simulator.habitat_sim_v0.gpu_device_id = (
-        config.habitat_baselines.simulator_gpu_id
-    )
-
-    task_config.simulator.agent_0.sensors = config.habitat_baselines.sensors
-=======
     with read_write(proc_config):
         task_config = proc_config.habitat
         task_config.seed = task_config.seed + rank
@@ -326,11 +312,12 @@
             task_config.dataset.content_scenes = scene_splits[rank]
 
         task_config.simulator.habitat_sim_v0.gpu_device_id = (
-            config.simulator_gpu_id
-        )
-
-        task_config.simulator.agent_0.sensors = config.sensors
->>>>>>> 84df83bf
+            config.habitat_baselines.simulator_gpu_id
+        )
+
+        task_config.simulator.agent_0.sensors = (
+            config.habitat_baselines.sensors
+        )
 
     return proc_config
 
