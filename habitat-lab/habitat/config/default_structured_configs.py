--- conflicted
+++ resolved
@@ -685,17 +685,13 @@
     blank_out_prob: float = 0.0
 
 
-<<<<<<< HEAD
-@dataclass
-=======
-@attr.s(auto_attribs=True, slots=True)
+@dataclass
 class AllObjectSegmentationSensorConfig(LabSensorConfig):
     type: str = "AllObjectSegmentationSensor"
     blank_out_prob: float = 0.0
 
 
-@attr.s(auto_attribs=True, slots=True)
->>>>>>> 3df7dfae
+@dataclass
 class OVMMNavGoalSegmentationSensorConfig(LabSensorConfig):
     type: str = "OVMMNavGoalSegmentationSensor"
     blank_out_prob: float = 0.0
