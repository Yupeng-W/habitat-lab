--- conflicted
+++ resolved
@@ -1,27 +1,21 @@
-<<<<<<< HEAD
+---
 dataset_path: data/test_scene_dataset/floorplanner.scene_dataset_config.json
-=======
----
-dataset_path: "data/hab-fp-dataset-no-doors/hab-fp.scene_dataset_config.json"
->>>>>>> 52a851ca
+# dataset_path: "data/hab-fp-dataset-no-doors/hab-fp.scene_dataset_config.json"
 additional_object_paths:
 - data/objects/ycb/configs/
 - data/objects/amazon_berkeley/configs/
 - data/objects/google_object_dataset/configs/
 scene_sets:
-<<<<<<< HEAD
 - name: any
   included_substrings:
   - '102815859'
   excluded_substrings: []
-=======
-  -
-    name: "any"
-    included_substrings:
-      - "102344094"
-    excluded_substrings: []
+  # -
+  #   name: "any"
+  #   included_substrings:
+  #     - "102344094"
+  #   excluded_substrings: []
 
->>>>>>> 52a851ca
 object_sets:
 - name: seen_action_figure
   included_substrings:
@@ -353,7 +347,6 @@
   - B07B8VJBCL
   excluded_substrings: []
 receptacle_sets:
-<<<<<<< HEAD
 - name: hab2
   included_object_substrings:
   - ''
@@ -376,19 +369,9 @@
   - receptacle_living_right_shelf_lower_midle_left
   - receptacle_living_right_shelf_lower_right
   - receptacle_living_table
+  - receptacle_mesh_counter1
   - receptacle_office_desk
   excluded_receptacle_substrings: []
-=======
-  -
-    name: "hab2"
-    included_object_substrings:
-      - ""
-    excluded_object_substrings: []
-    included_receptacle_substrings:
-      - receptacle_mesh_counter1
-    excluded_receptacle_substrings: []
-
->>>>>>> 52a851ca
 scene_sampler:
   type: subset
   params:
