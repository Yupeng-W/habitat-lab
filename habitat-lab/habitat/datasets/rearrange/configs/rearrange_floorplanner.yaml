---
dataset_path: "data/fp_mini_receptacles/fp_mini.scene_dataset_config.json"
additional_object_paths:
- data/objects/ycb/configs/
- data/objects/amazon_berkeley/configs/
- data/objects/google_object_dataset/configs/
scene_sets:
  -
    name: "any"
    included_substrings:
<<<<<<< HEAD
      - "102344049"
=======
      - ""
>>>>>>> f2e7982a
    excluded_substrings:
      - "NONE"

object_sets:
- name: seen_action_figure
  included_substrings:
  - Nickelodeon_Teenage_Mutant_Ninja_Turtles_Raphael
  - Nickelodeon_Teenage_Mutant_Ninja_Turtles_Michelangelo
  - Dino_3
  - Nintendo_Yoshi_Action_Figure
  - SpiderMan_Titan_Hero_12Inch_Action_Figure_oo1qph4wwiW
  - Nickelodeon_Teenage_Mutant_Ninja_Turtles_Leonardo
  - Teenage_Mutant_Ninja_Turtles_Rahzar_Action_Figure
  excluded_substrings: []
- name: seen_basket
  included_substrings:
  - Spritz_Easter_Basket_Plastic_Teal
  excluded_substrings: []
- name: seen_book
  included_substrings:
  - Eat_to_Live_The_Amazing_NutrientRich_Program_for_Fast_and_Sustained_Weight_Loss_Revised_Edition_Book
  - B01DN8TB5U
  excluded_substrings: []
- name: seen_bowl
  included_substrings:
  - Bradshaw_International_11642_7_Qt_MP_Plastic_Bowl
  - Footed_Bowl_Sand
  - Now_Designs_Bowl_Akita_Black
  - Threshold_Bead_Cereal_Bowl_White
  - Neat_Solutions_Character_Bib_2_pack
  - B075HWTX4Z
  excluded_substrings: []
- name: seen_candle_holder
  included_substrings:
  - B075HR7LD2
  - B075HX7JB2
  excluded_substrings: []
- name: seen_canister
  included_substrings:
  - B07MBFDKYY
  - B07M6PK8QN
  excluded_substrings: []
- name: seen_cup
  included_substrings:
  - Ecoforms_Cup_B4_SAN
  excluded_substrings: []
- name: seen_dishtowel
  included_substrings:
  - Tag_Dishtowel_Waffle_Gray_Checks_18_x_26
  - Tag_Dishtowel_Basket_Weave_Red_18_x_26
  - Cole_Hardware_Dishtowel_BlueWhite
  - Tag_Dishtowel_Green
  - Cole_Hardware_Dishtowel_Blue
  - Tag_Dishtowel_Dobby_Stripe_Blue_18_x_26
  excluded_substrings: []
- name: seen_hat
  included_substrings:
  - DPC_Handmade_Hat_Brown
  - Object_REmvBDJStub
  excluded_substrings: []
- name: seen_medicine_bottle
  included_substrings:
  - AllergenFree_JarroDophilus
  - Sleep_Optimizer
  - Organic_Whey_Protein_Unflavored
  - PhosphOmega
  - Organic_Whey_Protein_Vanilla
  - QHPomegranate
  - 5_HTP
  - Blackcurrant_Lutein
  - Bifidus_Balance_FOS
  - NattoMax
  - QAbsorb_CoQ10
  excluded_substrings:
  - QAbsorb_CoQ10_53iUqjWjW3O
- name: seen_mouse_pad
  included_substrings:
  - B06X6H2WF7
  - B06X3W3YQD
  excluded_substrings: []
- name: seen_pencil_case
  included_substrings:
  - Big_Dot_Aqua_Pencil_Case
  - Olive_Kids_Butterfly_Garden_Pencil_Case
  - Pinwheel_Pencil_Case
  excluded_substrings: []
- name: seen_plate
  included_substrings:
  - Threshold_Bistro_Ceramic_Dinner_Plate_Ruby_Ring
  excluded_substrings: []
- name: seen_shoe
  included_substrings:
  - Crazy_8
  - 11pro_SL_TRX_FG
  - ASICS_GELBlur33_20_GS_BlackWhiteSafety_Orange
  - TOP_TEN_HI
  - FYW_ALTERNATION
  - California_Navy_Tieks_Italian_Leather_Ballet_Flats
  - PureFlow_2_Color_RylPurHibiscusBlkSlvrWht_Size_50
  - TERREX_FAST_X_GTX
  - PureConnect_2_Color_FernNightlifeSilverBlack_Size_70_5w0BYsiogeV
  - ASICS_GELBlur33_20_GS_Flash_YellowHot_PunchSilver
  - Chelsea_lo_fl_rdheel_zAQrnhlEfw8
  - Sperry_TopSider_tNB9t6YBUf3
  - TZX_Runner
  - Crazy_Shadow_2
  - Sienna_Brown_Croc_Tieks_Patent_Leather_Crocodile_Print_Ballet_Flats
  - AMBERLIGHT_UP_W
  - TERREX_FAST_R
  - F10_TRX_TF_rH7tmKCdUJq
  - D_ROSE_773_II_hvInJwJ5HUD
  - Predator_LZ_TRX_FG
  - ASICS_GELChallenger_9_Royal_BlueWhiteBlack
  - ASICS_GELLinksmaster_WhiteSilverCarolina_Blue
  - ASICS_GELResolution_5_Flash_YellowBlackSilver
  - Santa_Cruz_Mens_umxTczr1Ygg
  - F5_TRX_FG
  - CLIMACOOL_BOAT_BREEZE_IE6CyqSaDwN
  - Cream_Tieks_Italian_Leather_Ballet_Flats
  - D_ROSE_773_II_Kqclsph05pE
  - Santa_Cruz_Mens_G7kQXK7cIky
  - REEF_ZENFUN
  - ClimaCool_Aerate_2_W_Wide
  - Starstruck_Tieks_Glittery_Gold_Italian_Leather_Ballet_Flats
  - ASICS_GELDirt_Dog_4_SunFlameBlack
  - Adrenaline_GTS_13_Color_WhtObsdianBlckOlmpcSlvr_Size_70
  excluded_substrings:
  - TOP_TEN_HI_60KlbRbdoJA
  - Crazy_Shadow_2_oW4Jd10HFFr
- name: seen_soap_dish
  included_substrings:
  - Threshold_Bamboo_Ceramic_Soap_Dish
  excluded_substrings: []
- name: seen_sponge
  included_substrings:
  - Big_O_Sponges_Assorted_Cellulose_12_pack
  excluded_substrings: []
- name: seen_stuffed_toy
  included_substrings:
  - Ortho_Forward_Facing_QCaor9ImJ2G
  - Sootheze_Toasty_Orca
  - Animal_Planet_Foam_2Headed_Dragon
  - Elephant
  - Ortho_Forward_Facing_3Q6J2oKJD92
  excluded_substrings:
  - Sootheze_Cold_Therapy_Elephant
- name: seen_sushi_mat
  included_substrings:
  - Sushi_Mat
  excluded_substrings: []
- name: seen_tape
  included_substrings:
  - 3M_Vinyl_Tape_Green_1_x_36_yd
  - Cole_Hardware_Antislip_Surfacing_Material_White
  - Cole_Hardware_Antislip_Surfacing_White_2_x_60
  - Shurtape_Gaffers_Tape_Silver_2_x_60_yd
  excluded_substrings: []
- name: seen_vase
  included_substrings:
  - B07JM1K8VH
  - B07B8W8FBV
  - B07HSJVP5C
  - B075HR7DM7
  - B078JJDPR2
  - B075HR7KY9
  - B07B8NVHX1
  - B07HSLG6WR
  - B075HXPFTG
  - B07B8PXTSY
  - B07JLBDT51
  - B075HR4ZDB
  excluded_substrings: []
- name: test_unseen_action_figure
  included_substrings:
  - Nintendo_Mario_Action_Figure
  - Dino_4
  - Dino_5
  - Playmates_Industrial_CoSplinter_Teenage_Mutant_Ninja_Turtle_Action_Figure
  - Playmates_nickelodeon_teenage_mutant_ninja_turtles_shredder
  - SpiderMan_Titan_Hero_12Inch_Action_Figure_5Hnn4mtkFsP
  excluded_substrings: []
- name: test_unseen_basket
  included_substrings:
  - RJ_Rabbit_Easter_Basket_Blue
  excluded_substrings: []
- name: test_unseen_book
  included_substrings:
  - B078GTTCCF
  excluded_substrings: []
- name: test_unseen_bowl
  included_substrings:
  - Cole_Hardware_Bowl_Scirocco_YellowBlue
  - B075HWDSDK
  - Sea_to_Summit_Xl_Bowl
  - Threshold_Porcelain_Serving_Bowl_Coupe_White
  - Calphalon_Kitchen_Essentials_12_Cast_Iron_Fry_Pan_Black
  excluded_substrings: []
- name: test_unseen_can
  included_substrings:
  - Don_Franciscos_Gourmet_Coffee_Medium_Decaf_100_Colombian_12_oz_340_g
  excluded_substrings: []
- name: test_unseen_can_opener
  included_substrings:
  - OXO_Soft_Works_Can_Opener_SnapLock
  excluded_substrings: []
- name: test_unseen_candle_holder
  included_substrings:
  - B075HXHKTZ
  excluded_substrings: []
- name: test_unseen_canister
  included_substrings:
  - B07MF1SFKD
  - B07M6PJ66Q
  excluded_substrings: []
- name: test_unseen_dishtowel
  included_substrings:
  - Tag_Dishtowel_18_x_26
  - Cole_Hardware_Dishtowel_Red
  - Cole_Hardware_Dishtowel_Multicolors
  - Cole_Hardware_Dishtowel_Stripe
  - Envision_Home_Dish_Drying_Mat_Red_6_x_18
  excluded_substrings: []
- name: test_unseen_hat
  included_substrings:
  - DPC_tropical_Trends_Hat
  excluded_substrings: []
- name: test_unseen_medicine_bottle
  included_substrings:
  - QAbsorb_CoQ10_53iUqjWjW3O
  - Folic_Acid
  - CoQ10_wSSVoxVppVD
  - Borage_GLA240Gamma_Tocopherol
  - Quercetin_500
  - Prostate_Optimizer
  - Theanine
  - Pet_Dophilus_powder
  - Perricone_MD_Health_Weight_Management_Supplements
  - Beta_Glucan
  excluded_substrings: []
- name: test_unseen_mouse_pad
  included_substrings:
  - B003QTD4Y6
  excluded_substrings: []
- name: test_unseen_pencil_case
  included_substrings:
  - Big_Dot_Pink_Pencil_Case
  - Olive_Kids_Robots_Pencil_Case
  - Olive_Kids_Paisley_Pencil_Case
  excluded_substrings: []
- name: test_unseen_plate
  included_substrings:
  - Threshold_Dinner_Plate_Square_Rim_White_Porcelain
  excluded_substrings: []
- name: test_unseen_scissors
  included_substrings:
  - Diamond_Visions_Scissors_Red
  excluded_substrings: []
- name: test_unseen_screwdriver
  included_substrings:
  - Craftsman_Grip_Screwdriver_Phillips_Cushion
  excluded_substrings: []
- name: test_unseen_shoe
  included_substrings:
  - TOP_TEN_HI_60KlbRbdoJA
  - Sperry_TopSider_pSUFPWQXPp3
  - Santa_Cruz_Mens_YmsMDkFf11Z
  - D_ROSE_45
  - PHEEHAN_RUN
  - PureConnect_2_Color_AnthrcteKnckoutPnkGrnGecko_Size_50
  - F10_TRX_FG_ssscuo9tGxb
  - ASICS_GELTour_Lyte_WhiteOrchidSilver
  - ASICS_GELAce_Pro_Pearl_WhitePink
  - Santa_Cruz_Mens_vnbiTDDt5xH
  - Copperhead_Snake_Tieks_Brown_Snake_Print_Ballet_Flats
  - REEF_BRAIDED_CUSHION
  - ASICS_GEL1140V_WhiteBlackSilver
  - Ravenna_4_Color_WhtOlyBluBlkShkOrngSlvRdO_Size_70
  - ASICS_GEL1140V_WhiteRoyalSilver
  - REEF_BANTU
  - Cascadia_8_Color_AquariusHibscsBearingSeaBlk_Size_50
  - PureCadence_2_Color_HiRskRedNghtlfeSlvrBlckWht_Size_70
  - ASICS_HyperRocketgirl_SP_5_WhiteMalibu_BlueBlack
  - ENFR_MID_ENFORCER
  - PureCadence_2_Color_TleBluLmePnchSlvMoodIndgWh_Size_50_EEzAfcBfHHO
  - FYW_DIVISION
  - Azure_Snake_Tieks_Leather_Snake_Print_Ballet_Flats
  - Colton_Wntr_Chukka_y4jO0I8JQFW
  - Crazy_Shadow_2_oW4Jd10HFFr
  - ASICS_GELLinksmaster_WhiteRasberryGunmetal
  - Adrenaline_GTS_13_Color_DrkDenimWhtBachlorBttnSlvr_Size_50_yfK40TNjq0V
  - PureConnect_2_Color_BlckBrllntBluNghtlfeAnthrct_Size_70
  - TROCHILUS_BOOST
  - Chelsea_BlkHeelPMP_DwxLtZNxLZZ
  - ASICS_GELLinksmaster_WhiteCoffeeSand
  - D_ROSE_ENGLEWOOD_II
  - Court_Attitude
  excluded_substrings: []
- name: test_unseen_spatula
  included_substrings:
  - OXO_Cookie_Spatula
  excluded_substrings: []
- name: test_unseen_stuffed_toy
  included_substrings:
  - Shark
  - Sootheze_Cold_Therapy_Elephant
  - Racoon
  - Squirrel
  - Ortho_Forward_Facing
  excluded_substrings:
  - Ortho_Forward_Facing_3Q6J2oKJD92
  - Ortho_Forward_Facing_CkAW6rL25xH
  - Ortho_Forward_Facing_QCaor9ImJ2G
- name: test_unseen_tape
  included_substrings:
  - 3M_Antislip_Surfacing_Light_Duty_White
  - Shurtape_Tape_Purple_CP28
  - Shurtape_30_Day_Removal_UV_Delct_15
  excluded_substrings: []
- name: test_unseen_vase
  included_substrings:
  - B07B8NZQ68
  - B078JMJC49
  - B078JGHZT3
  - B075HXJPW6
  - B078JMJC46
  - B075HWX46K
  - B075HXLWT5
  - B07JM6GHC8
  - B078JGYJTG
  - B07HSMVFMP
  - B075HWMC6S
  - B07B8VJBCL
  excluded_substrings: []
receptacle_sets:
  -
    name: "hab2"
    included_object_substrings:
      - ""
    excluded_object_substrings: []
    included_receptacle_substrings:
      - ""
    excluded_receptacle_substrings: []

scene_sampler:
  type: subset
  params:
    scene_sets:
    - any
object_samplers:
- name: train_set
  type: category_balanced
  params:
    object_sets:
    - seen_action_figure
    - seen_basket
    - seen_book
    - seen_bowl
    - seen_candle_holder
    - seen_canister
    - seen_cup
    - seen_dishtowel
    - seen_hat
    - seen_medicine_bottle
    - seen_mouse_pad
    - seen_pencil_case
    - seen_plate
    - seen_shoe
    - seen_soap_dish
    - seen_sponge
    - seen_stuffed_toy
    - seen_sushi_mat
    - seen_tape
    - seen_vase
    receptacle_sets:
    - hab2
    num_samples:
    - 20
    - 20
    orientation_sampling: up
    nav_to_min_distance: 1.5
#- name: test_set
#  type: category_balanced
#  params:
#    object_sets:
#    - test_unseen_action_figure
#    - test_unseen_basket
#    - test_unseen_book
#    - test_unseen_bowl
#    - test_unseen_can
#    - test_unseen_can_opener
#    - test_unseen_candle_holder
#    - test_unseen_canister
#    - test_unseen_dishtowel
#    - test_unseen_hat
#    - test_unseen_medicine_bottle
#    - test_unseen_mouse_pad
#    - test_unseen_pencil_case
#    - test_unseen_plate
#    - test_unseen_scissors
#    - test_unseen_screwdriver
#    - test_unseen_shoe
#    - test_unseen_spatula
#    - test_unseen_stuffed_toy
#    - test_unseen_tape
#    - test_unseen_vase
#    - seen_action_figure
#    - seen_basket
#    - seen_book
#    - seen_bowl
#    - seen_candle_holder
#    - seen_canister
#    - seen_cup
#    - seen_dishtowel
#    - seen_hat
#    - seen_medicine_bottle
#    - seen_mouse_pad
#    - seen_pencil_case
#    - seen_plate
#    - seen_shoe
#    - seen_soap_dish
#    - seen_sponge
#    - seen_stuffed_toy
#    - seen_sushi_mat
#    - seen_tape
#    - seen_vase
#    receptacle_sets:
#    - hab2
#    num_samples:
#    - 20
#    - 20
#    orientation_sampling: up
#    nav_to_min_distance: 1.5
object_target_samplers:
- name: hab2
  type: uniform
  params:
    object_samplers:
    - train_set
    #- test_set
    receptacle_sets:
    - hab2
    num_samples:
    - 1
    - 1
    orientation_sampling: up
    nav_to_min_distance: 1.5<|MERGE_RESOLUTION|>--- conflicted
+++ resolved
@@ -8,11 +8,7 @@
   -
     name: "any"
     included_substrings:
-<<<<<<< HEAD
-      - "102344049"
-=======
       - ""
->>>>>>> f2e7982a
     excluded_substrings:
       - "NONE"
 
