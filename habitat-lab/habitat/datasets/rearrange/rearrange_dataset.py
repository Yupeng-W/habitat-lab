--- conflicted
+++ resolved
@@ -172,13 +172,6 @@
         if config is not None:
             if self.config.viewpoints_matrix_path is not None:
                 self.viewpoints_matrix = np.load(
-<<<<<<< HEAD
-                    self.config.viewpoints_matrix_path.format(split=self.config.split)
-                )
-            if self.config.transformations_matrix_path is not None:
-                self.transformations_matrix = np.load(
-                    self.config.transformations_matrix_path.format(split=self.config.split)
-=======
                     self.config.viewpoints_matrix_path.format(
                         split=self.config.split
                     )
@@ -188,7 +181,6 @@
                     self.config.transformations_matrix_path.format(
                         split=self.config.split
                     )
->>>>>>> cdf92a66
                 )
 
     def get_episode_iterator(
