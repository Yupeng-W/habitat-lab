--- conflicted
+++ resolved
@@ -94,9 +94,7 @@
         # hold a habitat Simulator object for efficient re-use
         self.sim: habitat_sim.Simulator = None
         # initialize an empty scene and load the SceneDataset
-        self.initialize_sim(
-            "NONE", self.cfg.dataset_path, self.cfg.gpu_device_id
-        )
+        self.initialize_sim("NONE", self.cfg.dataset_path)
 
         # Setup the sampler caches from config
         self._get_resource_sets()
@@ -240,19 +238,12 @@
                     nav_to_min_distance=obj_sampler_info["params"].get(
                         "nav_to_min_distance", -1.0
                     ),
-<<<<<<< HEAD
-                    obj_sampler_info["params"].get("sample_probs", None),
-                    obj_sampler_info["params"].get(
-                        "constrain_to_largest_nav_island", False
-                    ),
-=======
                     recep_set_sample_probs=obj_sampler_info["params"].get(
                         "sample_probs", None
                     ),
                     constrain_to_largest_nav_island=obj_sampler_info[
                         "params"
                     ].get("constrain_to_largest_nav_island", False),
->>>>>>> d672429e
                 )
             else:
                 logger.info(
@@ -508,14 +499,11 @@
 
         recep_tracker.init_scene_filters(
             mm=self.sim.metadata_mediator, scene_handle=ep_scene_handle
-<<<<<<< HEAD
         )
 
         scene_name = ep_scene_handle.split(".")[0]
         navmesh_path = osp.join(
             scene_base_dir, "navmeshes", scene_name + ".navmesh"
-=======
->>>>>>> d672429e
         )
 
         scene_name = ep_scene_handle.split(".")[0]
@@ -873,9 +861,7 @@
             info={"object_labels": target_refs},
         )
 
-    def initialize_sim(
-        self, scene_name: str, dataset_path: str, gpu_device_id: int = 0
-    ) -> None:
+    def initialize_sim(self, scene_name: str, dataset_path: str) -> None:
         """
         Initialize a new Simulator object with a selected scene and dataset.
         """
@@ -895,11 +881,7 @@
         backend_cfg.scene_dataset_config_file = dataset_path
         backend_cfg.scene_id = scene_name
         backend_cfg.enable_physics = True
-<<<<<<< HEAD
         backend_cfg.gpu_device_id = self.cfg.gpu_device_id
-=======
-        backend_cfg.gpu_device_id = gpu_device_id
->>>>>>> d672429e
         if not self._render_debug_obs:
             # don't bother loading textures if not intending to visualize the generation process
             backend_cfg.create_renderer = False
@@ -938,7 +920,7 @@
                 # TODO: we should fix this to provide an appropriate reset method
                 proxy_backend_cfg = habitat_sim.SimulatorConfiguration()
                 proxy_backend_cfg.scene_id = "NONE"
-                proxy_backend_cfg.gpu_device_id = gpu_device_id
+                proxy_backend_cfg.gpu_device_id = self.cfg.gpu_device_id
                 proxy_hab_cfg = habitat_sim.Configuration(
                     proxy_backend_cfg, [agent_cfg]
                 )
