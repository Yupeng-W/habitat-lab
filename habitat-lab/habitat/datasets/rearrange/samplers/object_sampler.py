--- conflicted
+++ resolved
@@ -251,19 +251,9 @@
             self._constrain_to_largest_nav_island
             and self.largest_island_id == -1
         ):
-<<<<<<< HEAD
-            island_areas = list(
-                map(
-                    sim.pathfinder.island_area,
-                    range(sim.pathfinder.num_islands),
-                )
-            )
-            self.largest_island_id = island_areas.index(max(island_areas))
-=======
             self.largest_island_id = get_largest_island_index(
                 sim.pathfinder, sim, allow_outdoor=False
             )
->>>>>>> d672429e
 
         while num_placement_tries < self.max_placement_attempts:
             num_placement_tries += 1
@@ -351,11 +341,7 @@
         sim.get_rigid_object_manager().remove_object_by_handle(
             new_object.handle
         )
-<<<<<<< HEAD
         logger.info(
-=======
-        logger.warning(
->>>>>>> d672429e
             f"Failed to sample {object_handle} placement on {receptacle.unique_name} in {self.max_placement_attempts} tries."
         )
 
@@ -383,18 +369,9 @@
         # check returns False. So it works out.
         snapped = sim.pathfinder.snap_point(
             obj.translation, self.largest_island_id
-<<<<<<< HEAD
         )
         horizontal_dist = float(
             np.linalg.norm(np.array((snapped - obj.translation))[[0, 2]])
-=======
-        )
-        horizontal_dist = float(
-            np.linalg.norm(np.array((snapped - obj.translation))[[0, 2]])
-        )
-        logger.info(
-            f"horizontal_dist '{horizontal_dist}' vs. threshold '{self.nav_to_min_distance}'"
->>>>>>> d672429e
         )
         return horizontal_dist < self.nav_to_min_distance
 
