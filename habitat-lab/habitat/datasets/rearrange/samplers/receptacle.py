--- conflicted
+++ resolved
@@ -89,15 +89,12 @@
                 self.parent_link
             ).absolute_transformation()
 
-<<<<<<< HEAD
-=======
     def get_local_transform(self, sim: habitat_sim.Simulator) -> mn.Matrix4:
         """
         Returns transformation that can be used for transforming from world space to receptacle's local space
         """
         return self.get_global_transform(sim).inverted()
 
->>>>>>> f2e7982a
     def get_surface_center(self, sim: habitat_sim.Simulator) -> mn.Vector3:
         """
         Returns the center of receptacle surface in world space
@@ -113,8 +110,6 @@
         Returns the center of receptacle surface in local space
         """
 
-<<<<<<< HEAD
-=======
     @abstractmethod
     def check_if_point_on_surface(
         self,
@@ -126,7 +121,6 @@
         Check if point lies within a `threshold` distance of the receptacle's surface
         """
 
->>>>>>> f2e7982a
     def sample_uniform_global(
         self, sim: habitat_sim.Simulator, sample_region_scale: float
     ) -> mn.Vector3:
@@ -322,13 +316,6 @@
                     and local_point[i] <= bounds_max[i]
                 )
         return on_surface
-
-    def get_local_surface_center(
-        self, sim: habitat_sim.Simulator
-    ) -> mn.Vector3:
-        local_center = self.bounds.center()
-        local_center.y = self.bounds.y().min
-        return local_center
 
     def add_receptacle_visualization(
         self, sim: habitat_sim.Simulator
