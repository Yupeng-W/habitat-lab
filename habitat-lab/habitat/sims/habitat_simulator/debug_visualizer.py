--- conflicted
+++ resolved
@@ -88,12 +88,7 @@
     dbv = DebugVisualizer(sim)
     dbv.get_observation().show()
     dbv.translate(mn.Vector3(1,0,0), show=True)
-<<<<<<< HEAD
-    dbv.peek_articulated_object(my_ao, show=True)
-    dbv.peek_rigid_object(my_ro, peek_all_axis=True, show=True)
-=======
     dbv.peek(my_object, peek_all_axis=True).show()
->>>>>>> ae45d634
     """
 
     def __init__(
