--- conflicted
+++ resolved
@@ -343,22 +343,13 @@
                 "motion_data_path",
                 "ik_arm_urdf",
                 "grasp_managers",
-<<<<<<< HEAD
                 "rest_pose_data_path",
                 "max_climb",
-=======
                 "joint_start_override",
->>>>>>> 5dee9a77
             },
         )
 
         # configure default navmesh parameters to match the configured agent
-<<<<<<< HEAD
-        sim_config.navmesh_settings = habitat_sim.nav.NavMeshSettings()
-        sim_config.navmesh_settings.set_defaults()
-        sim_config.navmesh_settings.agent_radius = agent_config.radius
-        sim_config.navmesh_settings.agent_height = agent_config.height
-=======
         if self.habitat_config.default_agent_navmesh:
             sim_config.navmesh_settings = habitat_sim.nav.NavMeshSettings()
             sim_config.navmesh_settings.set_defaults()
@@ -367,7 +358,6 @@
             sim_config.navmesh_settings.include_static_objects = (
                 self.habitat_config.navmesh_include_static_objects
             )
->>>>>>> 5dee9a77
 
         sensor_specifications = []
         for sensor in _sensor_suite.sensors.values():
