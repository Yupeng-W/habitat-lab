#!/usr/bin/env python3

# Copyright (c) Meta Platforms, Inc. and its affiliates.
# This source code is licensed under the MIT license found in the
# LICENSE file in the root directory of this source tree.
"""TODO: ADD MODULE DESCRIPTION"""
from collections import defaultdict
from typing import Any, Dict, List, Optional, Tuple, Union

import magnum as mn
import numpy as np

import habitat_sim
from habitat.sims.habitat_simulator.debug_visualizer import DebugVisualizer


def object_shortname_from_handle(object_handle: str) -> str:
    """
    Splits any path directory and instance increment from the handle.

    :param object_handle: The raw object template or instance handle.
    :return: the shortened name string.
    """

    return object_handle.split("/")[-1].split(".")[0].split("_:")[0]


<<<<<<< HEAD
def register_custom_wireframe_box_template(
    sim: habitat_sim.Simulator,
    size: mn.Vector3,
    template_name: str = "custom_wireframe_box",
) -> str:
    """
    Generate and register a custom template for a wireframe box of given size.

    :param sim: TODO DESCRIPTION
    :param size:  TODO DESCRIPTION
    :param template_name: TODO DESCRIPTION
    :return: the new template's handle.
    """
    obj_attr_mgr = sim.get_object_template_manager()
    cube_template = obj_attr_mgr.get_template_by_handle(
        obj_attr_mgr.get_template_handles("cubeWireframe")[0]
    )
    cube_template.scale = size
    obj_attr_mgr.register_template(cube_template, template_name)
    return template_name


def add_wire_box(
    sim: habitat_sim.Simulator,
    size: mn.Vector3,
    center: mn.Vector3,
    attach_to: Optional[habitat_sim.scene.SceneNode] = None,
    orientation: Optional[mn.Quaternion] = None,
) -> habitat_sim.physics.ManagedRigidObject:
    """
    Generate a wire box object and optionally attach it to another existing object (automatically applies object scale).
    
    :param sim: TODO DESCRIPTION
    :param size:  TODO DESCRIPTION
    :param center: TODO DESCRIPTION
    :param attach_to: TODO DESCRIPTION
    :param orientation:  TODO DESCRIPTION
    :return: the new object. TODO MORE DESCRIPTION
    """
    if orientation is None:
        orientation = mn.Quaternion()
    box_template_handle = register_custom_wireframe_box_template(sim, size)
    new_object = sim.get_rigid_object_manager().add_object_by_template_handle(
        box_template_handle, attach_to
    )
    new_object.motion_type = habitat_sim.physics.MotionType.KINEMATIC
    new_object.collidable = False
    # translate to local offset if attached or global offset if not
    new_object.translation = center
    new_object.rotation = orientation
    return new_object


def add_transformed_wire_box(
    sim: habitat_sim.Simulator,
    size: mn.Vector3,
    transform: Optional[mn.Matrix4] = None,
) -> habitat_sim.physics.ManagedRigidObject:
    """
    Generate a transformed wire box in world space.

    :param sim: TODO DESCRIPTION
    :param size: TODO DESCRIPTION
    :param transform:  TODO DESCRIPTION
    :return: the new object. TODO MORE DESCRIPTION
    """
    if transform is None:
        transform = mn.Matrix4()
    box_template_handle = register_custom_wireframe_box_template(sim, size)
    new_object = sim.get_rigid_object_manager().add_object_by_template_handle(
        box_template_handle
    )
    new_object.motion_type = habitat_sim.physics.MotionType.KINEMATIC
    new_object.collidable = False
    # translate to local offset if attached or global offset if not
    new_object.transformation = transform
    return new_object


def add_viz_sphere(
    sim: habitat_sim.Simulator, radius: float, pos: mn.Vector3
) -> habitat_sim.physics.ManagedRigidObject:
    """
    Add a visualization-only sphere to the world at a global position.

    :param sim: TODO DESCRIPTION
    :param radius: TODO DESCRIPTION
    :param pos:  TODO DESCRIPTION
    :return: the new object. TODO MORE DESCRIPTION
    """
    obj_attr_mgr = sim.get_object_template_manager()
    sphere_template = obj_attr_mgr.get_template_by_handle(
        obj_attr_mgr.get_template_handles("icosphereWireframe")[0]
    )
    sphere_template.scale = mn.Vector3(radius)
    obj_attr_mgr.register_template(sphere_template, "viz_sphere")
    new_object = sim.get_rigid_object_manager().add_object_by_template_handle(
        "viz_sphere"
    )
    new_object.motion_type = habitat_sim.physics.MotionType.KINEMATIC
    new_object.collidable = False
    new_object.translation = pos
    return new_object


=======
>>>>>>> 06a54571
def get_bb_corners(range3d: mn.Range3D) -> List[mn.Vector3]:
    """
    :param range3d:  TODO DESCRIPTION
    :return: a list of AABB (Range3D) corners in object local space.
    """
    return [
        range3d.back_bottom_left,
        range3d.back_bottom_right,
        range3d.back_top_right,
        range3d.back_top_left,
        range3d.front_top_left,
        range3d.front_top_right,
        range3d.front_bottom_right,
        range3d.front_bottom_left,
    ]


def get_ao_global_bb(
    obj: habitat_sim.physics.ManagedArticulatedObject,
) -> Optional[mn.Range3D]:
    """
    Compute the cumulative bounding box of an ArticulatedObject by merging all link bounding boxes.

    :param obj:  TODO DESCRIPTION
    :return: TODO DESCRIPTION
    """

    cumulative_global_bb: mn.Range3D = None
    for link_ix in range(-1, obj.num_links):
        link_node = obj.get_link_scene_node(link_ix)
        bb = link_node.cumulative_bb
        global_bb = habitat_sim.geo.get_transformed_bb(
            bb, link_node.absolute_transformation()
        )
        if cumulative_global_bb is None:
            cumulative_global_bb = global_bb
        else:
            cumulative_global_bb = mn.math.join(
                cumulative_global_bb, global_bb
            )
    return cumulative_global_bb


def get_bb_for_object_id(
    sim: habitat_sim.Simulator,
    obj_id: int,
    ao_link_map: Dict[int, int] = None,
) -> Tuple[mn.Range3D, mn.Matrix4]:
    """
    Wrapper to get a bb and global transform directly from an object id.
    Handles RigidObject and ArticulatedLink ids.

    :param sim: The Simulator instance.
    :param obj_id: The integer id of the object or link.
    :param ao_link_map: A pre-computed map from link object ids to their parent ArticulatedObject's object id.
    :return: tuple (local_aabb, global_transform)
    """

    # stage bounding box
    if obj_id == habitat_sim.stage_id:
        return (
            sim.get_active_scene_graph().get_root_node().cumulative_bb,
            mn.Matrix4.identity_init(),
        )

    obj = get_obj_from_id(sim, obj_id, ao_link_map)

    if obj is None:
        raise AssertionError(
            f"object id {obj_id} is not found, this is unexpected. Invalid/stale object id?"
        )

    # ManagedObject
    if obj.object_id == obj_id:
        return (obj.aabb, obj.transformation)

    # this is a link
    link_node = obj.get_link_scene_node(obj.link_object_ids[obj_id])
    link_transform = link_node.absolute_transformation()
    return (link_node.cumulative_bb, link_transform)


def get_obj_size_along(
    sim: habitat_sim.Simulator,
    object_id: int,
    global_vec: mn.Vector3,
    ao_link_map: Dict[int, int] = None,
) -> Tuple[float, mn.Vector3]:
    """
    Uses object bounding box ellipsoid scale as a heuristic to estimate object size in a particular global direction.

    :param sim: The Simulator instance.
    :param object_id: The integer id of the object or link.
    :param global_vec: Vector in global space indicating the direction to approximate object size.
    :param ao_link_map: A pre-computed map from link object ids to their parent ArticulatedObject's object id.
    :return: distance along the specified direction and global center of bounding box from which distance was estimated.
    """

    obj_bb, transform = get_bb_for_object_id(sim, object_id, ao_link_map)
    center = transform.transform_point(obj_bb.center())
    local_scale = mn.Matrix4.scaling(obj_bb.size() / 2.0)
    local_vec = transform.inverted().transform_vector(global_vec).normalized()
    local_vec_size = local_scale.transform_vector(local_vec).length()
    return local_vec_size, center


def size_regularized_bb_distance(
    bb_a: mn.Range3D,
    bb_b: mn.Range3D,
    transform_a: mn.Matrix4 = None,
    transform_b: mn.Matrix4 = None,
    flatten_axis: int = None,
) -> float:
    """
    Get the heuristic surface-to-surface distance between two bounding boxes (regularized by their individual heuristic sizes).
    Estimate the distance from center to boundary along the line between bb centers. These sizes are then subtracted from the center-to-center distance as a heuristic for surface-to-surface distance.

    :param bb_a: local bounding box of one object
    :param bb_b: local bounding box of another object
    :param transform_a: local to global transform for the first object. Default is identity.
    :param transform_b: local to global transform for the second object. Default is identity.
    :param flatten_axis: Optionally flatten one axis of the displacement vector. This effectively projects the displacement. For example, index "1" would result in horizontal (xz) distance.
    :return: heuristic surface-to-surface distance.
    """

    # check for a valid value
    assert flatten_axis in [None, 0, 1, 2]

    if transform_a is None:
        transform_a = mn.Matrix4.identity_init()
    if transform_b is None:
        transform_b = mn.Matrix4.identity_init()

    a_center = transform_a.transform_point(bb_a.center())
    b_center = transform_b.transform_point(bb_b.center())

    disp = a_center - b_center
    # optionally project the displacement vector by flattening it
    if flatten_axis is not None:
        disp[flatten_axis] = 0
    dist = disp.length()
    disp_dir = disp / dist

    local_scale_a = mn.Matrix4.scaling(bb_a.size() / 2.0)
    local_vec_a = transform_a.inverted().transform_vector(disp_dir)
    local_vec_size_a = local_scale_a.transform_vector(local_vec_a).length()

    local_scale_b = mn.Matrix4.scaling(bb_b.size() / 2.0)
    local_vec_b = transform_b.inverted().transform_vector(disp_dir)
    local_vec_size_b = local_scale_b.transform_vector(local_vec_b).length()

    # if object bounding boxes are significantly overlapping then distance may be negative, clamp to 0
    return max(0, dist - local_vec_size_a - local_vec_size_b)


def size_regularized_object_distance(
    sim: habitat_sim.Simulator,
    object_id_a: int,
    object_id_b: int,
    ao_link_map: Dict[int, int] = None,
) -> float:
    """
    Get the heuristic surface-to-surface distance between two objects (regularized by their individual heuristic sizes).
    Uses each object's bounding box to estimate the distance from center to boundary along the line between object centers. These object sizes are then subtracted from the center-to-center distance as a heuristic for surface-to-surface distance.

    :param sim: The Simulator instance.
    :param object_id_a: integer id of the first object
    :param object_id_b: integer id of the second object
    :param ao_link_map: A pre-computed map from link object ids to their parent ArticulatedObject's object id.
    :return: The heuristic surface-2-surface distance between the objects.
    """

    # distance to self
    if object_id_a == object_id_b:
        return 0

    assert (
        object_id_a != habitat_sim.stage_id
        and object_id_b != habitat_sim.stage_id
    ), "Cannot compute distance between the scene and its contents."

    obja_bb, transform_a = get_bb_for_object_id(sim, object_id_a, ao_link_map)
    objb_bb, transform_b = get_bb_for_object_id(sim, object_id_b, ao_link_map)

    return size_regularized_bb_distance(
        obja_bb, objb_bb, transform_a, transform_b
    )


def bb_ray_prescreen(
    sim: habitat_sim.Simulator,
    obj: habitat_sim.physics.ManagedRigidObject,
    support_obj_ids: Optional[List[int]] = None,
    ignore_obj_ids: Optional[List[int]] = None,
    check_all_corners: bool = False,
) -> Dict[str, Any]:
    """
    Pre-screen a potential placement by casting rays in the gravity direction from the object center of mass (and optionally each corner of its bounding box) checking for interferring objects below.

    :param sim: The Simulator instance.
    :param obj: The RigidObject instance.
    :param support_obj_ids: A list of object ids designated as valid support surfaces for object placement. Contact with other objects is a criteria for placement rejection.
    :param ignore_obj_ids: A list of object ids which should be ignored in contact checks and raycasts. For example, the body of the agent placing an object.
    :param check_all_corners: Optionally cast rays from all bounding box corners instead of only casting a ray from the center of mass.
    :return: a dict of raycast metadata: "base_rel_height","surface_snap_point", "raycast_results"
    """

    if support_obj_ids is None:
        # set default support surface to stage/ground mesh
        # STAGE ID IS habitat_sim.stage_id
        support_obj_ids = [habitat_sim.stage_id]
    lowest_key_point: mn.Vector3 = None
    lowest_key_point_height = None
    highest_support_impact: Optional[mn.Vector3] = None
    highest_support_impact_height = None
    highest_support_impact_id = None
    raycast_results = []
    gravity_dir = sim.get_gravity().normalized()
    object_local_to_global = obj.transformation
    bb_corners = get_bb_corners(obj.root_scene_node.cumulative_bb)
    key_points = [mn.Vector3(0)] + bb_corners  # [COM, c0, c1 ...]
    support_impacts: Dict[int, mn.Vector3] = {}  # indexed by keypoints
    for ix, key_point in enumerate(key_points):
        world_point = object_local_to_global.transform_point(key_point)
        # NOTE: instead of explicit Y coordinate, we project onto any gravity vector
        world_point_height = world_point.projected_onto_normalized(
            -gravity_dir
        ).length()
        if (
            lowest_key_point is None
            or lowest_key_point_height > world_point_height
        ):
            lowest_key_point = world_point
            lowest_key_point_height = world_point_height
        # cast a ray in gravity direction
        if ix == 0 or check_all_corners:
            ray = habitat_sim.geo.Ray(world_point, gravity_dir)
            raycast_results.append(sim.cast_ray(ray))
            # classify any obstructions before hitting the support surface
            for hit in raycast_results[-1].hits:
                if (
                    hit.object_id == obj.object_id
                    or ignore_obj_ids is not None
                    and hit.object_id in ignore_obj_ids
                ):
                    continue
                elif hit.object_id in support_obj_ids:
                    hit_point = hit.point
                    support_impacts[ix] = hit_point
                    support_impact_height = mn.math.dot(
                        hit_point, -gravity_dir
                    )

                    if (
                        highest_support_impact is None
                        or highest_support_impact_height
                        < support_impact_height
                    ):
                        highest_support_impact = hit_point
                        highest_support_impact_height = support_impact_height
                        highest_support_impact_id = hit.object_id

                # terminates at the first non-self ray hit
                break

    # compute the relative base height of the object from its lowest bb corner and COM
    base_rel_height = (
        lowest_key_point_height
        - obj.translation.projected_onto_normalized(-gravity_dir).length()
    )

    # account for the affects of stage mesh margin
    # Warning: Bullet raycast on stage triangle mesh does NOT consider the margin, so explicitly consider this here.
    margin_offset = 0
    if highest_support_impact_id is None:
        pass
    elif highest_support_impact_id == habitat_sim.stage_id:
        margin_offset = sim.get_stage_initialization_template().margin

    surface_snap_point = (
        None
        if 0 not in support_impacts
        else highest_support_impact
        + gravity_dir * (base_rel_height - margin_offset)
    )

    # return list of relative base height, object position for surface snapped point, and ray results details
    return {
        "base_rel_height": base_rel_height,
        "surface_snap_point": surface_snap_point,
        "raycast_results": raycast_results,
    }


def snap_down(
    sim: habitat_sim.Simulator,
    obj: habitat_sim.physics.ManagedRigidObject,
    support_obj_ids: Optional[List[int]] = None,
    ignore_obj_ids: Optional[List[int]] = None,
    dbv: Optional[DebugVisualizer] = None,
    max_collision_depth: float = 0.01,
) -> bool:
    """
    Attempt to project an object in the gravity direction onto the surface below it.

    :param sim: The Simulator instance.
    :param obj: The RigidObject instance.
    :param support_obj_ids: A list of object ids designated as valid support surfaces for object placement. Contact with other objects is a criteria for placement rejection. If none provided, default support surface is the stage/ground mesh (0).
    :param ignore_obj_ids: A list of object ids which should be ignored in contact checks and raycasts. For example, the body of the agent placing an object.
    :param dbv: Optionally provide a DebugVisualizer (dbv) to render debug images of each object's computed snap position before collision culling.
    :param max_collision_depth: The maximum contact penetration depth between the object and the support surface. Higher values are easier to sample, but result in less dynamically stabile states.
    :return: boolean placement success.

    Reject invalid placements by checking for penetration with other existing objects.
    If placement is successful, the object state is updated to the snapped location.
    If placement is rejected, object position is not modified and False is returned.

    To use this utility, generate an initial placement for any object above any of the designated support surfaces and call this function to attempt to snap it onto the nearest surface in the gravity direction.
    """

    aom = sim.get_articulated_object_manager()

    cached_position = obj.translation

    if support_obj_ids is None:
        # set default support surface to stage/ground mesh
        support_obj_ids = [habitat_sim.stage_id]

    if ignore_obj_ids is None:
        # default empty to avoid extra none checks in-loop later
        ignore_obj_ids = []

    bb_ray_prescreen_results = bb_ray_prescreen(
        sim, obj, support_obj_ids, ignore_obj_ids, check_all_corners=False
    )

    if bb_ray_prescreen_results["surface_snap_point"] is None:
        # no support under this object, return failure
        return False

    # finish up
    if bb_ray_prescreen_results["surface_snap_point"] is not None:
        # accept the final location if a valid location exists
        obj.translation = bb_ray_prescreen_results["surface_snap_point"]
        if dbv is not None:
            dbv.debug_obs.append(dbv.get_observation(obj.translation))
        sim.perform_discrete_collision_detection()
        cps = sim.get_physics_contact_points()
        for cp in cps:
            if (
                # the object is involved in the contact
                cp.object_id_a == obj.object_id
                or cp.object_id_b == obj.object_id
            ):
                cp_obj_id_a = cp.object_id_a
                cp_obj_id_b = cp.object_id_b
                if cp.link_id_a > 0:
                    # object_a is an AO and we need to get the link object id
                    ao_a = aom.get_object_by_id(cp.object_id_a)
                    links_to_obj_ids = {
                        v: k for k, v in ao_a.link_object_ids.items()
                    }
                    cp_obj_id_a = links_to_obj_ids[cp.link_id_a]
                if cp.link_id_b > 0:
                    # object_b is an AO and we need to get the link object id
                    ao_b = aom.get_object_by_id(cp.object_id_b)
                    links_to_obj_ids = {
                        v: k for k, v in ao_b.link_object_ids.items()
                    }
                    cp_obj_id_b = links_to_obj_ids[cp.link_id_b]

                if not (
                    # the contact does not involve ignored objects
                    cp_obj_id_a in ignore_obj_ids
                    or cp_obj_id_b in ignore_obj_ids
                ) and (
                    not (
                        # contact is not with a support object
                        cp_obj_id_a in support_obj_ids
                        or cp_obj_id_b in support_obj_ids
                    )
                    or (
                        # contact exceeds maximum depth
                        # NOTE: contact depth is negative distance
                        cp.contact_distance
                        < (-1 * max_collision_depth)
                    )
                ):
                    obj.translation = cached_position
                    return False
                    # print(f" Failure: contact in final position w/ distance = {cp.contact_distance}.")
                    # print(f" Failure: contact in final position with non support object {cp.object_id_a} or {cp.object_id_b}.")

        return True
    else:
        # no valid position found, reset and return failure
        obj.translation = cached_position
        return False


def get_all_object_ids(sim: habitat_sim.Simulator) -> Dict[int, str]:
    """
    Generate a dict mapping all active object ids to a descriptive string containing the object instance handle and, for ArticulatedLinks, the link name.

    :param sim: The Simulator instance.
    :return: a dict mapping object ids to a descriptive string.
    """

    rom = sim.get_rigid_object_manager()
    aom = sim.get_articulated_object_manager()

    object_id_map = {}

    for _object_handle, rigid_object in rom.get_objects_by_handle_substring(
        ""
    ).items():
        object_id_map[rigid_object.object_id] = rigid_object.handle

    for _object_handle, ao in aom.get_objects_by_handle_substring("").items():
        object_id_map[ao.object_id] = ao.handle
        for object_id, link_ix in ao.link_object_ids.items():
            object_id_map[object_id] = (
                ao.handle + " -- " + ao.get_link_name(link_ix)
            )

    return object_id_map


def get_all_objects(
    sim: habitat_sim.Simulator,
) -> List[
    Union[
        habitat_sim.physics.ManagedRigidObject,
        habitat_sim.physics.ManagedArticulatedObject,
    ]
]:
    """
    Get a list of all ManagedRigidObjects and ManagedArticulatedObjects in the scene.

    :param sim: The Simulator instance.
    :return: a list of ManagedObject wrapper instances containing all objects currently instantiated in the scene.
    """

    managers = [
        sim.get_rigid_object_manager(),
        sim.get_articulated_object_manager(),
    ]
    all_objects = []
    for mngr in managers:
        all_objects.extend(mngr.get_objects_by_handle_substring().values())
    return all_objects


def get_ao_root_bb(
    ao: habitat_sim.physics.ManagedArticulatedObject,
) -> mn.Range3D:
    """
    Get the local bounding box of all links of an articulated object in the root frame.

    :param ao: The ArticulatedObject instance.
    :return: TODO DESCRIPTION
    """

    # NOTE: we'd like to use SceneNode AABB, but this won't work because the links are not in the subtree of the root:
    # ao.root_scene_node.compute_cumulative_bb()

    ao_local_part_bb_corners = []

    link_nodes = [ao.get_link_scene_node(ix) for ix in range(-1, ao.num_links)]
    for link_node in link_nodes:
        local_bb_corners = get_bb_corners(link_node.cumulative_bb)
        global_bb_corners = [
            link_node.absolute_transformation().transform_point(bb_corner)
            for bb_corner in local_bb_corners
        ]
        ao_local_bb_corners = [
            ao.transformation.inverted().transform_point(p)
            for p in global_bb_corners
        ]
        ao_local_part_bb_corners.extend(ao_local_bb_corners)

    # get min and max of each dimension
    # TODO: use numpy arrays for more elegance...
    max_vec = mn.Vector3(ao_local_part_bb_corners[0])
    min_vec = mn.Vector3(ao_local_part_bb_corners[0])
    for point in ao_local_part_bb_corners:
        for dim in range(3):
            max_vec[dim] = max(max_vec[dim], point[dim])
            min_vec[dim] = min(min_vec[dim], point[dim])
    return mn.Range3D(min_vec, max_vec)


def get_ao_root_bbs(
    sim: habitat_sim.Simulator,
) -> Dict[int, mn.Range3D]:
    """
    Computes a dictionary mapping AO handles to a global bounding box of parts.
    Must be updated when AO state changes to correctly bound the full set of links.

    :param sim: The Simulator instance.
    :return: dictionary mapping ArticulatedObjects' object_id to their bounding box in local space.
    """

    ao_local_bbs: Dict[
        habitat_sim.physics.ManagedBulletArticulatedObject, mn.Range3D
    ] = {}
    aom = sim.get_articulated_object_manager()
    for ao in aom.get_objects_by_handle_substring().values():
        ao_local_bbs[ao.object_id] = get_ao_root_bb(ao)
    return ao_local_bbs


def get_ao_link_id_map(sim: habitat_sim.Simulator) -> Dict[int, int]:
    """
    Construct a dict mapping ArticulatedLink object_id to parent ArticulatedObject object_id.
    NOTE: also maps ao's root object id to itself for ease of use.

    :param sim: The Simulator instance.
    :return: dict mapping ArticulatedLink object ids to parent object ids.
    """

    aom = sim.get_articulated_object_manager()
    ao_link_map: Dict[int, int] = {}
    for ao in aom.get_objects_by_handle_substring().values():
        # add the ao itself for ease of use
        ao_link_map[ao.object_id] = ao.object_id
        # add the links
        for link_id in ao.link_object_ids:
            ao_link_map[link_id] = ao.object_id

    return ao_link_map


def get_ao_default_link(
    ao: habitat_sim.physics.ManagedArticulatedObject,
    compute_if_not_found: bool = False,
) -> Optional[int]:
    """
    Get the "default" link index for a ManagedArticulatedObject.
    The "default" link is the one link which should be used if only one joint can be actuated. For example, the largest or most accessible drawer or door.

    :param ao: TODO DESCRIPTION
    :param compute_if_not_found: If true, try to compute the default link if it isn't found.
    :return: The default link index or None if not found. Cannot be base link (-1).

    The default link is determined by:

        - must be "prismatic" or "revolute" joint type
        - first look in the metadata Configuration for an annotated link.
        - (if compute_if_not_found) - if not annotated, it is programmatically computed from a heuristic.

    Default link heuristic: the link with the lowest Y value in the bounding box with appropriate joint type.

    
    """

    # first look in metadata
    default_link = ao.user_attributes.get("default_link")

    if default_link is None and compute_if_not_found:
        valid_joint_types = [
            habitat_sim.physics.JointType.Revolute,
            habitat_sim.physics.JointType.Prismatic,
        ]
        lowest_link = None
        lowest_y: int = None
        # compute the default link
        for link_id in ao.get_link_ids():
            if ao.get_link_joint_type(link_id) in valid_joint_types:
                # use minimum global keypoint Y value
                link_lowest_y = min(
                    get_articulated_link_global_keypoints(ao, link_id),
                    key=lambda x: x[1],
                )[1]
                if lowest_y is None or link_lowest_y < lowest_y:
                    lowest_y = link_lowest_y
                    lowest_link = link_id
        if lowest_link is not None:
            default_link = lowest_link
            # if found, set in metadata for next time
            ao.user_attributes.set("default_link", default_link)

    return default_link


def get_obj_from_id(
    sim: habitat_sim.Simulator,
    obj_id: int,
    ao_link_map: Optional[Dict[int, int]] = None,
) -> Union[
    habitat_sim.physics.ManagedRigidObject,
    habitat_sim.physics.ManagedArticulatedObject,
]:
    """
    Get a ManagedRigidObject or ManagedArticulatedObject from an object_id.

    :param sim: The Simulator instance.
    :param obj_id: object id for which ManagedObject is desired.
    :param ao_link_map: A pre-computed map from link object ids to their parent ArticulatedObject's object id.
    :return: a ManagedObject or None

    ArticulatedLink object_ids will return the ManagedArticulatedObject.
    If you want link id, use ManagedArticulatedObject.link_object_ids[obj_id].
    """

    rom = sim.get_rigid_object_manager()
    if rom.get_library_has_id(obj_id):
        return rom.get_object_by_id(obj_id)

    if ao_link_map is None:
        # Note: better to pre-compute this and pass it around
        ao_link_map = get_ao_link_id_map(sim)

    aom = sim.get_articulated_object_manager()
    if obj_id in ao_link_map:
        return aom.get_object_by_id(ao_link_map[obj_id])

    return None


def get_obj_from_handle(
    sim: habitat_sim.Simulator, obj_handle: str
) -> Union[
    habitat_sim.physics.ManagedRigidObject,
    habitat_sim.physics.ManagedArticulatedObject,
]:
    """
    Get a ManagedRigidObject or ManagedArticulatedObject from its instance handle.

    :param sim: The Simulator instance.
    :param obj_handle: object instance handle for which ManagedObject is desired.
    :return: a ManagedObject or None
    """

    rom = sim.get_rigid_object_manager()
    if rom.get_library_has_handle(obj_handle):
        return rom.get_object_by_handle(obj_handle)
    aom = sim.get_articulated_object_manager()
    if aom.get_library_has_handle(obj_handle):
        return aom.get_object_by_handle(obj_handle)

    return None


def get_obj_transform_from_id(
    sim: habitat_sim.Simulator,
    obj_id: int,
    ao_link_map: Optional[Dict[int, int]] = None,
) -> mn.Matrix4:
    """
    Retrieve the local to global transform of the object or link identified by the object_id.

    :param sim: The Simulator instance.
    :param obj_id: object id for which ManagedObject is desired.
    :param ao_link_map: A pre-computed map from link object ids to their parent ArticulatedObject's object id.
    :return: a Matrix4 local to global transform or None
    """

    parent_obj = get_obj_from_id(sim, obj_id, ao_link_map)
    if parent_obj is None:
        # invalid object id
        return None

    if parent_obj.object_id == obj_id:
        # this is a rigid or articulated object
        return parent_obj.transformation
    else:
        # this is a link
        return parent_obj.get_link_scene_node(
            parent_obj.link_object_ids[obj_id]
        ).transformation


def get_global_keypoints_from_bb(
    aabb: mn.Range3D, local_to_global: mn.Matrix4
) -> List[mn.Vector3]:
    """
    Get a list of bounding box keypoints in global space.
    0th point is the bounding box center, others are bounding box corners.

    :param aabb: The local bounding box.
    :param local_to_global: The local to global transformation matrix.
    :return: A set of global 3D keypoints for the bounding box.
    """
    local_keypoints = [aabb.center()]
    local_keypoints.extend(get_bb_corners(aabb))
    global_keypoints = [
        local_to_global.transform_point(key_point)
        for key_point in local_keypoints
    ]
    return global_keypoints


def get_articulated_link_global_keypoints(
    object_a: habitat_sim.physics.ManagedArticulatedObject, link_index: int
) -> List[mn.Vector3]:
    """
    Get global bb keypoints for an ArticulatedLink.

    :param object_a: The parent ManagedArticulatedObject for the link.
    :param link_index: The local index of the link within the parent ArticulatedObject. Not the object_id of the link.
    :return: A set of global 3D keypoints for the link.
    """
    link_node = object_a.get_link_scene_node(link_index)

    return get_global_keypoints_from_bb(
        link_node.cumulative_bb, link_node.absolute_transformation()
    )


def get_global_keypoints_from_object_id(
    sim: habitat_sim.Simulator,
    object_id: int,
    ao_link_map: Optional[Dict[int, int]] = None,
) -> List[mn.Vector3]:
    """
    Get a list of object keypoints in global space given an object id.
    0th point is the center of bb, others are bounding box corners.

    :param sim: The Simulator instance.
    :param object_id: The integer id for the object from which to extract keypoints.
    :param ao_link_map: A pre-computed map from link object ids to their parent ArticulatedObject's object id. If not provided, recomputed as necessary.
    :return: A set of global 3D keypoints for the object.
    """

    obj = get_obj_from_id(sim, object_id, ao_link_map)

    if obj.object_id != object_id:
        # this is an ArticulatedLink
        return get_articulated_link_global_keypoints(
            obj, obj.link_object_ids[object_id]
        )
    else:
        # ManagedObject
        return get_global_keypoints_from_bb(obj.aabb, obj.transformation)


def object_keypoint_cast(
    sim: habitat_sim.Simulator,
    object_a: habitat_sim.physics.ManagedRigidObject,
    direction: mn.Vector3 = None,
) -> List[habitat_sim.physics.RaycastResults]:
    """
    Computes object global keypoints, casts rays from each in the specified direction and returns the resulting RaycastResults.

    :param sim: The Simulator instance.
    :param object_a: The ManagedRigidObject from which to extract keypoints and raycast.
    :param direction: Optionally provide a unit length global direction vector for the raycast. If None, default to -Y.
    :return: A list of RaycastResults, one from each object keypoint.
    """

    if direction is None:
        # default to downward raycast
        direction = mn.Vector3(0, -1, 0)

    global_keypoints = get_global_keypoints_from_bb(
        object_a.aabb, object_a.transformation
    )
    return [
        sim.cast_ray(habitat_sim.geo.Ray(keypoint, direction))
        for keypoint in global_keypoints
    ]


# ============================================================
# Utilities for Querying Object Relationships
# ============================================================


def above(
    sim: habitat_sim.Simulator,
    object_a: Union[
        habitat_sim.physics.ManagedRigidObject,
        habitat_sim.physics.ManagedArticulatedObject,
    ],
) -> List[int]:
    """
    Get a list of all objects that a particular object_a is 'above'.
    Concretely, 'above' is defined as: a downward raycast of any object keypoint hits the object below.

    :param sim: The Simulator instance.
    :param object_a: The ManagedRigidObject for which to query the 'above' set.
    :return: a list of object ids.
    """

    # get object ids of all objects below this one
    above_object_ids = [
        hit.object_id
        for keypoint_raycast_result in object_keypoint_cast(sim, object_a)
        for hit in keypoint_raycast_result.hits
    ]
    above_object_ids = list(set(above_object_ids))

    # remove self from the list if present
    if object_a.object_id in above_object_ids:
        above_object_ids.remove(object_a.object_id)

    return above_object_ids


def within(
    sim: habitat_sim.Simulator,
    object_a: Union[
        habitat_sim.physics.ManagedRigidObject,
        habitat_sim.physics.ManagedArticulatedObject,
    ],
    max_distance: float = 1.0,
    keypoint_vote_threshold: int = 2,
    center_ensures_containment: bool = True,
) -> List[int]:
    """
    Get a list of all objects that a particular object_a is 'within'.
    Concretely, 'within' is defined as: a threshold number of opposing keypoint raycasts hit the same object.
    This function computes raycasts along all global axes from all keypoints and checks opposing rays for collision with the same object.

    :param sim: The Simulator instance.
    :param object_a: The ManagedRigidObject for which to query the 'within' set.
    :param max_distance: The maximum ray distance to check in each opposing direction (this is half the "wingspan" of the check). Makes the raycast more efficienct and realistically containing objects will have a limited size.
    :param keypoint_vote_threshold: The minimum number of keypoints which must indicate containment to qualify object_a as "within" another object.
    :param center_ensures_containment: If True, positive test of object_a's center keypoint alone qualifies object_a as "within" another object.
    :return: a list of object_id integers.
    """

    global_keypoints = get_global_keypoints_from_object_id(
        sim, object_a.object_id
    )

    # build axes vectors
    pos_axes = [mn.Vector3.x_axis(), mn.Vector3.y_axis(), mn.Vector3.z_axis()]
    neg_axes = [-1 * axis for axis in pos_axes]

    # raycast for each axis for each keypoint
    keypoint_intersect_set: List[List[int]] = [
        [] for _ in range(len(global_keypoints))
    ]
    for k_ix, keypoint in enumerate(global_keypoints):
        for a_ix in range(3):
            pos_ids = [
                hit.object_id
                for hit in sim.cast_ray(
                    habitat_sim.geo.Ray(keypoint, pos_axes[a_ix]),
                    max_distance=max_distance,
                ).hits
            ]
            neg_ids = [
                hit.object_id
                for hit in sim.cast_ray(
                    habitat_sim.geo.Ray(keypoint, neg_axes[a_ix]),
                    max_distance=max_distance,
                ).hits
            ]
            intersect_ids = [obj_id for obj_id in pos_ids if obj_id in neg_ids]
            keypoint_intersect_set[k_ix].extend(intersect_ids)
        keypoint_intersect_set[k_ix] = list(set(keypoint_intersect_set[k_ix]))

    containment_ids = []

    # used to toggle "center" keypoint as a voting or overriding check
    first_voting_keypoint = 0

    if center_ensures_containment:
        # initialize the list from keypoint 0 (center of bounding box) which guarantees containment
        containment_ids = list(keypoint_intersect_set[0])
        first_voting_keypoint = 1

    # "vote" for ids from keypoints
    id_votes: defaultdict[int, int] = defaultdict(lambda: 0)
    for k_ix in range(first_voting_keypoint, len(global_keypoints)):
        for obj_id in keypoint_intersect_set[k_ix]:
            id_votes[obj_id] += 1

    # count votes and de-duplicate
    containment_ids = containment_ids + [
        obj_id
        for obj_id in id_votes
        if id_votes[obj_id] > keypoint_vote_threshold
    ]
    containment_ids = list(set(containment_ids))

    # remove self from the list if present
    if object_a.object_id in containment_ids:
        containment_ids.remove(object_a.object_id)

    return containment_ids


def ontop(
    sim: habitat_sim.Simulator,
    object_a: Union[
        habitat_sim.physics.ManagedRigidObject,
        habitat_sim.physics.ManagedArticulatedObject,
        int,
    ],
    do_collision_detection: bool,
    vertical_normal_error_threshold: float = 0.75,
) -> List[int]:
    """
    Get a list of all object ids or objects that are "ontop" of a particular object_a.
    Concretely, 'ontop' is defined as: contact points between object_a and object_b have vertical normals "upward" relative to object_a.
    This function uses collision points to determine which objects are resting on or contacting the surface of object_a.

    :param sim: The Simulator instance.
    :param object_a: The ManagedRigidObject or object id for which to query the 'ontop' set.
    :param do_collision_detection: If True, a fresh discrete collision detection is run before the contact point query. Pass False to skip if a recent sim step or pre-process has run a collision detection pass on the current state.
    :param vertical_normal_error_threshold: The allowed error in normal alignment for a contact point to be considered "vertical" for this check. Functionally, if dot(contact normal, Y) <= threshold, the contact is ignored.
    :return: a list of integer object_ids for the set of objects "ontop" of object_a.
    """

    link_id = None
    if isinstance(object_a, int):
        subject_object = get_obj_from_id(sim, object_a)
        if subject_object is None:
            raise AssertionError(
                f"The passed object_id {object_a} is invalid."
            )
        if subject_object.object_id != object_a:
            # object_a is a link
            link_id = subject_object.link_object_ids[object_a]
        object_a = subject_object

    if do_collision_detection:
        sim.perform_discrete_collision_detection()

    yup = mn.Vector3(0.0, 1.0, 0.0)

    ontop_object_ids = []
    for cp in sim.get_physics_contact_points():
        contacting_obj_id = None
        obj_is_b = False
        if cp.object_id_a == object_a.object_id and (
            link_id is None or link_id == cp.link_id_a
        ):
            contacting_obj_id = cp.object_id_b
        elif cp.object_id_b == object_a.object_id and (
            link_id is None or link_id == cp.link_id_b
        ):
            contacting_obj_id = cp.object_id_a
            obj_is_b = True
        if contacting_obj_id is not None:
            contact_normal = (
                cp.contact_normal_on_b_in_ws
                if obj_is_b
                else -cp.contact_normal_on_b_in_ws
            )
            if (
                mn.math.dot(contact_normal, yup)
                > vertical_normal_error_threshold
            ):
                ontop_object_ids.append(contacting_obj_id)

    ontop_object_ids = list(set(ontop_object_ids))

    return ontop_object_ids


def on_floor(
    sim: habitat_sim.Simulator,
    object_a: habitat_sim.physics.ManagedRigidObject,
    distance_threshold: float = 0.04,
    alt_pathfinder: habitat_sim.nav.PathFinder = None,
    island_index: int = -1,
    ao_link_map: Dict[int, int] = None,
) -> bool:
    """
    Checks if the object is heuristically considered to be "on the floor" using the navmesh as an abstraction. This function assumes the PathFinder and parameters provided approximate the navigable floor space well.
    NOTE: alt_pathfinder option can be used to provide an alternative navmesh sized for objects. This would allow objects to be, for example, under tables or in corners and still be considered on the navmesh.

    :param sim: The Simulator instance.
    :param object_a: The object instance.
    :param distance_threshold: Maximum allow-able displacement between current object position and navmesh snapped position.
    :param alt_pathfinder:Optionally provide an alternative PathFinder specifically configured for this check. Defaults to sim.pathfinder.
    :param island_index: Optionally limit allowed navmesh to a specific island. Default (-1) is full navmesh. Note the default is likely not good since large furniture objets could have isolated islands on them which are not the floor.
    :param ao_link_map: A pre-computed map from link object ids to their parent ArticulatedObject's object id.
    :return: Whether or not the object is considered "on the floor" given the configuration.
    """

    assert (
        not object_a.is_articulated
    ), "Object must be ManagedRigidObject, not implemented for ArticulatedObjects or links."

    if alt_pathfinder is None:
        alt_pathfinder = sim.pathfinder

    assert alt_pathfinder.is_loaded

    # use the object's heuristic size to estimate distance from the object center to the navmesh in order to regularize the navigability constraint for larger objects
    obj_size, center = get_obj_size_along(
        sim,
        object_a.object_id,
        mn.Vector3(0.0, -1.0, 0.0),
        ao_link_map=ao_link_map,
    )

    obj_snap = alt_pathfinder.snap_point(center, island_index=island_index)

    # include navmesh cell height error in the distance threshold.
    navmesh_cell_height = alt_pathfinder.nav_mesh_settings.cell_height
    snap_disp = obj_snap - center
    snap_dist = snap_disp.length() - obj_size - (navmesh_cell_height / 2.0)

    return snap_dist <= distance_threshold


def object_in_region(
    sim: habitat_sim.Simulator,
    object_a: Union[
        habitat_sim.physics.ManagedRigidObject,
        habitat_sim.physics.ManagedArticulatedObject,
    ],
    region: habitat_sim.scene.SemanticRegion,
    containment_threshold=0.25,
    center_only=False,
    ao_link_map: Dict[int, int] = None,
) -> Tuple[bool, float]:
    """
    Check if an object is within a region by checking region containment of keypoints.

    :param sim: The Simulator instance.
    :param object_a: The object instance.
    :param region: The SemanticRegion to check.
    :param containment_threshold: threshold ratio of keypoints which need to be in a region to count as containment.
    :param center_only: If True, only use the BB center keypoint, all or nothing.
    :param ao_link_map: A pre-computed map from link object ids to their parent ArticulatedObject's object id.
    :return: boolean containment and the ratio of keypoints which are inside the region.
    """

    key_points = get_global_keypoints_from_object_id(
        sim,
        object_id=object_a.object_id,
        ao_link_map=ao_link_map,
    )

    if center_only:
        key_points = [key_points[0]]

    contained_points = [p for p in key_points if region.contains(p)]
    ratio = len(contained_points) / float(len(key_points))

    return ratio >= containment_threshold, ratio


def get_object_regions(
    sim: habitat_sim.Simulator,
    object_a: Union[
        habitat_sim.physics.ManagedRigidObject,
        habitat_sim.physics.ManagedArticulatedObject,
    ],
    ao_link_map: Dict[int, int] = None,
) -> List[Tuple[int, float]]:
    """
    Get a sorted list of regions containing an object using bounding box keypoints.

    :param sim: The Simulator instance.
    :param object_a: The object instance.
    :param ao_link_map: A pre-computed map from link object ids to their parent ArticulatedObject's object id.
    :return: A sorted list of region index, ratio pairs. First item in the list the primary containing region.
    """

    key_points = get_global_keypoints_from_object_id(
        sim,
        object_id=object_a.object_id,
        ao_link_map=ao_link_map,
    )

    return sim.semantic_scene.get_regions_for_points(key_points)


def get_floor_point_in_region(
    sim: habitat_sim.Simulator,
    region_index: int,
    island_index: int = -1,
    max_center_samples: int = 100,
    max_global_samples: int = 1000,
    quick_return: bool = False,
) -> Optional[mn.Vector3]:
    """
    Sample the navmesh to find a point on the floor within a given region.

    :param sim: The Simulator instance.
    :param region_index: The index of the Region within which to sample.
    :param island_index: The index of the navmesh island representing the active floor area. Default -1 is all islands. Should be set to the same island used for other navmesh operations in the application. For example, the largest indoor island for the scene.
    :param max_center_samples: The number of samples near the center point to attempt if applicable. This will be done first. <=0 skips center sampling.
    :param max_global_samples: The number of global navmesh samples to attempt if center point samples were unsuccessful. <=0 skips this step.
    :param quick_return: If True, the first valid sample will be returned instead of continuing to search for a better sample. Use this option when speed is more important than the quality or consistency.
    :return: The sampled floor point within the given region or None if a point could not be found.

    This method attempts to find a point in the region with maximum navmesh clearance by sorting candidates on `distance_to_closest_obstacle`.
    Because this method uses multiple sampling passes it is advised to use it in initialization and pre-processes rather than within an application loop.

    
    """

    # get the SemanticRegion from the index
    region = sim.semantic_scene.regions[region_index]

    #################
    # sampling points:
    attempts = 0
    best_sample: Optional[mn.Vector3] = None
    best_navmesh_dist = -1

    # first try aiming at the center (nice for convex regions)
    if max_center_samples > 0:
        # get the center of the region's bounds and attempt to snap it to the navmesh
        region_center = region.aabb.center
        region_center_snap = sim.pathfinder.snap_point(
            region_center, island_index=island_index
        )

        if not np.isnan(region_center_snap[0]):
            # sampling near the center
            while attempts < max_center_samples:
                # get a point within 1 meter of the snapped region center if possible
                sample = sim.pathfinder.get_random_navigable_point_near(
                    region_center_snap, radius=1.0, island_index=island_index
                )
                if not np.isnan(sample[0]) and region.contains(sample):
                    navmesh_dist = sim.pathfinder.distance_to_closest_obstacle(
                        sample
                    )
                    if navmesh_dist > best_navmesh_dist:
                        # found a valid point in a more "open" part of the region
                        best_sample = sample
                        best_navmesh_dist = navmesh_dist
                        if quick_return:
                            # short-circuit to return the first valid sample
                            return best_sample
                attempts += 1
        else:
            # region center doesn't snap, so move on
            pass

    # try again without aiming for the center (in case of concave region)
    if best_sample is None:
        attempts = 0
        while attempts < max_global_samples:
            sample = sim.pathfinder.get_random_navigable_point(
                island_index=island_index
            )
            if region.contains(sample):
                navmesh_dist = sim.pathfinder.distance_to_closest_obstacle(
                    sample
                )
                if navmesh_dist > best_navmesh_dist:
                    # found a valid point in a more "open" part of the region
                    best_sample = sample
                    best_navmesh_dist = navmesh_dist
                    if quick_return:
                        # short-circuit to return the first valid sample
                        return best_sample
            attempts += 1

    return best_sample


def get_link_normalized_joint_position(
    object_a: habitat_sim.physics.ManagedArticulatedObject, link_ix: int
) -> float:
    """
    Normalize the joint limit range [min, max] -> [0,1] and return the current joint state in this range.

    :param object_a: The parent ArticulatedObject of the link.
    :param link_ix: The index of the link within the parent object. Not the link's object_id.
    :return: normalized joint position [0,1]
    """

    assert object_a.get_link_joint_type(link_ix) in [
        habitat_sim.physics.JointType.Revolute,
        habitat_sim.physics.JointType.Prismatic,
    ], f"Invalid joint type '{object_a.get_link_joint_type(link_ix)}'. Open/closed not a valid check for multi-dimensional or fixed joints."

    joint_pos_ix = object_a.get_link_joint_pos_offset(link_ix)
    joint_pos = object_a.joint_positions[joint_pos_ix]
    limits = object_a.joint_position_limits

    # compute the normalized position [0,1]
    n_pos = (joint_pos - limits[0][joint_pos_ix]) / (
        limits[1][joint_pos_ix] - limits[0][joint_pos_ix]
    )
    return n_pos


def set_link_normalized_joint_position(
    object_a: habitat_sim.physics.ManagedArticulatedObject,
    link_ix: int,
    normalized_pos: float,
) -> None:
    """
    Set the joint's state within its limits from a normalized range [0,1] -> [min, max]

    :param object_a: The parent ArticulatedObject of the link.
    :param link_ix: The index of the link within the parent object. Not the link's object_id.
    :param normalized_pos: The normalized position [0,1] to set.

    Assumes the joint has valid joint limits.

    
    """

    assert object_a.get_link_joint_type(link_ix) in [
        habitat_sim.physics.JointType.Revolute,
        habitat_sim.physics.JointType.Prismatic,
    ], f"Invalid joint type '{object_a.get_link_joint_type(link_ix)}'. Open/closed not a valid check for multi-dimensional or fixed joints."

    assert (
        normalized_pos <= 1.0 and normalized_pos >= 0
    ), "values outside the range [0,1] are by definition beyond the joint limits."

    joint_pos_ix = object_a.get_link_joint_pos_offset(link_ix)
    limits = object_a.joint_position_limits
    joint_positions = object_a.joint_positions
    joint_positions[joint_pos_ix] = limits[0][joint_pos_ix] + (
        normalized_pos * (limits[1][joint_pos_ix] - limits[0][joint_pos_ix])
    )
    object_a.joint_positions = joint_positions


def link_is_open(
    object_a: habitat_sim.physics.ManagedArticulatedObject,
    link_ix: int,
    threshold: float = 0.4,
) -> bool:
    """
    Check whether a particular AO link is in the "open" state.
    We assume that joint limits define the closed state (min) and open state (max).

    :param object_a: The parent ArticulatedObject of the link to check.
    :param link_ix: The index of the link within the parent object. Not the link's object_id.
    :param threshold: The normalized threshold ratio of joint ranges which are considered "open". E.g. 0.8 = 80%
    :return: Whether or not the link is considered "open".
    """

    return get_link_normalized_joint_position(object_a, link_ix) >= threshold


def link_is_closed(
    object_a: habitat_sim.physics.ManagedArticulatedObject,
    link_ix: int,
    threshold: float = 0.1,
) -> bool:
    """
    Check whether a particular AO link is in the "closed" state.
    We assume that joint limits define the closed state (min) and open state (max).

    :param object_a: The parent ArticulatedObject of the link to check.
    :param link_ix: The index of the link within the parent object. Not the link's object_id.
    :param threshold: The normalized threshold ratio of joint ranges which are considered "closed". E.g. 0.1 = 10%
    :return: Whether or not the link is considered "closed".
    """

    return get_link_normalized_joint_position(object_a, link_ix) <= threshold


def close_link(
    object_a: habitat_sim.physics.ManagedArticulatedObject, link_ix: int
) -> None:
    """
    Set a link to the "closed" state. Sets the joint position to the minimum joint limit.

    TODO: does not do any collision checking to validate the state or move any other objects which may be contained in or supported by this link.

    :param object_a: The parent ArticulatedObject of the link to check.
    :param link_ix: The index of the link within the parent object. Not the link's object_id.
    """

    set_link_normalized_joint_position(object_a, link_ix, 0)


def open_link(
    object_a: habitat_sim.physics.ManagedArticulatedObject, link_ix: int
) -> None:
    """
    Set a link to the "open" state. Sets the joint position to the maximum joint limit.

    :param object_a: The parent ArticulatedObject of the link to check.
    :param link_ix: The index of the link within the parent object. Not the link's object_id.

    TODO: does not do any collision checking to validate the state or move any other objects which may be contained in or supported by this link.
    """

    set_link_normalized_joint_position(object_a, link_ix, 1.0)


def bb_next_to(
    bb_a: mn.Range3D,
    bb_b: mn.Range3D,
    transform_a: mn.Matrix4 = None,
    transform_b: mn.Matrix4 = None,
    hor_l2_threshold=0.3,
) -> bool:
    """
    Check whether or not two bounding boxes should be considered "next to" one another.
    Concretely, consists of two checks:
     1. assert overlap between the vertical range of the two bounding boxes.
     2. regularized horizontal L2 distance between object centers. Regularized in this case means projected displacement vector is truncated by each object's heuristic size.

    :param bb_a: local bounding box of one object
    :param bb_b: local bounding box of another object
    :param transform_a: local to global transform for the first object. Default is identity.
    :param transform_b: local to global transform for the second object. Default is identity.
    :param hor_l2_threshold: regularized horizontal L2 distance allowed between the objects' centers.
    :return: Whether or not the objects are heuristically "next to" one another.
    """

    if transform_a is None:
        transform_a = mn.Matrix4.identity_init()
    if transform_b is None:
        transform_b = mn.Matrix4.identity_init()

    keypoints_a = get_global_keypoints_from_bb(bb_a, transform_a)
    keypoints_b = get_global_keypoints_from_bb(bb_b, transform_b)

    lowest_height_a = min([p[1] for p in keypoints_a])
    lowest_height_b = min([p[1] for p in keypoints_b])
    highest_height_a = max([p[1] for p in keypoints_a])
    highest_height_b = max([p[1] for p in keypoints_b])

    # check for non-overlapping bounding boxes
    if (
        highest_height_a < lowest_height_b
        or highest_height_b < lowest_height_a
    ):
        return False

    if (
        size_regularized_bb_distance(
            bb_a, bb_b, transform_a, transform_b, flatten_axis=1
        )
        > hor_l2_threshold
    ):
        return False

    return True


def obj_next_to(
    sim: habitat_sim.Simulator,
    object_id_a: int,
    object_id_b: int,
    hor_l2_threshold=0.5,
    ao_link_map: Dict[int, int] = None,
) -> bool:
    """
    Check whether or not two objects should be considered "next to" one another.
    Concretely, consists of two checks:
     1. bounding boxes must overlap vertically.
     2. regularized horizontal L2 distance between object centers must be less than a threshold. Regularized in this case means displacement vector is truncated by each object's heuristic size.

    :param sim: The Simulator instance.
    :param object_id_a: object_id of the first ManagedObject or link.
    :param object_id_b: object_id of the second ManagedObject or link.
    :param hor_l2_threshold: regularized horizontal L2 distance allow between the objects' centers. This should be tailored to the scenario.
    :param ao_link_map: A pre-computed map from link object ids to their parent ArticulatedObject's object id.
    :return: Whether or not the objects are heuristically "next to" one another.
    """

    assert object_id_a != object_id_b, "Object cannot be 'next to' itself."

    assert (
        object_id_a != habitat_sim.stage_id
        and object_id_b != habitat_sim.stage_id
    ), "Cannot compute distance between the stage and its contents."

    obja_bb, transform_a = get_bb_for_object_id(sim, object_id_a, ao_link_map)
    objb_bb, transform_b = get_bb_for_object_id(sim, object_id_b, ao_link_map)

    return bb_next_to(
        obja_bb,
        objb_bb,
        transform_a,
        transform_b,
        hor_l2_threshold,
    )<|MERGE_RESOLUTION|>--- conflicted
+++ resolved
@@ -25,114 +25,6 @@
     return object_handle.split("/")[-1].split(".")[0].split("_:")[0]
 
 
-<<<<<<< HEAD
-def register_custom_wireframe_box_template(
-    sim: habitat_sim.Simulator,
-    size: mn.Vector3,
-    template_name: str = "custom_wireframe_box",
-) -> str:
-    """
-    Generate and register a custom template for a wireframe box of given size.
-
-    :param sim: TODO DESCRIPTION
-    :param size:  TODO DESCRIPTION
-    :param template_name: TODO DESCRIPTION
-    :return: the new template's handle.
-    """
-    obj_attr_mgr = sim.get_object_template_manager()
-    cube_template = obj_attr_mgr.get_template_by_handle(
-        obj_attr_mgr.get_template_handles("cubeWireframe")[0]
-    )
-    cube_template.scale = size
-    obj_attr_mgr.register_template(cube_template, template_name)
-    return template_name
-
-
-def add_wire_box(
-    sim: habitat_sim.Simulator,
-    size: mn.Vector3,
-    center: mn.Vector3,
-    attach_to: Optional[habitat_sim.scene.SceneNode] = None,
-    orientation: Optional[mn.Quaternion] = None,
-) -> habitat_sim.physics.ManagedRigidObject:
-    """
-    Generate a wire box object and optionally attach it to another existing object (automatically applies object scale).
-    
-    :param sim: TODO DESCRIPTION
-    :param size:  TODO DESCRIPTION
-    :param center: TODO DESCRIPTION
-    :param attach_to: TODO DESCRIPTION
-    :param orientation:  TODO DESCRIPTION
-    :return: the new object. TODO MORE DESCRIPTION
-    """
-    if orientation is None:
-        orientation = mn.Quaternion()
-    box_template_handle = register_custom_wireframe_box_template(sim, size)
-    new_object = sim.get_rigid_object_manager().add_object_by_template_handle(
-        box_template_handle, attach_to
-    )
-    new_object.motion_type = habitat_sim.physics.MotionType.KINEMATIC
-    new_object.collidable = False
-    # translate to local offset if attached or global offset if not
-    new_object.translation = center
-    new_object.rotation = orientation
-    return new_object
-
-
-def add_transformed_wire_box(
-    sim: habitat_sim.Simulator,
-    size: mn.Vector3,
-    transform: Optional[mn.Matrix4] = None,
-) -> habitat_sim.physics.ManagedRigidObject:
-    """
-    Generate a transformed wire box in world space.
-
-    :param sim: TODO DESCRIPTION
-    :param size: TODO DESCRIPTION
-    :param transform:  TODO DESCRIPTION
-    :return: the new object. TODO MORE DESCRIPTION
-    """
-    if transform is None:
-        transform = mn.Matrix4()
-    box_template_handle = register_custom_wireframe_box_template(sim, size)
-    new_object = sim.get_rigid_object_manager().add_object_by_template_handle(
-        box_template_handle
-    )
-    new_object.motion_type = habitat_sim.physics.MotionType.KINEMATIC
-    new_object.collidable = False
-    # translate to local offset if attached or global offset if not
-    new_object.transformation = transform
-    return new_object
-
-
-def add_viz_sphere(
-    sim: habitat_sim.Simulator, radius: float, pos: mn.Vector3
-) -> habitat_sim.physics.ManagedRigidObject:
-    """
-    Add a visualization-only sphere to the world at a global position.
-
-    :param sim: TODO DESCRIPTION
-    :param radius: TODO DESCRIPTION
-    :param pos:  TODO DESCRIPTION
-    :return: the new object. TODO MORE DESCRIPTION
-    """
-    obj_attr_mgr = sim.get_object_template_manager()
-    sphere_template = obj_attr_mgr.get_template_by_handle(
-        obj_attr_mgr.get_template_handles("icosphereWireframe")[0]
-    )
-    sphere_template.scale = mn.Vector3(radius)
-    obj_attr_mgr.register_template(sphere_template, "viz_sphere")
-    new_object = sim.get_rigid_object_manager().add_object_by_template_handle(
-        "viz_sphere"
-    )
-    new_object.motion_type = habitat_sim.physics.MotionType.KINEMATIC
-    new_object.collidable = False
-    new_object.translation = pos
-    return new_object
-
-
-=======
->>>>>>> 06a54571
 def get_bb_corners(range3d: mn.Range3D) -> List[mn.Vector3]:
     """
     :param range3d:  TODO DESCRIPTION
@@ -686,7 +578,7 @@
 
     Default link heuristic: the link with the lowest Y value in the bounding box with appropriate joint type.
 
-    
+
     """
 
     # first look in metadata
@@ -1222,7 +1114,7 @@
     This method attempts to find a point in the region with maximum navmesh clearance by sorting candidates on `distance_to_closest_obstacle`.
     Because this method uses multiple sampling passes it is advised to use it in initialization and pre-processes rather than within an application loop.
 
-    
+
     """
 
     # get the SemanticRegion from the index
@@ -1329,7 +1221,7 @@
 
     Assumes the joint has valid joint limits.
 
-    
+
     """
 
     assert object_a.get_link_joint_type(link_ix) in [
