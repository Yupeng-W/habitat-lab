--- conflicted
+++ resolved
@@ -1206,7 +1206,6 @@
             time_step: amount of time to move the agent for
             allow_sliding: whether the agent will slide on collision
         """
-<<<<<<< HEAD
         # Preprocess velocity input
         lin_vel_processed, ang_vel_processed = self._preprocess_action(
             linear_velocity, angular_velocity
@@ -1229,69 +1228,6 @@
                 linear_velocity,
                 [-1, 1],
                 [self._config.min_lin_vel, self._config.max_lin_vel],
-=======
-        if allow_sliding is None:
-            allow_sliding = self._allow_sliding
-        if time_step is None:
-            time_step = self.time_step
-
-        if "base_vel" in kwargs:  # Velocity control mode
-            linear_velocity = max(0.0, kwargs["base_vel"][0])
-            angular_velocity = kwargs["base_vel"][1]
-        elif "base_dis" in kwargs:  # Discrete control mode
-            move = kwargs["base_dis"][0]
-            turn = kwargs["base_dis"][1]
-            if move > 0:
-                linear_velocity = 0.15 * (1 / self.time_step)
-            else:
-                linear_velocity = 0
-            if turn > 0:
-                angular_velocity = np.pi * 30.0 / 180.0 * (1 / self.time_step)
-            elif turn < 0:
-                angular_velocity = -np.pi * 30.0 / 180.0 * (1 / self.time_step)
-            else:
-                angular_velocity = 0
-        elif "base_pt" in kwargs:  # Waypoint control mode
-            # init the controllers
-            w2v_controller = ContinuousController()
-            # Get the transformation of the agent
-            trans = self._sim.agents[0].scene_node.transformation
-            # Define the global position
-            target_x = max(0.0, kwargs["base_pt"][0] * 1.0)
-            global_pos = trans.transform_point(np.array([target_x, 0.0, 0.0]))
-            # Set the target rotation angle
-            target_theta = kwargs["base_pt"][1]
-            target_theta = (
-                float(self._sim.agents[0].state.rotation.angle())
-                + target_theta
-            )
-            # Set the goal
-            xyt_goal = np.array([
-                global_pos[0],
-                global_pos[2],
-                target_theta,
-            ])
-            w2v_controller.set_goal(xyt_goal)
-            # Get the current location of the agent
-            xyt = [
-                self._sim.agents[0].state.position[0],
-                self._sim.agents[0].state.position[2],
-                float(self._sim.agents[0].state.rotation.angle()),
-            ]
-            # Get the velocity action
-            vel_action = w2v_controller.forward(xyt, trans)
-            linear_velocity = vel_action[0]
-            angular_velocity = vel_action[1]
-
-        if self._enable_scale_convert:
-            # Convert from [-1, 1] to [0, 1] range
-            linear_velocity = (linear_velocity + 1.0) / 2.0
-            angular_velocity = (angular_velocity + 1.0) / 2.0
-
-            # Scale actions
-            linear_velocity = self.min_lin_vel + linear_velocity * (
-                self.max_lin_vel - self.min_lin_vel
->>>>>>> e77ca569
             )
             angular_velocity = self._scale_inputs(
                 angular_velocity,
@@ -1481,7 +1417,7 @@
             theta_clamped,
         ]
 
-        return xyt_waypoint_clamped
+        return np.array(xyt_waypoint_clamped)
 
     def _step_rel_waypoint(
         self, xyt_waypoint, duration, task, *args, **kwargs
@@ -1539,7 +1475,7 @@
         r"""Update ``_metric``, this method is called from ``Env`` on each
         ``step``.
         """
-        xyt_waypoint = [self._config.forward_step_size, 0.0, 0.0]
+        xyt_waypoint = np.array([self._config.forward_step_size, 0.0, 0.0])
         return self._step_rel_waypoint(
             xyt_waypoint, self._config.action_duration, *args, **kwargs
         )
@@ -1553,7 +1489,9 @@
         r"""Update ``_metric``, this method is called from ``Env`` on each
         ``step``.
         """
-        xyt_waypoint = [0.0, 0.0, np.deg2rad(self._config.turn_angle)]
+        xyt_waypoint = np.array(
+            [0.0, 0.0, np.deg2rad(self._config.turn_angle)]
+        )
         return self._step_rel_waypoint(
             xyt_waypoint, self._config.action_duration, *args, **kwargs
         )
@@ -1567,7 +1505,9 @@
         r"""Update ``_metric``, this method is called from ``Env`` on each
         ``step``.
         """
-        xyt_waypoint = [0.0, 0.0, -np.deg2rad(self._config.turn_angle)]
+        xyt_waypoint = np.array(
+            [0.0, 0.0, -np.deg2rad(self._config.turn_angle)]
+        )
         return self._step_rel_waypoint(xyt_waypoint, *args, **kwargs)
 
 
