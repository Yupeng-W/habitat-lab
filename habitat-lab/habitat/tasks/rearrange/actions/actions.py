--- conflicted
+++ resolved
@@ -461,204 +461,15 @@
             )
 
 
-<<<<<<< HEAD
 @registry.register_task_action
 class BaseWaypointTeleportAction(RobotAction):
     """
     The robot is teleported to the target waypoints while being constrained to the navmesh. In one step, The robot can only move forward or turn.
-=======
-class Controller:
-    """
-    A controller that takes the input of the waypoints and
-    produces the velocity command.
-    """
-
-    def __init__(
-        self,
-        v_max,
-        w_max,
-        lin_gain=5,
-        ang_gain=5,
-        lin_error_tol=0.05,
-        ang_error_tol=0.05,
-        max_heading_ang=np.pi / 10,
-        track_yaw=True,
-    ):
-        # If we want track yaw or not
-        self.track_yaw = track_yaw
-
-        # Parameter of the controller
-        self.v_max = v_max
-        self.w_max = w_max
-
-        self.lin_error_tol = lin_error_tol
-        self.ang_error_tol = ang_error_tol
-
-        self.acc_lin = lin_gain
-        self.acc_ang = ang_gain
-
-        self.max_heading_ang = max_heading_ang
-
-        # Initialize the parameters
-        self.base_pose_goal = np.zeros(3)
-        self.base_velocity_goal = np.zeros(3)
-
-    def set_goal(self, goal, vel_goal=None):
-        """
-        Set the goal of the agent
-        """
-        self.base_pose_goal = goal
-        if vel_goal is not None:
-            self.base_velocity_goal = vel_goal
-
-    def _compute_error_pose(self, base_pose, sim=None):
-        """
-        Updates error based on robot localization
-        """
-        # We compute the base pose error and the function return list of integer
-        base_pose_err = self._transform_global_to_base(
-            self.base_pose_goal, base_pose, sim
-        )
-
-        if not self.track_yaw:
-            base_pose_err[2] = 0.0
-
-        return base_pose_err
-
-    @staticmethod
-    def _velocity_feedback_control(base_pose_err, a, v_max):
-        """
-        Computes velocity based on distance from target.
-        Used for both linear and angular motion.
-        Current implementation: Trapezoidal velocity profile
-        """
-        t = np.sqrt(2.0 * abs(base_pose_err) / a)
-        v = min(a * t, v_max)
-        return v * np.sign(base_pose_err)
-
-    @staticmethod
-    def _turn_rate_limit(
-        lin_err, heading_diff, w_max, max_heading_ang, tol=0.0
-    ):
-        """
-        Compute velocity limit that prevents path from overshooting goal
-        heading error decrease rate > linear error decrease rate
-        (w - v * np.sin(phi) / D) / phi > v * np.cos(phi) / D
-        v < (w / phi) / (np.sin(phi) / D / phi + np.cos(phi) / D)
-        v < w * D / (np.sin(phi) + phi * np.cos(phi))
-        (D = linear error, phi = angular error)
-        """
-        assert lin_err >= 0.0
-        assert heading_diff >= 0.0
-
-        if heading_diff > max_heading_ang:
-            return 0.0
-        else:
-            return (
-                w_max
-                * lin_err
-                / (
-                    np.sin(heading_diff)
-                    + heading_diff * np.cos(heading_diff)
-                    + 1e-5
-                )
-            )
-
-    def _feedback_controller(self, base_pose_err):
-        """
-        Feedback controllers
-        """
-        v_cmd = w_cmd = 0
-
-        lin_err_abs = np.linalg.norm(base_pose_err[0:2])
-        ang_err = base_pose_err[2]
-
-        # Go to goal XY position if not there yet
-        if lin_err_abs > self.lin_error_tol:
-            heading_err = np.arctan2(base_pose_err[1], base_pose_err[0])
-            heading_err_abs = abs(heading_err)
-
-            if abs(heading_err_abs - np.pi) <= 0.01:
-                heading_err_abs = 0
-                heading_err = 0
-
-            # Compute linear velocity and allow the agent to move backward
-            v_raw = self._velocity_feedback_control(
-                np.sign(base_pose_err[0]) * lin_err_abs,
-                self.acc_lin,
-                self.v_max,
-            )
-
-            v_limit = self._turn_rate_limit(
-                lin_err_abs,
-                heading_err_abs,
-                self.w_max / 2.0,
-                max_heading_ang=self.max_heading_ang,
-                tol=self.lin_error_tol,
-            )
-
-            # Clip the speed
-            v_cmd = np.clip(v_raw, -v_limit, v_limit)
-
-            # Compute angular velocity
-            w_cmd = self._velocity_feedback_control(
-                heading_err, self.acc_ang, self.w_max
-            )
-
-        # Rotate to correct yaw if yaw tracking is on and XY position is at goal
-        elif abs(ang_err) > self.ang_error_tol and self.track_yaw:
-            # Compute angular velocity
-            w_cmd = self._velocity_feedback_control(
-                ang_err, self.acc_ang, self.w_max
-            )
-
-        return v_cmd, w_cmd
-
-    def _transform_global_to_base(self, base_pose, current_pose, sim=None):
-        """
-        Transforms the point cloud into geocentric frame to account for
-        camera position
-        Input:
-            base_pose                     : target goal ...x3
-            current_pose            : base position (x, y, theta (radians))
-        Output:
-            base_pose : ...x3
-        """
-
-        trans = sim.robot.base_transformation
-        goal_pos = trans.inverted().transform_point(
-            np.array([base_pose[0], sim.robot.base_pos[1], base_pose[1]])
-        )
-
-        error_t = base_pose[2] - current_pose[2]
-        error_t = (error_t + np.pi) % (2.0 * np.pi) - np.pi
-        error_x = goal_pos[0]
-        error_y = goal_pos[1]
-
-        return [error_x, error_y, error_t]
-
-    def forward(self, base_pose, sim):
-        """
-        Generate the velocity command
-        """
-        base_pose_err = self._compute_error_pose(base_pose, sim)
-        return self._feedback_controller(base_pose_err)
-
-
-# TODO: Remove this once Teleport Action is merged.
-@registry.register_task_action
-class BaseWaypointVelAction(RobotAction):
-    """
-    The robot base motion is constrained to the NavMesh and controlled with velocity commands integrated with the VelocityControl interface.
-    Optionally cull states with active collisions if config parameter `allow_dyn_slide` is True
-    The robot is given a target waypoint and output a velocity command
->>>>>>> 7a92b0bb
     """
 
     def __init__(self, *args, config, sim: RearrangeSim, **kwargs):
         super().__init__(*args, config=config, sim=sim, **kwargs)
         self._sim: RearrangeSim = sim
-<<<<<<< HEAD
         self._allow_back = config.allow_back
         self._collision_threshold = config.collision_threshold
         self._navmesh_offset = config.navmesh_offset
@@ -723,46 +534,14 @@
             action_space_shape += (
                 1  # for determining whether to turn or move forward
             )
-=======
-        self.base_vel_ctrl = habitat_sim.physics.VelocityControl()
-        self.base_vel_ctrl.controlling_lin_vel = True
-        self.base_vel_ctrl.lin_vel_is_local = True
-        self.base_vel_ctrl.controlling_ang_vel = True
-        self.base_vel_ctrl.ang_vel_is_local = True
-        # Initialize the controller
-        max_lin_speed = 30  # real Stretch max linear velocity
-        max_ang_speed = 20.94  # real Stretch max angular velocity
-        lin_speed_gain = 10000.0  # the linear gain
-        ang_speed_gain = 10000.0  # the angular gain
-        lin_tol = 0.001  # 5cm linear error tol
-        ang_tol = 0.001  # 5cm angular error tol
-        max_heading_ang = np.pi / 10.0
-        self.controller = Controller(
-            v_max=max_lin_speed,
-            w_max=max_ang_speed,
-            lin_gain=lin_speed_gain,
-            ang_gain=ang_speed_gain,
-            lin_error_tol=lin_tol,
-            ang_error_tol=ang_tol,
-            max_heading_ang=max_heading_ang,
-        )
-
-    @property
-    def action_space(self):
-        lim = 20
->>>>>>> 7a92b0bb
         return spaces.Dict(
             {
                 self._action_arg_prefix
                 + "base_vel": spaces.Box(
-<<<<<<< HEAD
                     shape=(action_space_shape,),
                     low=-lim,
                     high=lim,
                     dtype=np.float32,
-=======
-                    shape=(2,), low=-lim, high=lim, dtype=np.float32
->>>>>>> 7a92b0bb
                 )
             }
         )
@@ -775,27 +554,18 @@
         }
 
     def _set_robot_state(self, set_dat):
-<<<<<<< HEAD
         """
-=======
-        """ "
->>>>>>> 7a92b0bb
         Keep track of robot's basic info
         """
         self.cur_robot.sim_obj.joint_positions = set_dat["forces"]
         self.cur_robot.sim_obj.joint_velocities = set_dat["vel"]
         self.cur_robot.sim_obj.joint_forces = set_dat["pos"]
 
-<<<<<<< HEAD
     def update_base(self, target_rigid_state):
-=======
-    def update_base(self):
->>>>>>> 7a92b0bb
         """
         Update the robot base
         """
 
-<<<<<<< HEAD
         trans = self.cur_robot.sim_obj.transformation
 
         target_trans = mn.Matrix4.from_(
@@ -807,46 +577,12 @@
         _, new_target_trans = self.collision_check(trans, target_trans)
         # Update the base
         self.cur_robot.sim_obj.transformation = new_target_trans
-=======
-        ctrl_freq = self._sim.ctrl_freq
-
-        before_trans_state = self._capture_robot_state()
-
-        trans = self.cur_robot.sim_obj.transformation
-        rigid_state = habitat_sim.RigidState(
-            mn.Quaternion.from_matrix(trans.rotation()), trans.translation
-        )
-
-        target_rigid_state = self.base_vel_ctrl.integrate_transform(
-            1 / ctrl_freq, rigid_state
-        )
-        end_pos = self._sim.step_filter(
-            rigid_state.translation, target_rigid_state.translation
-        )
-
-        target_trans = mn.Matrix4.from_(
-            target_rigid_state.rotation.to_matrix(), end_pos
-        )
-        self.cur_robot.sim_obj.transformation = target_trans
-
-        if not self._config.get("allow_dyn_slide", True):
-            # Check if in the new robot state the arm collides with anything.
-            # If so we have to revert back to the previous transform
-            self._sim.internal_step(-1)
-            # colls = get_collisions()
-            did_coll, _ = rearrange_collision(self._sim, count_obj_colls=False)
-            if did_coll:
-                # Don't allow the step, revert back.
-                self._set_robot_state(before_trans_state)
-                self.cur_robot.sim_obj.transformation = trans
->>>>>>> 7a92b0bb
         if self.cur_grasp_mgr.snap_idx is not None:
             # Holding onto an object, also kinematically update the object.
             # object.
             self.cur_grasp_mgr.update_object_to_grasp()
 
     def step(self, *args, is_last_action, **kwargs):
-<<<<<<< HEAD
         base_action = kwargs[self._action_arg_prefix + "base_vel"]
         lin_pos_x = base_action[0]
         turn_offset = 1
@@ -904,50 +640,6 @@
 
         if lin_pos_x != 0.0 or lin_pos_z != 0.0 or ang_pos != 0.0:
             self.update_base(target_rigid_state)
-=======
-        waypoint, sel = kwargs[self._action_arg_prefix + "base_vel"]
-        # Scale the target waypoints and the rotation of the robot
-        if sel > 0:
-            lin_pos = np.clip(waypoint, -1, 1) * self._config.lin_speed
-            ang_pos = 0.0
-        else:
-            lin_pos = 0.0
-            ang_pos = np.clip(waypoint, -1, 1) * self._config.ang_speed
-        if not self._config.allow_back:
-            lin_pos = np.maximum(lin_pos, 0)
-
-        # Get the transformation of the robot
-        trans = self._sim.robot.base_transformation
-        # Get the global pos from the local target waypoints
-        global_pos = trans.transform_point(np.array([lin_pos, 0, 0]))
-        # Get the target rotation
-        target_theta = float(self._sim.robot.base_rot) + ang_pos
-
-        # Set the goal
-        base_pose_goal = [
-            global_pos[0],
-            global_pos[2],
-            target_theta,
-        ]
-        self.controller.set_goal(base_pose_goal)
-
-        # Get the current position
-        base_pose = [
-            self._sim.robot.base_pos[0],
-            self._sim.robot.base_pos[2],
-            float(self._sim.robot.base_rot),
-        ]
-        # Get the velocity cmd
-        base_action = self.controller.forward(base_pose, self._sim)
-
-        # Feed them into habitat's velocity controller
-        self.base_vel_ctrl.linear_velocity = mn.Vector3(base_action[0], 0, 0)
-        self.base_vel_ctrl.angular_velocity = mn.Vector3(0, base_action[1], 0)
-
-        if lin_pos != 0.0 or ang_pos != 0.0:
-            self.update_base()
-
->>>>>>> 7a92b0bb
         if is_last_action:
             return self._sim.step(HabitatSimActions.base_velocity)
         else:
