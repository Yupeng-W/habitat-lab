#!/usr/bin/env python3

# Copyright (c) Meta Platforms, Inc. and its affiliates.
# This source code is licensed under the MIT license found in the
# LICENSE file in the root directory of this source tree.

from typing import Optional

import magnum as mn
import numpy as np
from gym import spaces

import habitat_sim
from habitat.core.embodied_task import SimulatorTaskAction
from habitat.core.registry import registry
from habitat.sims.habitat_simulator.actions import HabitatSimActions

# flake8: noqa
# These actions need to be imported since there is a Python evaluation
# statement which dynamically creates the desired grip controller.
from habitat.tasks.rearrange.actions.grip_actions import (
    GazeGraspAction,
    GripSimulatorTaskAction,
    MagicGraspAction,
    SuctionGraspAction,
)
from habitat.tasks.rearrange.actions.robot_action import RobotAction
from habitat.tasks.rearrange.rearrange_sim import RearrangeSim
from habitat.tasks.rearrange.utils import rearrange_collision, rearrange_logger


@registry.register_task_action
class EmptyAction(RobotAction):
    """A No-op action useful for testing and in some controllers where we want
    to wait before the next operation.
    """

    @property
    def action_space(self):
        return spaces.Dict(
            {
                "empty_action": spaces.Box(
                    shape=(1,),
                    low=-1,
                    high=1,
                    dtype=np.float32,
                )
            }
        )

    def step(self, *args, **kwargs):
        return self._sim.step(HabitatSimActions.empty)


@registry.register_task_action
class RearrangeStopAction(SimulatorTaskAction):
    def reset(self, *args, **kwargs):
        super().reset(*args, **kwargs)
        self.does_want_terminate = False

    def step(self, task, *args, is_last_action, **kwargs):
        should_stop = kwargs.get("rearrange_stop", [1.0])
        if should_stop[0] > 0.0:
            rearrange_logger.debug(
                "Rearrange stop action requesting episode stop."
            )
            self.does_want_terminate = True

        if is_last_action:
            return self._sim.step(HabitatSimActions.rearrange_stop)
        else:
            return {}


@registry.register_task_action
class ArmAction(RobotAction):
    """An arm control and grip control into one action space."""

    def __init__(self, *args, config, sim: RearrangeSim, **kwargs):
        super().__init__(*args, config=config, sim=sim, **kwargs)
        arm_controller_cls = eval(self._config.arm_controller)
        self._sim: RearrangeSim = sim
        self.arm_ctrlr = arm_controller_cls(
            *args, config=config, sim=sim, **kwargs
        )

        if self._config.grip_controller is not None:
            grip_controller_cls = eval(self._config.grip_controller)
            self.grip_ctrlr: Optional[
                GripSimulatorTaskAction
            ] = grip_controller_cls(*args, config=config, sim=sim, **kwargs)
        else:
            self.grip_ctrlr = None

        self.disable_grip = False
        if "disable_grip" in config:
            self.disable_grip = config["disable_grip"]

    def reset(self, *args, **kwargs):
        self.arm_ctrlr.reset(*args, **kwargs)
        if self.grip_ctrlr is not None:
            self.grip_ctrlr.reset(*args, **kwargs)

    @property
    def action_space(self):
        action_spaces = {
            self._action_arg_prefix
            + "arm_action": self.arm_ctrlr.action_space,
        }
        if self.grip_ctrlr is not None and self.grip_ctrlr.requires_action:
            action_spaces[
                self._action_arg_prefix + "grip_action"
            ] = self.grip_ctrlr.action_space
        return spaces.Dict(action_spaces)

    def step(self, is_last_action, *args, **kwargs):
        arm_action = kwargs[self._action_arg_prefix + "arm_action"]
        self.arm_ctrlr.step(arm_action)
        if self.grip_ctrlr is not None and not self.disable_grip:
            grip_action = kwargs[self._action_arg_prefix + "grip_action"]
            self.grip_ctrlr.step(grip_action)
        if is_last_action:
            return self._sim.step(HabitatSimActions.arm_action)
        else:
            return {}


@registry.register_task_action
class ArmRelPosAction(RobotAction):
    """
    The arm motor targets are offset by the delta joint values specified by the
    action
    """

    def __init__(self, *args, config, sim: RearrangeSim, **kwargs):
        super().__init__(*args, config=config, sim=sim, **kwargs)
        self._delta_pos_limit = self._config.delta_pos_limit

    @property
    def action_space(self):
        return spaces.Box(
            shape=(self._config.arm_joint_dimensionality,),
            low=-1,
            high=1,
            dtype=np.float32,
        )

    def step(self, delta_pos, should_step=True, *args, **kwargs):
        # clip from -1 to 1
        delta_pos = np.clip(delta_pos, -1, 1)
        delta_pos *= self._delta_pos_limit
        # The actual joint positions
        self._sim: RearrangeSim
        self.cur_robot.arm_motor_pos = delta_pos + self.cur_robot.arm_motor_pos


@registry.register_task_action
class ArmRelPosKinematicAction(RobotAction):
    """
    The arm motor targets are offset by the delta joint values specified by the
    action
    """

    def __init__(self, *args, config, sim: RearrangeSim, **kwargs):
        super().__init__(*args, config=config, sim=sim, **kwargs)
        self._delta_pos_limit = self._config.delta_pos_limit
        self._should_clip = self._config.get("should_clip", True)

    @property
    def action_space(self):
        return spaces.Box(
            shape=(self._config.arm_joint_dimensionality,),
            low=0,
            high=1,
            dtype=np.float32,
        )

    def step(self, delta_pos, *args, **kwargs):
        if self._should_clip:
            # clip from -1 to 1
            delta_pos = np.clip(delta_pos, -1, 1)
        delta_pos *= self._delta_pos_limit
        self._sim: RearrangeSim

        set_arm_pos = delta_pos + self.cur_robot.arm_joint_pos
        self.cur_robot.arm_joint_pos = set_arm_pos
        self.cur_robot.fix_joint_values = set_arm_pos


@registry.register_task_action
class ArmAbsPosAction(RobotAction):
    """
    The arm motor targets are directly set to the joint configuration specified
    by the action.
    """

    @property
    def action_space(self):
        return spaces.Box(
            shape=(self._config.arm_joint_dimensionality,),
            low=0,
            high=1,
            dtype=np.float32,
        )

    def step(self, set_pos, *args, **kwargs):
        # No clipping because the arm is being set to exactly where it needs to
        # go.
        self._sim: RearrangeSim
        self.cur_robot.arm_motor_pos = set_pos


@registry.register_task_action
class ArmAbsPosKinematicAction(RobotAction):
    """
    The arm is kinematically directly set to the joint configuration specified
    by the action.
    """

    @property
    def action_space(self):
        return spaces.Box(
            shape=(self._config.arm_joint_dimensionality,),
            low=0,
            high=1,
            dtype=np.float32,
        )

    def step(self, set_pos, *args, **kwargs):
        # No clipping because the arm is being set to exactly where it needs to
        # go.
        self._sim: RearrangeSim
        self.cur_robot.arm_joint_pos = set_pos


@registry.register_task_action
class ArmRelPosReducedActionStretch(RobotAction):
    """
    The arm motor targets are offset by the delta joint values specified by the
    action and the mask. This function is used for Stretch.
    """

    def __init__(self, *args, config, sim: RearrangeSim, **kwargs):
        super().__init__(*args, config=config, sim=sim, **kwargs)
        self.last_arm_action = None
        self._delta_pos_limit = self._config.delta_pos_limit
        self._should_clip = self._config.get("should_clip", True)
        self._arm_joint_mask = self._config.arm_joint_mask

    def reset(self, *args, **kwargs):
        super().reset(*args, **kwargs)
        self.last_arm_action = None

    @property
    def action_space(self):
        self.step_c = 0
        return spaces.Box(
            shape=(self._config.arm_joint_dimensionality,),
            low=-1,
            high=1,
            dtype=np.float32,
        )

    def step(self, delta_pos, *args, **kwargs):
        if self._should_clip:
            # clip from -1 to 1
            delta_pos = np.clip(delta_pos, -1, 1)
        delta_pos *= self._delta_pos_limit
        self._sim: RearrangeSim

        # Expand delta_pos based on mask
        expanded_delta_pos = np.zeros(len(self._arm_joint_mask))
        src_idx = 0
        tgt_idx = 0
        for mask in self._arm_joint_mask:
            if mask == 0:
                tgt_idx += 1
                continue
            expanded_delta_pos[tgt_idx] = delta_pos[src_idx]
            tgt_idx += 1
            src_idx += 1

        min_limit, max_limit = self.cur_robot.arm_joint_limits
        set_arm_pos = expanded_delta_pos + self.cur_robot.arm_motor_pos
        # Perform roll over to the joints so that the user cannot control
        # the motor 2, 3, 4 for the arm.
        if expanded_delta_pos[0] >= 0:
            for i in range(3):
                if set_arm_pos[i] > max_limit[i]:
                    set_arm_pos[i + 1] += set_arm_pos[i] - max_limit[i]
                    set_arm_pos[i] = max_limit[i]
        else:
            for i in range(3):
                if set_arm_pos[i] < min_limit[i]:
                    set_arm_pos[i + 1] -= min_limit[i] - set_arm_pos[i]
                    set_arm_pos[i] = min_limit[i]
        set_arm_pos = np.clip(set_arm_pos, min_limit, max_limit)

        self.cur_robot.arm_motor_pos = set_arm_pos


@registry.register_task_action
class BaseVelAction(RobotAction):
    """
    The robot base motion is constrained to the NavMesh and controlled with velocity commands integrated with the VelocityControl interface.

    Optionally cull states with active collisions if config parameter `allow_dyn_slide` is True
    """

    def __init__(self, *args, config, sim: RearrangeSim, **kwargs):
        super().__init__(*args, config=config, sim=sim, **kwargs)
        self._sim: RearrangeSim = sim
        self.base_vel_ctrl = habitat_sim.physics.VelocityControl()
        self.base_vel_ctrl.controlling_lin_vel = True
        self.base_vel_ctrl.lin_vel_is_local = True
        self.base_vel_ctrl.controlling_ang_vel = True
        self.base_vel_ctrl.ang_vel_is_local = True
        self._allow_dyn_slide = self._config.get("allow_dyn_slide", True)
        self._lin_speed = self._config.lin_speed
        self._ang_speed = self._config.ang_speed
        self._allow_back = self._config.allow_back

    @property
    def action_space(self):
        lim = 20
        return spaces.Dict(
            {
                self._action_arg_prefix
                + "base_vel": spaces.Box(
                    shape=(2,), low=-lim, high=lim, dtype=np.float32
                )
            }
        )

    def _capture_robot_state(self):
        return {
            "forces": self.cur_robot.sim_obj.joint_forces,
            "vel": self.cur_robot.sim_obj.joint_velocities,
            "pos": self.cur_robot.sim_obj.joint_positions,
        }

    def _set_robot_state(self, set_dat):
        self.cur_robot.sim_obj.joint_positions = set_dat["forces"]
        self.cur_robot.sim_obj.joint_velocities = set_dat["vel"]
        self.cur_robot.sim_obj.joint_forces = set_dat["pos"]

    def update_base(self):

        ctrl_freq = self._sim.ctrl_freq

        before_trans_state = self._capture_robot_state()

        trans = self.cur_robot.sim_obj.transformation
        rigid_state = habitat_sim.RigidState(
            mn.Quaternion.from_matrix(trans.rotation()), trans.translation
        )

        target_rigid_state = self.base_vel_ctrl.integrate_transform(
            1 / ctrl_freq, rigid_state
        )
        end_pos = self._sim.step_filter(
            rigid_state.translation, target_rigid_state.translation
        )

        target_trans = mn.Matrix4.from_(
            target_rigid_state.rotation.to_matrix(), end_pos
        )
        self.cur_robot.sim_obj.transformation = target_trans

        if not self._allow_dyn_slide:
            # Check if in the new robot state the arm collides with anything.
            # If so we have to revert back to the previous transform
            self._sim.internal_step(-1)
            colls = self._sim.get_collisions()
            did_coll, _ = rearrange_collision(
                colls, self._sim.snapped_obj_id, False
            )
            if did_coll:
                # Don't allow the step, revert back.
                self._set_robot_state(before_trans_state)
                self.cur_robot.sim_obj.transformation = trans
        if self.cur_grasp_mgr.snap_idx is not None:
            # Holding onto an object, also kinematically update the object.
            # object.
            self.cur_grasp_mgr.update_object_to_grasp()

    def step(self, *args, is_last_action, **kwargs):
        lin_vel, ang_vel = kwargs[self._action_arg_prefix + "base_vel"]
        lin_vel = np.clip(lin_vel, -1, 1) * self._lin_speed
        ang_vel = np.clip(ang_vel, -1, 1) * self._ang_speed
        if not self._allow_back:
            lin_vel = np.maximum(lin_vel, 0)

        self.base_vel_ctrl.linear_velocity = mn.Vector3(lin_vel, 0, 0)
        self.base_vel_ctrl.angular_velocity = mn.Vector3(0, ang_vel, 0)

        if lin_vel != 0.0 or ang_vel != 0.0:
            self.update_base()

        if is_last_action:
            return self._sim.step(HabitatSimActions.base_velocity)
        else:
            return {}


@registry.register_task_action
class ArmEEAction(RobotAction):
    """Uses inverse kinematics (requires pybullet) to apply end-effector position control for the robot's arm."""

    def __init__(self, *args, sim: RearrangeSim, **kwargs):
        self.ee_target: Optional[np.ndarray] = None
        super().__init__(*args, sim=sim, **kwargs)
        self._sim: RearrangeSim = sim
        self._render_ee_target = self._config.get("render_ee_target", False)
        self._ee_ctrl_lim = self._config.ee_ctrl_lim

    def reset(self, *args, **kwargs):
        super().reset()
        cur_ee = self._ik_helper.calc_fk(
            np.array(self._sim.robot.arm_joint_pos)
        )

        self.ee_target = cur_ee

    @property
    def action_space(self):
        return spaces.Box(shape=(3,), low=-1, high=1, dtype=np.float32)

    def apply_ee_constraints(self):
        self.ee_target = np.clip(
            self.ee_target,
            self._sim.robot.params.ee_constraint[:, 0],
            self._sim.robot.params.ee_constraint[:, 1],
        )

    def set_desired_ee_pos(self, ee_pos: np.ndarray) -> None:
        self.ee_target += np.array(ee_pos)

        self.apply_ee_constraints()

        joint_pos = np.array(self._sim.robot.arm_joint_pos)
        joint_vel = np.zeros(joint_pos.shape)

        self._ik_helper.set_arm_state(joint_pos, joint_vel)

        des_joint_pos = self._ik_helper.calc_ik(self.ee_target)
        des_joint_pos = list(des_joint_pos)
        self._sim.robot.arm_motor_pos = des_joint_pos

    def step(self, ee_pos, **kwargs):
        ee_pos = np.clip(ee_pos, -1, 1)
        ee_pos *= self._ee_ctrl_lim
        self.set_desired_ee_pos(ee_pos)

        if self._render_ee_target:
            global_pos = self._sim.robot.base_transformation.transform_point(
                self.ee_target
            )
            self._sim.viz_ids["ee_target"] = self._sim.visualize_position(
                global_pos, self._sim.viz_ids["ee_target"]
            )


@registry.register_task_action
class BaseWaypointTeleportAction(RobotAction):
    """
    The robot is teleported to the target waypoints while being constrained to the navmesh. In one step, The robot can only move forward or turn.
    """

    def __init__(self, *args, config, sim: RearrangeSim, **kwargs):
        super().__init__(*args, config=config, sim=sim, **kwargs)
        self._sim: RearrangeSim = sim
        self._allow_back = config.allow_back
        self._collision_threshold = config.collision_threshold
        self._navmesh_offset = config.navmesh_offset
        self._min_displacement = (
            config.min_displacement
        )  # minimum displacement
        self._max_displacement_along_axis = config.max_displacement_along_axis
        self._max_turn_radians = (
            config.max_turn_degrees * np.pi / 180
        )  # maximum turn waypoint
        self._min_turn_radians = (
            config.min_turn_degrees * np.pi / 180
        )  # minimum turn waypoint
        self._allow_lateral_movement = config.allow_lateral_movement
        self._allow_simultaneous_turn = config.allow_simultaneous_turn

    def collision_check(self, trans, target_trans):
        """
        trans: the transformation of the current location of the robot
        target_trans: the transformation of the target location of the robot given the center original Navmesh
        """
        # Get the offset positions
        num_check_cylinder = len(self._navmesh_offset)
        nav_pos_3d = [
            np.array([xz[0], xz[1], 0.0]) for xz in self._navmesh_offset
        ]
        cur_pos = [trans.transform_point(xyz) for xyz in nav_pos_3d]
        goal_pos = [target_trans.transform_point(xyz) for xyz in nav_pos_3d]

        # For step filter of offset positions
        end_pos = []
        # Planar move distance clamped by NavMesh
        move = []
        for i in range(num_check_cylinder):
            pos = self._sim.step_filter(cur_pos[i], goal_pos[i])
            # Ignore any height differences that may pop up
            pos[1] = 0.0
            cur_pos[i][1] = 0.0
            goal_pos[i][1] = 0.0
            end_pos.append(pos)
            move.append((end_pos[i] - goal_pos[i]).length())

        # There is a collision if the distance between the clamped navmesh position and target position is greater than the self._collision_threshold.
        diff = len([v for v in move if v > self._collision_threshold])

        if diff > 0:
            return True, trans
        else:
            return False, target_trans

    @property
    def action_space(self):
        lim = 1
        action_space_shape = 2  # for turning and moving forward
        if self._allow_lateral_movement:
            action_space_shape += 1  # for lateral movement
        if not self._allow_simultaneous_turn:
            action_space_shape += (
                1  # for determining whether to turn or move forward
            )
        return spaces.Dict(
            {
                self._action_arg_prefix
                + "base_vel": spaces.Box(
<<<<<<< HEAD
                    shape=(3,), low=-lim, high=lim, dtype=np.float32
=======
                    shape=(action_space_shape,),
                    low=-lim,
                    high=lim,
                    dtype=np.float32,
>>>>>>> 6ed2682a
                )
            }
        )

    def _capture_robot_state(self):
        return {
            "forces": self.cur_robot.sim_obj.joint_forces,
            "vel": self.cur_robot.sim_obj.joint_velocities,
            "pos": self.cur_robot.sim_obj.joint_positions,
        }

    def _set_robot_state(self, set_dat):
        """
        Keep track of robot's basic info
        """
        self.cur_robot.sim_obj.joint_positions = set_dat["forces"]
        self.cur_robot.sim_obj.joint_velocities = set_dat["vel"]
        self.cur_robot.sim_obj.joint_forces = set_dat["pos"]

    def update_base(self, target_rigid_state):
        """
        Update the robot base
        """

        trans = self.cur_robot.sim_obj.transformation

        target_trans = mn.Matrix4.from_(
            target_rigid_state.rotation.to_matrix(),
            target_rigid_state.translation,
        )
        self.cur_robot.sim_obj.transformation = target_trans
        # Check if there is a collision
        _, new_target_trans = self.collision_check(trans, target_trans)
        # Update the base
        self.cur_robot.sim_obj.transformation = new_target_trans
        if self.cur_grasp_mgr.snap_idx is not None:
            # Holding onto an object, also kinematically update the object.
            self.cur_grasp_mgr.update_object_to_grasp()

    def step(self, *args, is_last_action, **kwargs):
<<<<<<< HEAD
        forward, turn, sel = kwargs[self._action_arg_prefix + "base_vel"]
        # Scale the target waypoints and the rotation of the robot
        if sel > 0:
            lin_pos = np.clip(forward, -1, 1) * self._config.lin_speed
            ang_pos = 0.0
        else:
            lin_pos = 0.0
            ang_pos = np.clip(turn, -1, 1) * self._config.ang_speed
        if not self._config.allow_back:
            lin_pos = np.maximum(lin_pos, 0)
=======
        base_action = kwargs[self._action_arg_prefix + "base_vel"]
        lin_pos_x = base_action[0]
        turn_offset = 1
        lin_pos_z = 0.0
        if self._allow_lateral_movement:
            lin_pos_z = base_action[1]
            turn_offset += 1
        turn = base_action[turn_offset]
        if not self._allow_simultaneous_turn:
            # Select between translation and turn
            sel = base_action[-1]
            if sel > 0:
                turn = 0
            else:
                lin_pos_x = 0
                lin_pos_z = 0

        # Scale the waypoint
        lin_pos_x = (
            np.clip(lin_pos_x, -1, 1) * self._max_displacement_along_axis
        )
        lin_pos_z = (
            np.clip(lin_pos_z, -1, 1) * self._max_displacement_along_axis
        )
        ang_pos = np.clip(turn, -1, 1) * self._max_turn_radians

        # Do not allow small movements
        if np.abs(ang_pos) < self._min_turn_radians:
            ang_pos = 0
        if np.linalg.norm([lin_pos_x, lin_pos_z]) < self._min_displacement:
            lin_pos_x = 0
            lin_pos_z = 0

        if not self._allow_back:
            lin_pos_x = np.maximum(lin_pos_x, 0)
>>>>>>> 6ed2682a

        # Get the transformation of the robot
        base_trans = self._sim.robot.base_transformation
        obj_trans = self.cur_robot.sim_obj.transformation
        # Get the global pos from the local target waypoints
        target_pos = base_trans.transform_point(
            mn.Vector3([lin_pos_x, lin_pos_z, 0])
        )
        target_rot = obj_trans.rotation()
        rot_quat = mn.Quaternion(
            mn.Vector3(0, np.sin(ang_pos / 2), 0), np.cos(ang_pos / 2)
        )
        # Get the target rotation
        target_rot = rot_quat.to_matrix() @ obj_trans.rotation()

        # combine target translation and rotation to get target rigid state
        target_rigid_state = habitat_sim.RigidState(
            mn.Quaternion.from_matrix(target_rot), target_pos
        )

        if lin_pos_x != 0.0 or lin_pos_z != 0.0 or ang_pos != 0.0:
            self.update_base(target_rigid_state)
        if is_last_action:
            return self._sim.step(HabitatSimActions.base_velocity)
        else:
            return {}<|MERGE_RESOLUTION|>--- conflicted
+++ resolved
@@ -534,14 +534,10 @@
             {
                 self._action_arg_prefix
                 + "base_vel": spaces.Box(
-<<<<<<< HEAD
-                    shape=(3,), low=-lim, high=lim, dtype=np.float32
-=======
                     shape=(action_space_shape,),
                     low=-lim,
                     high=lim,
                     dtype=np.float32,
->>>>>>> 6ed2682a
                 )
             }
         )
@@ -582,18 +578,6 @@
             self.cur_grasp_mgr.update_object_to_grasp()
 
     def step(self, *args, is_last_action, **kwargs):
-<<<<<<< HEAD
-        forward, turn, sel = kwargs[self._action_arg_prefix + "base_vel"]
-        # Scale the target waypoints and the rotation of the robot
-        if sel > 0:
-            lin_pos = np.clip(forward, -1, 1) * self._config.lin_speed
-            ang_pos = 0.0
-        else:
-            lin_pos = 0.0
-            ang_pos = np.clip(turn, -1, 1) * self._config.ang_speed
-        if not self._config.allow_back:
-            lin_pos = np.maximum(lin_pos, 0)
-=======
         base_action = kwargs[self._action_arg_prefix + "base_vel"]
         lin_pos_x = base_action[0]
         turn_offset = 1
@@ -629,7 +613,6 @@
 
         if not self._allow_back:
             lin_pos_x = np.maximum(lin_pos_x, 0)
->>>>>>> 6ed2682a
 
         # Get the transformation of the robot
         base_trans = self._sim.robot.base_transformation
