#!/usr/bin/env python3

# Copyright (c) Meta Platforms, Inc. and its affiliates.
# This source code is licensed under the MIT license found in the
# LICENSE file in the root directory of this source tree.

from typing import Optional

import magnum as mn
import numpy as np
from gym import spaces

import habitat_sim
from habitat.core.embodied_task import SimulatorTaskAction
from habitat.core.registry import registry
from habitat.sims.habitat_simulator.actions import HabitatSimActions

# flake8: noqa
# These actions need to be imported since there is a Python evaluation
# statement which dynamically creates the desired grip controller.
from habitat.tasks.rearrange.actions.grip_actions import (
    GazeGraspAction,
    GripSimulatorTaskAction,
    MagicGraspAction,
    SuctionGraspAction,
)
from habitat.tasks.rearrange.actions.robot_action import RobotAction
from habitat.tasks.rearrange.rearrange_sim import RearrangeSim
from habitat.tasks.rearrange.utils import rearrange_collision, rearrange_logger


@registry.register_task_action
class EmptyAction(RobotAction):
    """A No-op action useful for testing and in some controllers where we want
    to wait before the next operation.
    """

    @property
    def action_space(self):
        return spaces.Dict(
            {
                "empty_action": spaces.Box(
                    shape=(1,),
                    low=-1,
                    high=1,
                    dtype=np.float32,
                )
            }
        )

    def step(self, *args, **kwargs):
        return self._sim.step(HabitatSimActions.empty)


@registry.register_task_action
class RearrangeStopAction(SimulatorTaskAction):
    def reset(self, *args, **kwargs):
        super().reset(*args, **kwargs)
        self.does_want_terminate = False

    def step(self, task, *args, is_last_action, **kwargs):
        should_stop = kwargs.get("rearrange_stop", [1.0])
        if should_stop[0] > 0.0:
            rearrange_logger.debug(
                "Rearrange stop action requesting episode stop."
            )
            self.does_want_terminate = True

        if is_last_action:
            return self._sim.step(HabitatSimActions.rearrange_stop)
        else:
            return {}


@registry.register_task_action
class ArmAction(RobotAction):
    """An arm control and grip control into one action space."""

    def __init__(self, *args, config, sim: RearrangeSim, **kwargs):
        super().__init__(*args, config=config, sim=sim, **kwargs)
        arm_controller_cls = eval(self._config.arm_controller)
        self._sim: RearrangeSim = sim
        self.arm_ctrlr = arm_controller_cls(
            *args, config=config, sim=sim, **kwargs
        )

        if self._config.grip_controller is not None:
            grip_controller_cls = eval(self._config.grip_controller)
            self.grip_ctrlr: Optional[
                GripSimulatorTaskAction
            ] = grip_controller_cls(*args, config=config, sim=sim, **kwargs)
        else:
            self.grip_ctrlr = None

        self.disable_grip = False
        if "disable_grip" in config:
            self.disable_grip = config["disable_grip"]

    def reset(self, *args, **kwargs):
        self.arm_ctrlr.reset(*args, **kwargs)
        if self.grip_ctrlr is not None:
            self.grip_ctrlr.reset(*args, **kwargs)

    @property
    def action_space(self):
        action_spaces = {
            self._action_arg_prefix
            + "arm_action": self.arm_ctrlr.action_space,
        }
        if self.grip_ctrlr is not None and self.grip_ctrlr.requires_action:
            action_spaces[
                self._action_arg_prefix + "grip_action"
            ] = self.grip_ctrlr.action_space
        return spaces.Dict(action_spaces)

    def step(self, is_last_action, *args, **kwargs):
        arm_action = kwargs[self._action_arg_prefix + "arm_action"]
        self.arm_ctrlr.step(arm_action)
        if self.grip_ctrlr is not None and not self.disable_grip:
            grip_action = kwargs[self._action_arg_prefix + "grip_action"]
            self.grip_ctrlr.step(grip_action)
        if is_last_action:
            return self._sim.step(HabitatSimActions.arm_action)
        else:
            return {}


@registry.register_task_action
class ArmRelPosAction(RobotAction):
    """
    The arm motor targets are offset by the delta joint values specified by the
    action
    """

    def __init__(self, *args, config, sim: RearrangeSim, **kwargs):
        super().__init__(*args, config=config, sim=sim, **kwargs)
        self._delta_pos_limit = self._config.delta_pos_limit

    @property
    def action_space(self):
        return spaces.Box(
            shape=(self._config.arm_joint_dimensionality,),
            low=-1,
            high=1,
            dtype=np.float32,
        )

    def step(self, delta_pos, should_step=True, *args, **kwargs):
        # clip from -1 to 1
        delta_pos = np.clip(delta_pos, -1, 1)
        delta_pos *= self._delta_pos_limit
        # The actual joint positions
        self._sim: RearrangeSim
        self.cur_robot.arm_motor_pos = delta_pos + self.cur_robot.arm_motor_pos


@registry.register_task_action
class ArmRelPosKinematicAction(RobotAction):
    """
    The arm motor targets are offset by the delta joint values specified by the
    action
    """

    def __init__(self, *args, config, sim: RearrangeSim, **kwargs):
        super().__init__(*args, config=config, sim=sim, **kwargs)
        self._delta_pos_limit = self._config.delta_pos_limit
        self._should_clip = self._config.get("should_clip", True)

    @property
    def action_space(self):
        return spaces.Box(
            shape=(self._config.arm_joint_dimensionality,),
            low=0,
            high=1,
            dtype=np.float32,
        )

    def step(self, delta_pos, *args, **kwargs):
        if self._should_clip:
            # clip from -1 to 1
            delta_pos = np.clip(delta_pos, -1, 1)
        delta_pos *= self._delta_pos_limit
        self._sim: RearrangeSim

        set_arm_pos = delta_pos + self.cur_robot.arm_joint_pos
        self.cur_robot.arm_joint_pos = set_arm_pos
        self.cur_robot.fix_joint_values = set_arm_pos


@registry.register_task_action
class ArmAbsPosAction(RobotAction):
    """
    The arm motor targets are directly set to the joint configuration specified
    by the action.
    """

    @property
    def action_space(self):
        return spaces.Box(
            shape=(self._config.arm_joint_dimensionality,),
            low=0,
            high=1,
            dtype=np.float32,
        )

    def step(self, set_pos, *args, **kwargs):
        # No clipping because the arm is being set to exactly where it needs to
        # go.
        self._sim: RearrangeSim
        self.cur_robot.arm_motor_pos = set_pos


@registry.register_task_action
class ArmAbsPosKinematicAction(RobotAction):
    """
    The arm is kinematically directly set to the joint configuration specified
    by the action.
    """

    @property
    def action_space(self):
        return spaces.Box(
            shape=(self._config.arm_joint_dimensionality,),
            low=0,
            high=1,
            dtype=np.float32,
        )

    def step(self, set_pos, *args, **kwargs):
        # No clipping because the arm is being set to exactly where it needs to
        # go.
        self._sim: RearrangeSim
        self.cur_robot.arm_joint_pos = set_pos


@registry.register_task_action
class ArmRelPosReducedActionStretch(RobotAction):
    """
    The arm motor targets are offset by the delta joint values specified by the
    action and the mask. This function is used for Stretch.
    """

    def __init__(self, *args, config, sim: RearrangeSim, **kwargs):
        super().__init__(*args, config=config, sim=sim, **kwargs)
        self.last_arm_action = None
        self._delta_pos_limit = self._config.delta_pos_limit
        self._should_clip = self._config.get("should_clip", True)
        self._arm_joint_mask = self._config.arm_joint_mask

    def reset(self, *args, **kwargs):
        super().reset(*args, **kwargs)
        self.last_arm_action = None

    @property
    def action_space(self):
        self.step_c = 0
        return spaces.Box(
            shape=(self._config.arm_joint_dimensionality,),
            low=-1,
            high=1,
            dtype=np.float32,
        )

    def step(self, delta_pos, *args, **kwargs):
        if self._should_clip:
            # clip from -1 to 1
            delta_pos = np.clip(delta_pos, -1, 1)
        delta_pos *= self._delta_pos_limit
        self._sim: RearrangeSim

        # Expand delta_pos based on mask
        expanded_delta_pos = np.zeros(len(self._arm_joint_mask))
        src_idx = 0
        tgt_idx = 0
        for mask in self._arm_joint_mask:
            if mask == 0:
                tgt_idx += 1
                continue
            expanded_delta_pos[tgt_idx] = delta_pos[src_idx]
            tgt_idx += 1
            src_idx += 1

        min_limit, max_limit = self.cur_robot.arm_joint_limits
        set_arm_pos = expanded_delta_pos + self.cur_robot.arm_motor_pos
        # Perform roll over to the joints so that the user cannot control
        # the motor 2, 3, 4 for the arm.
        if expanded_delta_pos[0] >= 0:
            for i in range(3):
                if set_arm_pos[i] > max_limit[i]:
                    set_arm_pos[i + 1] += set_arm_pos[i] - max_limit[i]
                    set_arm_pos[i] = max_limit[i]
        else:
            for i in range(3):
                if set_arm_pos[i] < min_limit[i]:
                    set_arm_pos[i + 1] -= min_limit[i] - set_arm_pos[i]
                    set_arm_pos[i] = min_limit[i]
        set_arm_pos = np.clip(set_arm_pos, min_limit, max_limit)

        self.cur_robot.arm_motor_pos = set_arm_pos


@registry.register_task_action
class BaseVelAction(RobotAction):
    """
    The robot base motion is constrained to the NavMesh and controlled with velocity commands integrated with the VelocityControl interface.

    Optionally cull states with active collisions if config parameter `allow_dyn_slide` is True
    """

    def __init__(self, *args, config, sim: RearrangeSim, **kwargs):
        super().__init__(*args, config=config, sim=sim, **kwargs)
        self._sim: RearrangeSim = sim
        self.base_vel_ctrl = habitat_sim.physics.VelocityControl()
        self.base_vel_ctrl.controlling_lin_vel = True
        self.base_vel_ctrl.lin_vel_is_local = True
        self.base_vel_ctrl.controlling_ang_vel = True
        self.base_vel_ctrl.ang_vel_is_local = True
        self._allow_dyn_slide = self._config.get("allow_dyn_slide", True)
        self._lin_speed = self._config.lin_speed
        self._ang_speed = self._config.ang_speed
        self._allow_back = self._config.allow_back

    @property
    def action_space(self):
        lim = 20
        return spaces.Dict(
            {
                self._action_arg_prefix
                + "base_vel": spaces.Box(
                    shape=(2,), low=-lim, high=lim, dtype=np.float32
                )
            }
        )

    def _capture_robot_state(self):
        return {
            "forces": self.cur_robot.sim_obj.joint_forces,
            "vel": self.cur_robot.sim_obj.joint_velocities,
            "pos": self.cur_robot.sim_obj.joint_positions,
        }

    def _set_robot_state(self, set_dat):
        self.cur_robot.sim_obj.joint_positions = set_dat["forces"]
        self.cur_robot.sim_obj.joint_velocities = set_dat["vel"]
        self.cur_robot.sim_obj.joint_forces = set_dat["pos"]

    def update_base(self):

        ctrl_freq = self._sim.ctrl_freq

        before_trans_state = self._capture_robot_state()

        trans = self.cur_robot.sim_obj.transformation
        rigid_state = habitat_sim.RigidState(
            mn.Quaternion.from_matrix(trans.rotation()), trans.translation
        )

        target_rigid_state = self.base_vel_ctrl.integrate_transform(
            1 / ctrl_freq, rigid_state
        )
        end_pos = self._sim.step_filter(
            rigid_state.translation, target_rigid_state.translation
        )

        target_trans = mn.Matrix4.from_(
            target_rigid_state.rotation.to_matrix(), end_pos
        )
        self.cur_robot.sim_obj.transformation = target_trans

        if not self._allow_dyn_slide:
            # Check if in the new robot state the arm collides with anything.
            # If so we have to revert back to the previous transform
            self._sim.internal_step(-1)
            colls = self._sim.get_collisions()
            did_coll, _ = rearrange_collision(
                colls, self._sim.snapped_obj_id, False
            )
            if did_coll:
                # Don't allow the step, revert back.
                self._set_robot_state(before_trans_state)
                self.cur_robot.sim_obj.transformation = trans
        if self.cur_grasp_mgr.snap_idx is not None:
            # Holding onto an object, also kinematically update the object.
            # object.
            self.cur_grasp_mgr.update_object_to_grasp()

    def step(self, *args, is_last_action, **kwargs):
        lin_vel, ang_vel = kwargs[self._action_arg_prefix + "base_vel"]
        lin_vel = np.clip(lin_vel, -1, 1) * self._lin_speed
        ang_vel = np.clip(ang_vel, -1, 1) * self._ang_speed
        if not self._allow_back:
            lin_vel = np.maximum(lin_vel, 0)

        self.base_vel_ctrl.linear_velocity = mn.Vector3(lin_vel, 0, 0)
        self.base_vel_ctrl.angular_velocity = mn.Vector3(0, ang_vel, 0)

        if lin_vel != 0.0 or ang_vel != 0.0:
            self.update_base()

        if is_last_action:
            return self._sim.step(HabitatSimActions.base_velocity)
        else:
            return {}


@registry.register_task_action
class ArmEEAction(RobotAction):
    """Uses inverse kinematics (requires pybullet) to apply end-effector position control for the robot's arm."""

    def __init__(self, *args, sim: RearrangeSim, **kwargs):
        self.ee_target: Optional[np.ndarray] = None
        super().__init__(*args, sim=sim, **kwargs)
        self._sim: RearrangeSim = sim
        self._render_ee_target = self._config.get("render_ee_target", False)
        self._ee_ctrl_lim = self._config.ee_ctrl_lim

    def reset(self, *args, **kwargs):
        super().reset()
        cur_ee = self._ik_helper.calc_fk(
            np.array(self._sim.robot.arm_joint_pos)
        )

        self.ee_target = cur_ee

    @property
    def action_space(self):
        return spaces.Box(shape=(3,), low=-1, high=1, dtype=np.float32)

    def apply_ee_constraints(self):
        self.ee_target = np.clip(
            self.ee_target,
            self._sim.robot.params.ee_constraint[:, 0],
            self._sim.robot.params.ee_constraint[:, 1],
        )

    def set_desired_ee_pos(self, ee_pos: np.ndarray) -> None:
        self.ee_target += np.array(ee_pos)

        self.apply_ee_constraints()

        joint_pos = np.array(self._sim.robot.arm_joint_pos)
        joint_vel = np.zeros(joint_pos.shape)

        self._ik_helper.set_arm_state(joint_pos, joint_vel)

        des_joint_pos = self._ik_helper.calc_ik(self.ee_target)
        des_joint_pos = list(des_joint_pos)
        self._sim.robot.arm_motor_pos = des_joint_pos

    def step(self, ee_pos, **kwargs):
        ee_pos = np.clip(ee_pos, -1, 1)
        ee_pos *= self._ee_ctrl_lim
        self.set_desired_ee_pos(ee_pos)

        if self._render_ee_target:
            global_pos = self._sim.robot.base_transformation.transform_point(
                self.ee_target
            )
            self._sim.viz_ids["ee_target"] = self._sim.visualize_position(
                global_pos, self._sim.viz_ids["ee_target"]
            )

<<<<<<< HEAD
class Controller:
    """
        A controller that takes the input of the waypoints and
        produces the velocity command.
    """
    def __init__(self, v_max, w_max, lin_gain=5, ang_gain=5, \
            lin_error_tol=0.05, ang_error_tol=0.05, max_heading_ang=np.pi/10, track_yaw=True):
=======

class Controller:
    """
    A controller that takes the input of the waypoints and
    produces the velocity command.
    """

    def __init__(
        self,
        v_max,
        w_max,
        lin_gain=5,
        ang_gain=5,
        lin_error_tol=0.05,
        ang_error_tol=0.05,
        max_heading_ang=np.pi / 10,
        track_yaw=True,
    ):
>>>>>>> 7a92b0bb
        # If we want track yaw or not
        self.track_yaw = track_yaw

        # Parameter of the controller
        self.v_max = v_max
        self.w_max = w_max

        self.lin_error_tol = lin_error_tol
        self.ang_error_tol = ang_error_tol

        self.acc_lin = lin_gain
        self.acc_ang = ang_gain

        self.max_heading_ang = max_heading_ang

        # Initialize the parameters
        self.base_pose_goal = np.zeros(3)
        self.base_velocity_goal = np.zeros(3)

    def set_goal(self, goal, vel_goal=None):
        """
        Set the goal of the agent
        """
        self.base_pose_goal = goal
        if vel_goal is not None:
            self.base_velocity_goal = vel_goal

    def _compute_error_pose(self, base_pose, sim=None):
        """
        Updates error based on robot localization
        """
        # We compute the base pose error and the function return list of integer
<<<<<<< HEAD
        base_pose_err = self._transform_global_to_base(self.base_pose_goal, base_pose, sim)
=======
        base_pose_err = self._transform_global_to_base(
            self.base_pose_goal, base_pose, sim
        )
>>>>>>> 7a92b0bb

        if not self.track_yaw:
            base_pose_err[2] = 0.0

        return base_pose_err

    @staticmethod
    def _velocity_feedback_control(base_pose_err, a, v_max):
        """
        Computes velocity based on distance from target.
        Used for both linear and angular motion.
        Current implementation: Trapezoidal velocity profile
        """
        t = np.sqrt(2.0 * abs(base_pose_err) / a)
        v = min(a * t, v_max)
        return v * np.sign(base_pose_err)

    @staticmethod
<<<<<<< HEAD
    def _turn_rate_limit(lin_err, heading_diff, w_max, max_heading_ang, tol=0.0):
=======
    def _turn_rate_limit(
        lin_err, heading_diff, w_max, max_heading_ang, tol=0.0
    ):
>>>>>>> 7a92b0bb
        """
        Compute velocity limit that prevents path from overshooting goal
        heading error decrease rate > linear error decrease rate
        (w - v * np.sin(phi) / D) / phi > v * np.cos(phi) / D
        v < (w / phi) / (np.sin(phi) / D / phi + np.cos(phi) / D)
        v < w * D / (np.sin(phi) + phi * np.cos(phi))
        (D = linear error, phi = angular error)
        """
        assert lin_err >= 0.0
        assert heading_diff >= 0.0

        if heading_diff > max_heading_ang:
            return 0.0
        else:
            return (
                w_max
                * lin_err
                / (
                    np.sin(heading_diff)
                    + heading_diff * np.cos(heading_diff)
                    + 1e-5
                )
            )

    def _feedback_controller(self, base_pose_err):
        """
        Feedback controllers
        """
        v_cmd = w_cmd = 0

        lin_err_abs = np.linalg.norm(base_pose_err[0:2])
        ang_err = base_pose_err[2]

        # Go to goal XY position if not there yet
        if lin_err_abs > self.lin_error_tol:
            heading_err = np.arctan2(base_pose_err[1], base_pose_err[0])
            heading_err_abs = abs(heading_err)

            if abs(heading_err_abs - np.pi) <= 0.01:
                heading_err_abs = 0
                heading_err = 0

            # Compute linear velocity and allow the agent to move backward
            v_raw = self._velocity_feedback_control(
<<<<<<< HEAD
                np.sign(base_pose_err[0])*lin_err_abs, self.acc_lin, self.v_max
=======
                np.sign(base_pose_err[0]) * lin_err_abs,
                self.acc_lin,
                self.v_max,
>>>>>>> 7a92b0bb
            )

            v_limit = self._turn_rate_limit(
                lin_err_abs,
                heading_err_abs,
                self.w_max / 2.0,
<<<<<<< HEAD
                max_heading_ang = self.max_heading_ang,
=======
                max_heading_ang=self.max_heading_ang,
>>>>>>> 7a92b0bb
                tol=self.lin_error_tol,
            )

            # Clip the speed
            v_cmd = np.clip(v_raw, -v_limit, v_limit)

            # Compute angular velocity
            w_cmd = self._velocity_feedback_control(
                heading_err, self.acc_ang, self.w_max
            )

        # Rotate to correct yaw if yaw tracking is on and XY position is at goal
        elif abs(ang_err) > self.ang_error_tol and self.track_yaw:
            # Compute angular velocity
            w_cmd = self._velocity_feedback_control(
                ang_err, self.acc_ang, self.w_max
            )

        return v_cmd, w_cmd

    def _transform_global_to_base(self, base_pose, current_pose, sim=None):
        """
        Transforms the point cloud into geocentric frame to account for
        camera position
        Input:
            base_pose                     : target goal ...x3
            current_pose            : base position (x, y, theta (radians))
        Output:
            base_pose : ...x3
        """

        trans = sim.robot.base_transformation
        goal_pos = trans.inverted().transform_point(
            np.array([base_pose[0], sim.robot.base_pos[1], base_pose[1]])
        )

        error_t = base_pose[2] - current_pose[2]
<<<<<<< HEAD
        error_t = (error_t + np.pi) % (2.0*np.pi) - np.pi
=======
        error_t = (error_t + np.pi) % (2.0 * np.pi) - np.pi
>>>>>>> 7a92b0bb
        error_x = goal_pos[0]
        error_y = goal_pos[1]

        return [error_x, error_y, error_t]

    def forward(self, base_pose, sim):
        """
        Generate the velocity command
        """
        base_pose_err = self._compute_error_pose(base_pose, sim)
        return self._feedback_controller(base_pose_err)


<<<<<<< HEAD


=======
# TODO: Remove this once Teleport Action is merged.
>>>>>>> 7a92b0bb
@registry.register_task_action
class BaseWaypointVelAction(RobotAction):
    """
    The robot base motion is constrained to the NavMesh and controlled with velocity commands integrated with the VelocityControl interface.
    Optionally cull states with active collisions if config parameter `allow_dyn_slide` is True
    The robot is given a target waypoint and output a velocity command
    """

    def __init__(self, *args, config, sim: RearrangeSim, **kwargs):
        super().__init__(*args, config=config, sim=sim, **kwargs)
        self._sim: RearrangeSim = sim
        self.base_vel_ctrl = habitat_sim.physics.VelocityControl()
        self.base_vel_ctrl.controlling_lin_vel = True
        self.base_vel_ctrl.lin_vel_is_local = True
        self.base_vel_ctrl.controlling_ang_vel = True
        self.base_vel_ctrl.ang_vel_is_local = True
        # Initialize the controller
<<<<<<< HEAD
        max_lin_speed = 30 # real Stretch max linear velocity
        max_ang_speed = 20.94 # real Stretch max angular velocity
        lin_speed_gain = 10000.0 # the linear gain
        ang_speed_gain = 10000.0 # the angular gain
        lin_tol = 0.001 # 5cm linear error tol
        ang_tol = 0.001 # 5cm angular error tol
        max_heading_ang = np.pi/10.0
        self.controller = Controller(v_max=max_lin_speed, \
            w_max=max_ang_speed, \
            lin_gain=lin_speed_gain, \
            ang_gain=ang_speed_gain,\
            lin_error_tol=lin_tol,\
            ang_error_tol=ang_tol,
            max_heading_ang=max_heading_ang)
=======
        max_lin_speed = 30  # real Stretch max linear velocity
        max_ang_speed = 20.94  # real Stretch max angular velocity
        lin_speed_gain = 10000.0  # the linear gain
        ang_speed_gain = 10000.0  # the angular gain
        lin_tol = 0.001  # 5cm linear error tol
        ang_tol = 0.001  # 5cm angular error tol
        max_heading_ang = np.pi / 10.0
        self.controller = Controller(
            v_max=max_lin_speed,
            w_max=max_ang_speed,
            lin_gain=lin_speed_gain,
            ang_gain=ang_speed_gain,
            lin_error_tol=lin_tol,
            ang_error_tol=ang_tol,
            max_heading_ang=max_heading_ang,
        )
>>>>>>> 7a92b0bb

    @property
    def action_space(self):
        lim = 20
        return spaces.Dict(
            {
                self._action_arg_prefix
                + "base_vel": spaces.Box(
                    shape=(2,), low=-lim, high=lim, dtype=np.float32
                )
            }
        )

    def _capture_robot_state(self):
        return {
            "forces": self.cur_robot.sim_obj.joint_forces,
            "vel": self.cur_robot.sim_obj.joint_velocities,
            "pos": self.cur_robot.sim_obj.joint_positions,
        }

    def _set_robot_state(self, set_dat):
<<<<<<< HEAD
        """"
=======
        """ "
>>>>>>> 7a92b0bb
        Keep track of robot's basic info
        """
        self.cur_robot.sim_obj.joint_positions = set_dat["forces"]
        self.cur_robot.sim_obj.joint_velocities = set_dat["vel"]
        self.cur_robot.sim_obj.joint_forces = set_dat["pos"]

    def update_base(self):
        """
        Update the robot base
        """

        ctrl_freq = self._sim.ctrl_freq

        before_trans_state = self._capture_robot_state()

        trans = self.cur_robot.sim_obj.transformation
        rigid_state = habitat_sim.RigidState(
            mn.Quaternion.from_matrix(trans.rotation()), trans.translation
        )

<<<<<<< HEAD

=======
>>>>>>> 7a92b0bb
        target_rigid_state = self.base_vel_ctrl.integrate_transform(
            1 / ctrl_freq, rigid_state
        )
        end_pos = self._sim.step_filter(
            rigid_state.translation, target_rigid_state.translation
        )

        target_trans = mn.Matrix4.from_(
            target_rigid_state.rotation.to_matrix(), end_pos
        )
        self.cur_robot.sim_obj.transformation = target_trans

        if not self._config.get("allow_dyn_slide", True):
            # Check if in the new robot state the arm collides with anything.
            # If so we have to revert back to the previous transform
            self._sim.internal_step(-1)
            # colls = get_collisions()
<<<<<<< HEAD
            did_coll, _ = rearrange_collision(
                self._sim, count_obj_colls=False
            )
=======
            did_coll, _ = rearrange_collision(self._sim, count_obj_colls=False)
>>>>>>> 7a92b0bb
            if did_coll:
                # Don't allow the step, revert back.
                self._set_robot_state(before_trans_state)
                self.cur_robot.sim_obj.transformation = trans
        if self.cur_grasp_mgr.snap_idx is not None:
            # Holding onto an object, also kinematically update the object.
            # object.
            self.cur_grasp_mgr.update_object_to_grasp()

    def step(self, *args, is_last_action, **kwargs):
        waypoint, sel = kwargs[self._action_arg_prefix + "base_vel"]
        # Scale the target waypoints and the rotation of the robot
        if sel > 0:
            lin_pos = np.clip(waypoint, -1, 1) * self._config.lin_speed
            ang_pos = 0.0
        else:
            lin_pos = 0.0
            ang_pos = np.clip(waypoint, -1, 1) * self._config.ang_speed
        if not self._config.allow_back:
            lin_pos = np.maximum(lin_pos, 0)

        # Get the transformation of the robot
        trans = self._sim.robot.base_transformation
        # Get the global pos from the local target waypoints
        global_pos = trans.transform_point(np.array([lin_pos, 0, 0]))
        # Get the target rotation
<<<<<<< HEAD
        target_theta = float(self._sim.robot.base_rot)+ang_pos
=======
        target_theta = float(self._sim.robot.base_rot) + ang_pos
>>>>>>> 7a92b0bb

        # Set the goal
        base_pose_goal = [
            global_pos[0],
            global_pos[2],
            target_theta,
        ]
        self.controller.set_goal(base_pose_goal)

        # Get the current position
        base_pose = [
            self._sim.robot.base_pos[0],
            self._sim.robot.base_pos[2],
            float(self._sim.robot.base_rot),
        ]
        # Get the velocity cmd
        base_action = self.controller.forward(base_pose, self._sim)

        # Feed them into habitat's velocity controller
        self.base_vel_ctrl.linear_velocity = mn.Vector3(base_action[0], 0, 0)
        self.base_vel_ctrl.angular_velocity = mn.Vector3(0, base_action[1], 0)

        if lin_pos != 0.0 or ang_pos != 0.0:
            self.update_base()

        if is_last_action:
            return self._sim.step(HabitatSimActions.base_velocity)
        else:
            return {}<|MERGE_RESOLUTION|>--- conflicted
+++ resolved
@@ -460,15 +460,6 @@
                 global_pos, self._sim.viz_ids["ee_target"]
             )
 
-<<<<<<< HEAD
-class Controller:
-    """
-        A controller that takes the input of the waypoints and
-        produces the velocity command.
-    """
-    def __init__(self, v_max, w_max, lin_gain=5, ang_gain=5, \
-            lin_error_tol=0.05, ang_error_tol=0.05, max_heading_ang=np.pi/10, track_yaw=True):
-=======
 
 class Controller:
     """
@@ -487,7 +478,6 @@
         max_heading_ang=np.pi / 10,
         track_yaw=True,
     ):
->>>>>>> 7a92b0bb
         # If we want track yaw or not
         self.track_yaw = track_yaw
 
@@ -520,13 +510,9 @@
         Updates error based on robot localization
         """
         # We compute the base pose error and the function return list of integer
-<<<<<<< HEAD
-        base_pose_err = self._transform_global_to_base(self.base_pose_goal, base_pose, sim)
-=======
         base_pose_err = self._transform_global_to_base(
             self.base_pose_goal, base_pose, sim
         )
->>>>>>> 7a92b0bb
 
         if not self.track_yaw:
             base_pose_err[2] = 0.0
@@ -545,13 +531,9 @@
         return v * np.sign(base_pose_err)
 
     @staticmethod
-<<<<<<< HEAD
-    def _turn_rate_limit(lin_err, heading_diff, w_max, max_heading_ang, tol=0.0):
-=======
     def _turn_rate_limit(
         lin_err, heading_diff, w_max, max_heading_ang, tol=0.0
     ):
->>>>>>> 7a92b0bb
         """
         Compute velocity limit that prevents path from overshooting goal
         heading error decrease rate > linear error decrease rate
@@ -596,24 +578,16 @@
 
             # Compute linear velocity and allow the agent to move backward
             v_raw = self._velocity_feedback_control(
-<<<<<<< HEAD
-                np.sign(base_pose_err[0])*lin_err_abs, self.acc_lin, self.v_max
-=======
                 np.sign(base_pose_err[0]) * lin_err_abs,
                 self.acc_lin,
                 self.v_max,
->>>>>>> 7a92b0bb
             )
 
             v_limit = self._turn_rate_limit(
                 lin_err_abs,
                 heading_err_abs,
                 self.w_max / 2.0,
-<<<<<<< HEAD
-                max_heading_ang = self.max_heading_ang,
-=======
                 max_heading_ang=self.max_heading_ang,
->>>>>>> 7a92b0bb
                 tol=self.lin_error_tol,
             )
 
@@ -651,11 +625,7 @@
         )
 
         error_t = base_pose[2] - current_pose[2]
-<<<<<<< HEAD
-        error_t = (error_t + np.pi) % (2.0*np.pi) - np.pi
-=======
         error_t = (error_t + np.pi) % (2.0 * np.pi) - np.pi
->>>>>>> 7a92b0bb
         error_x = goal_pos[0]
         error_y = goal_pos[1]
 
@@ -669,12 +639,7 @@
         return self._feedback_controller(base_pose_err)
 
 
-<<<<<<< HEAD
-
-
-=======
 # TODO: Remove this once Teleport Action is merged.
->>>>>>> 7a92b0bb
 @registry.register_task_action
 class BaseWaypointVelAction(RobotAction):
     """
@@ -692,22 +657,6 @@
         self.base_vel_ctrl.controlling_ang_vel = True
         self.base_vel_ctrl.ang_vel_is_local = True
         # Initialize the controller
-<<<<<<< HEAD
-        max_lin_speed = 30 # real Stretch max linear velocity
-        max_ang_speed = 20.94 # real Stretch max angular velocity
-        lin_speed_gain = 10000.0 # the linear gain
-        ang_speed_gain = 10000.0 # the angular gain
-        lin_tol = 0.001 # 5cm linear error tol
-        ang_tol = 0.001 # 5cm angular error tol
-        max_heading_ang = np.pi/10.0
-        self.controller = Controller(v_max=max_lin_speed, \
-            w_max=max_ang_speed, \
-            lin_gain=lin_speed_gain, \
-            ang_gain=ang_speed_gain,\
-            lin_error_tol=lin_tol,\
-            ang_error_tol=ang_tol,
-            max_heading_ang=max_heading_ang)
-=======
         max_lin_speed = 30  # real Stretch max linear velocity
         max_ang_speed = 20.94  # real Stretch max angular velocity
         lin_speed_gain = 10000.0  # the linear gain
@@ -724,7 +673,6 @@
             ang_error_tol=ang_tol,
             max_heading_ang=max_heading_ang,
         )
->>>>>>> 7a92b0bb
 
     @property
     def action_space(self):
@@ -746,11 +694,7 @@
         }
 
     def _set_robot_state(self, set_dat):
-<<<<<<< HEAD
-        """"
-=======
         """ "
->>>>>>> 7a92b0bb
         Keep track of robot's basic info
         """
         self.cur_robot.sim_obj.joint_positions = set_dat["forces"]
@@ -771,10 +715,6 @@
             mn.Quaternion.from_matrix(trans.rotation()), trans.translation
         )
 
-<<<<<<< HEAD
-
-=======
->>>>>>> 7a92b0bb
         target_rigid_state = self.base_vel_ctrl.integrate_transform(
             1 / ctrl_freq, rigid_state
         )
@@ -792,13 +732,7 @@
             # If so we have to revert back to the previous transform
             self._sim.internal_step(-1)
             # colls = get_collisions()
-<<<<<<< HEAD
-            did_coll, _ = rearrange_collision(
-                self._sim, count_obj_colls=False
-            )
-=======
             did_coll, _ = rearrange_collision(self._sim, count_obj_colls=False)
->>>>>>> 7a92b0bb
             if did_coll:
                 # Don't allow the step, revert back.
                 self._set_robot_state(before_trans_state)
@@ -825,11 +759,7 @@
         # Get the global pos from the local target waypoints
         global_pos = trans.transform_point(np.array([lin_pos, 0, 0]))
         # Get the target rotation
-<<<<<<< HEAD
-        target_theta = float(self._sim.robot.base_rot)+ang_pos
-=======
         target_theta = float(self._sim.robot.base_rot) + ang_pos
->>>>>>> 7a92b0bb
 
         # Set the goal
         base_pose_goal = [
