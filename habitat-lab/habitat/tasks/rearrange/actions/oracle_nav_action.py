--- conflicted
+++ resolved
@@ -196,12 +196,8 @@
         base_T = self.cur_articulated_agent.base_transformation
         curr_path_points = self._path_to_point(final_nav_targ)
         robot_pos = np.array(self.cur_articulated_agent.base_pos)
-<<<<<<< HEAD
-
         self.poses.append(robot_pos)
 
-=======
->>>>>>> ac8dd786
         if curr_path_points is None:
             raise Exception
         else:
