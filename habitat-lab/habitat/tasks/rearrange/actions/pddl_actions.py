# Copyright (c) Meta Platforms, Inc. and its affiliates.
# This source code is licensed under the MIT license found in the
# LICENSE file in the root directory of this source tree.

import numpy as np
import copy
from gym import spaces

from habitat.core.registry import registry
from habitat.sims.habitat_simulator.actions import HabitatSimActions
from habitat.tasks.rearrange.actions.grip_actions import RobotAction


@registry.register_task_action
class PddlApplyAction(RobotAction):
    def __init__(self, *args, task, **kwargs):
        super().__init__(*args, **kwargs)
        self._task = task
        self._entities_list = None
        self._action_ordering = None
        self._was_prev_action_invalid = False
        self._action_suffix = ""

    @property
    def action_space(self):
        if self._entities_list is None:
            self._entities_list = (
                self._task.pddl_problem.get_ordered_entities_list()
            )
            self._action_ordering = (
                self._task.pddl_problem.get_ordered_actions()
            )

        action_n_args = sum(
            [action.n_args for action in self._action_ordering]
        )
        # TODO: it seems like the space here indicates which action type to call
        # as per the step function. Why is is between -1 and 1
        return spaces.Dict(

            {
                self._action_arg_prefix
<<<<<<< HEAD
                + "pddl_action" + self._action_suffix: spaces.Box(
                    shape=(action_n_args,), low=-1, high=30, dtype=np.float32
=======
                + "pddl_action": spaces.Box(
                    shape=(action_n_args,),
                    low=np.finfo(np.float32).min,
                    high=np.finfo(np.float32).max,
                    dtype=np.float32,
>>>>>>> 628063d3
                )
            }
        )

    @property
    def was_prev_action_invalid(self):
        return self._was_prev_action_invalid

    def reset(self, *args, **kwargs):
        self._was_prev_action_invalid = False
        self._prev_action = None

    def get_pddl_action_start(self, action_id: int) -> int:
        start_idx = 0
        for action in self._action_ordering[:action_id]:
            start_idx += action.n_args
        return start_idx

<<<<<<< HEAD
    def step(self, *args, is_last_action, **kwargs):

        apply_pddl_action = kwargs[self._action_arg_prefix + "pddl_action" +  self._action_suffix]
=======
    def _apply_action(self, apply_pddl_action):
>>>>>>> 628063d3
        cur_i = 0
        for action in self._action_ordering:
            action_part = apply_pddl_action[cur_i : cur_i + action.n_args][:]
            if sum(action_part) > 0:
                # Take action
                # Convert 1 indexed to 0 indexed.

                real_action_idxs = [int(a) - 1 for a in action_part]
                for a in real_action_idxs:
                    if a < 0.0:
                        raise ValueError(
                            f"Got invalid action value < 0 in {action_part} with action {action}"
                        )

                param_values = [
                    self._entities_list[i] for i in real_action_idxs
                ]

<<<<<<< HEAD
                apply_action = copy.deepcopy(action)

                apply_action.set_param_values(param_values)
                # print(action)
                # breakpoint()
=======
                apply_action = action.clone()
                apply_action.set_param_values(param_values)
                self._prev_action = apply_action
>>>>>>> 628063d3
                if self._task.pddl_problem.is_expr_true(apply_action.precond):
                    self._task.pddl_problem.apply_action(apply_action)
                else:
                    self._was_prev_action_invalid = True

            cur_i += action.n_args

    def step(self, *args, is_last_action, **kwargs):
        self._prev_action = None
        apply_pddl_action = kwargs[self._action_arg_prefix + "pddl_action"]
        self._was_prev_action_invalid = False
        inputs_outside = any(
            a < 0 or a > len(self._entities_list) for a in apply_pddl_action
        )
        if not inputs_outside:
            self._apply_action(apply_pddl_action)

        if is_last_action:
            return self._sim.step(HabitatSimActions.arm_action)
        else:
            return {}<|MERGE_RESOLUTION|>--- conflicted
+++ resolved
@@ -40,16 +40,11 @@
 
             {
                 self._action_arg_prefix
-<<<<<<< HEAD
-                + "pddl_action" + self._action_suffix: spaces.Box(
-                    shape=(action_n_args,), low=-1, high=30, dtype=np.float32
-=======
                 + "pddl_action": spaces.Box(
                     shape=(action_n_args,),
                     low=np.finfo(np.float32).min,
                     high=np.finfo(np.float32).max,
                     dtype=np.float32,
->>>>>>> 628063d3
                 )
             }
         )
@@ -68,13 +63,7 @@
             start_idx += action.n_args
         return start_idx
 
-<<<<<<< HEAD
-    def step(self, *args, is_last_action, **kwargs):
-
-        apply_pddl_action = kwargs[self._action_arg_prefix + "pddl_action" +  self._action_suffix]
-=======
     def _apply_action(self, apply_pddl_action):
->>>>>>> 628063d3
         cur_i = 0
         for action in self._action_ordering:
             action_part = apply_pddl_action[cur_i : cur_i + action.n_args][:]
@@ -93,17 +82,9 @@
                     self._entities_list[i] for i in real_action_idxs
                 ]
 
-<<<<<<< HEAD
-                apply_action = copy.deepcopy(action)
-
-                apply_action.set_param_values(param_values)
-                # print(action)
-                # breakpoint()
-=======
                 apply_action = action.clone()
                 apply_action.set_param_values(param_values)
                 self._prev_action = apply_action
->>>>>>> 628063d3
                 if self._task.pddl_problem.is_expr_true(apply_action.precond):
                     self._task.pddl_problem.apply_action(apply_action)
                 else:
