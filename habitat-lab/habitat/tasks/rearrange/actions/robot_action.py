from habitat.core.embodied_task import SimulatorTaskAction
from habitat.tasks.rearrange.rearrange_sim import RearrangeSim


class RobotAction(SimulatorTaskAction):
    """
    Handles which robot instance the action is applied to.
    """

    _sim: RearrangeSim

    def __init__(self, *args, **kwargs):
        super().__init__(self, *args, **kwargs)
        if "agent" not in self._config or self._config.agent is None:
            self._agent_index = 0
            self._multi_agent = False
        else:
            self._agent_index = self._config.agent
            self._multi_agent = True

    @property
    def _robot_mgr(self):
        """
        Underlying robot mananger for the robot instance the action is attached to.
        """
<<<<<<< HEAD
        return self._sim.agents_mgr[self._config.agent_index]
=======
        return self._sim.robots_mgr[self._agent_index]
>>>>>>> 7c842d9d

    @property
    def _ik_helper(self):
        """
        The IK helper for this robot instance.
        """

        return self._robot_mgr.ik_helper

    @property
    def cur_robot(self):
        """
        The robot instance for this action.
        """
        return self._robot_mgr.agent

    @property
    def cur_grasp_mgr(self):
        """
        The grasp manager for the robot instance for this action.
        """
        return self._robot_mgr.grasp_mgr

    @property
    def _action_arg_prefix(self) -> str:
        """
        Returns the action prefix to go in front of sensor / action names if
        there are multiple agents.
        """
        if not self._multi_agent:
            return ""
        return f"agent_{self._agent_index}_"<|MERGE_RESOLUTION|>--- conflicted
+++ resolved
@@ -23,11 +23,7 @@
         """
         Underlying robot mananger for the robot instance the action is attached to.
         """
-<<<<<<< HEAD
-        return self._sim.agents_mgr[self._config.agent_index]
-=======
-        return self._sim.robots_mgr[self._agent_index]
->>>>>>> 7c842d9d
+        return self._sim.agents_mgr[self._agent_index]
 
     @property
     def _ik_helper(self):
