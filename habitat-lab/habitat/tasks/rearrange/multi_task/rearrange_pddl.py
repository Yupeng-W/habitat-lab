--- conflicted
+++ resolved
@@ -116,20 +116,6 @@
             )
 
 
-<<<<<<< HEAD
-=======
-# Hardcoded pddl types needed for setting simulator states.
-articulated_agent_type = "articulated_agent_type"
-STATIC_OBJ_TYPE = "static_obj_type"
-ART_OBJ_TYPE = "art_obj_type"
-OBJ_TYPE = "obj_type"
-CAB_TYPE = "cab_type"
-FRIDGE_TYPE = "fridge_type"
-GOAL_TYPE = "goal_type"
-RIGID_OBJ_TYPE = "rigid_obj_type"
-
-
->>>>>>> 69cf9123
 @dataclass
 class PddlSimInfo:
     obj_ids: Dict[str, int]
@@ -161,21 +147,14 @@
 
     def get_entity_pos(self, entity: PddlEntity) -> np.ndarray:
         ename = entity.name
-<<<<<<< HEAD
         if self.check_type_matches(
             entity, SimulatorObjectType.ROBOT_ENTITY.value
         ):
             robot_id = self.robot_ids[ename]
-            return self.sim.get_robot_data(robot_id).robot.base_pos
+            return self.sim.get_agent_data(robot_id).robot.base_pos
         elif self.check_type_matches(
             entity, SimulatorObjectType.ARTICULATED_RECEPTACLE_ENTITY.value
         ):
-=======
-        if self.check_type_matches(entity, articulated_agent_type):
-            robot_id = self.robot_ids[ename]
-            return self.sim.get_agent_data(robot_id).robot.base_pos
-        elif self.check_type_matches(entity, ART_OBJ_TYPE):
->>>>>>> 69cf9123
             marker_info = self.marker_handles[ename]
             return marker_info.get_current_position()
         elif self.check_type_matches(
@@ -200,34 +179,14 @@
         else:
             raise ValueError()
 
-<<<<<<< HEAD
-=======
-    def search_for_entity_any(self, entity: PddlEntity):
-        ename = entity.name
-        if self.check_type_matches(entity, articulated_agent_type):
-            return self.robot_ids[ename]
-        elif self.check_type_matches(entity, ART_OBJ_TYPE):
-            return self.marker_handles[ename]
-        elif self.check_type_matches(entity, GOAL_TYPE):
-            return self.target_ids[ename]
-        elif self.check_type_matches(entity, RIGID_OBJ_TYPE):
-            return self.obj_ids[ename]
-        else:
-            raise ValueError()
-
->>>>>>> 69cf9123
     def search_for_entity(
         self, entity: PddlEntity
     ) -> Union[int, str, MarkerInfo, mn.Range3D]:
         ename = entity.name
 
-<<<<<<< HEAD
         if self.check_type_matches(
             entity, SimulatorObjectType.ROBOT_ENTITY.value
         ):
-=======
-        if expected_type == articulated_agent_type:
->>>>>>> 69cf9123
             return self.robot_ids[ename]
         elif self.check_type_matches(
             entity, SimulatorObjectType.ARTICULATED_RECEPTACLE_ENTITY.value
