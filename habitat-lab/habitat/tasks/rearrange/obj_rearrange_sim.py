#!/usr/bin/env python3

# Copyright (c) Facebook, Inc. and its affiliates.
# This source code is licensed under the MIT license found in the
# LICENSE file in the root directory of this source tree.


from habitat.core.registry import registry
from habitat.tasks.rearrange.rearrange_sim import RearrangeSim


@registry.register_simulator(name="ObjectRearrangeSim-v0")
class ObjectRearrangeSim(RearrangeSim):
    def _setup_targets(self, ep_info):
        super()._setup_targets(ep_info)
        self.target_categories = {}
<<<<<<< HEAD
        if "goal_recep_category" in self.ep_info:
            self.target_categories["goal_recep"] = self.ep_info[
                "goal_recep_category"
            ]
            self.target_categories["start_recep"] = self.ep_info[
                "start_recep_category"
            ]
        self.valid_goal_rec_obj_ids = {
            int(g.object_id) for g in self.ep_info["candidate_goal_receps"]
        }

        self.valid_goal_rec_names = [
            g.object_name for g in self.ep_info["candidate_goal_receps"]
        ]
=======
        self.target_categories["goal_recep"] = ep_info.goal_recep_category
        self.target_categories["start_recep"] = ep_info.start_recep_category
>>>>>>> 234303ef
<|MERGE_RESOLUTION|>--- conflicted
+++ resolved
@@ -14,22 +14,12 @@
     def _setup_targets(self, ep_info):
         super()._setup_targets(ep_info)
         self.target_categories = {}
-<<<<<<< HEAD
-        if "goal_recep_category" in self.ep_info:
-            self.target_categories["goal_recep"] = self.ep_info[
-                "goal_recep_category"
-            ]
-            self.target_categories["start_recep"] = self.ep_info[
-                "start_recep_category"
-            ]
+        self.target_categories["goal_recep"] = ep_info.goal_recep_category
+        self.target_categories["start_recep"] = ep_info.start_recep_category
         self.valid_goal_rec_obj_ids = {
-            int(g.object_id) for g in self.ep_info["candidate_goal_receps"]
+            int(g.object_id) for g in ep_info.candidate_goal_receps
         }
 
         self.valid_goal_rec_names = [
-            g.object_name for g in self.ep_info["candidate_goal_receps"]
-        ]
-=======
-        self.target_categories["goal_recep"] = ep_info.goal_recep_category
-        self.target_categories["start_recep"] = ep_info.start_recep_category
->>>>>>> 234303ef
+            g.object_name for g in ep_info.candidate_goal_receps
+        ]