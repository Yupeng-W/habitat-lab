#!/usr/bin/env python3

# Copyright (c) Meta Platforms, Inc. and its affiliates.
# This source code is licensed under the MIT license found in the
# LICENSE file in the root directory of this source tree.

import os.path as osp
from collections import defaultdict
from enum import Enum
from typing import (
    TYPE_CHECKING,
    Any,
    Callable,
    Dict,
    List,
    Optional,
    Tuple,
    Union,
)

import magnum as mn
import numpy as np
import numpy.typing as npt

import habitat_sim

# flake8: noqa
from habitat.articulated_agents.robots import FetchRobot, FetchRobotNoWheels
from habitat.config import read_write
from habitat.core.registry import registry
from habitat.core.simulator import AgentState, Observations
from habitat.datasets.rearrange.rearrange_dataset import RearrangeEpisode
from habitat.sims.habitat_simulator.habitat_simulator import HabitatSim
from habitat.tasks.rearrange.articulated_agent_manager import (
    ArticulatedAgentManager,
)
from habitat.tasks.rearrange.marker_info import MarkerInfo
from habitat.tasks.rearrange.rearrange_grasp_manager import (
    RearrangeGraspManager,
)
from habitat.tasks.rearrange.utils import (
    get_aabb,
    make_render_only,
    rearrange_collision,
    rearrange_logger,
)
from habitat_sim.nav import NavMeshSettings
from habitat_sim.physics import CollisionGroups, JointMotorSettings, MotionType
from habitat_sim.sim import SimulatorBackend
from habitat_sim.utils.common import quat_from_magnum

if TYPE_CHECKING:
    from omegaconf import DictConfig


class SimulatorObjectType(Enum):
    MOVABLE_ENTITY = "movable_entity_type"
    STATIC_RECEPTACLE_ENTITY = "static_receptacle_entity_type"
    ARTICULATED_RECEPTACLE_ENTITY = "art_receptacle_entity_type"
    GOAL_ENTITY = "goal_entity_type"
    ROBOT_ENTITY = "robot_entity_type"


@registry.register_simulator(name="RearrangeSim-v0")
class RearrangeSim(HabitatSim):
    def __init__(self, config: "DictConfig"):
        if len(config.agents) > 1:
            with read_write(config):
                for agent_name, agent_cfg in config.agents.items():
                    # using list to create a copy of the sim_sensors keys since we will be
                    # editing the sim_sensors config
                    sensor_keys = list(agent_cfg.sim_sensors.keys())
                    for sensor_key in sensor_keys:
                        sensor_config = agent_cfg.sim_sensors.pop(sensor_key)
                        sensor_config.uuid = (
                            f"{agent_name}_{sensor_config.uuid}"
                        )
                        agent_cfg.sim_sensors[
                            f"{agent_name}_{sensor_key}"
                        ] = sensor_config

        super().__init__(config)

        self.first_setup = True
        self.ep_info: Optional[RearrangeEpisode] = None
        self.prev_loaded_navmesh = None
        self.prev_scene_id: Optional[str] = None

        # Number of physics updates per action
        self.ac_freq_ratio = self.habitat_config.ac_freq_ratio
        # The physics update time step.
        self.ctrl_freq = self.habitat_config.ctrl_freq
        # Effective control speed is (ctrl_freq/ac_freq_ratio)

        self.art_objs: List[habitat_sim.physics.ManagedArticulatedObject] = []
        self._start_art_states: Dict[
            habitat_sim.physics.ManagedArticulatedObject, List[float]
        ] = {}
        self._prev_obj_names: Optional[List[str]] = None
        self._scene_obj_ids: List[int] = []
        # Used to get data from the RL environment class to sensors.
        self._goal_pos = None
        self.viz_ids: Dict[Any, Any] = defaultdict(lambda: None)
        self._handle_to_object_id: Dict[str, int] = {}
        self._obj_id_to_obj_type: Dict[str, SimulatorObjectType] = {}
        self._markers: Dict[str, MarkerInfo] = {}

        self._viz_templates: Dict[str, Any] = {}
        self._viz_handle_to_template: Dict[str, float] = {}
        self._viz_objs: Dict[str, Any] = {}
        self._draw_bb_objs: List[int] = []

        # Disables arm control. Useful if you are hiding the arm to perform
        # some scene sensing (used in the sense phase of the sense-plan act
        # architecture).
        self.ctrl_arm = True

        self.agents_mgr = ArticulatedAgentManager(self.habitat_config, self)

<<<<<<< HEAD
        # Setup config properties.
        self._debug_render_robot = self.habitat_config.debug_render_robot
=======
        self._debug_render_articulated_agent = (
            self.habitat_config.debug_render_articulated_agent
        )
>>>>>>> 69cf9123
        self._debug_render_goal = self.habitat_config.debug_render_goal
        self._debug_render = self.habitat_config.debug_render
        self._concur_render = self.habitat_config.concur_render
        self._enable_gfx_replay_save = (
            self.habitat_config.habitat_sim_v0.enable_gfx_replay_save
        )
        self._needs_markers = self.habitat_config.needs_markers
        self._update_articulated_agent = (
            self.habitat_config.update_articulated_agent
        )
        self._step_physics = self.habitat_config.step_physics
        self._kinematic_mode = self.habitat_config.kinematic_mode

    @property
    def handle_to_object_id(self) -> Dict[str, int]:
        """
        Maps a handle name to the relative position of an object in `self._scene_obj_ids`.
        """
        return self._handle_to_object_id

    @property
    def draw_bb_objs(self) -> List[int]:
        """
        Simulator object indices of objects to draw bounding boxes around if
        debug render is enabled. By default, this is populated with all target
        objects.
        """
        return self._draw_bb_objs

    @property
    def scene_obj_ids(self) -> List[int]:
        """
        The simulator rigid body IDs of all objects in the scene.
        """
        return self._scene_obj_ids

    @property
    def articulated_agent(self):
        if len(self.agents_mgr) > 1:
            raise ValueError(
                f"Cannot access `sim.articulated_agent` with multiple articulated agents"
            )
        return self.agents_mgr[0].articulated_agent

    @property
    def grasp_mgr(self):
        if len(self.agents_mgr) > 1:
            raise ValueError(
                f"Cannot access `sim.grasp_mgr` with multiple articulated_agents"
            )
        return self.agents_mgr[0].grasp_mgr

    @property
    def grasp_mgrs(self):
        if len(self.agents_mgr) > 1:
            raise ValueError(
                f"Cannot access `sim.grasp_mgr` with multiple articulated_agents"
            )
        return self.agents_mgr[0].grasp_mgrs

    def _get_target_trans(self):
        """
        This is how the target transforms should be accessed since
        multiprocessing does not allow pickling.
        """
        # Preprocess the ep_info making necessary datatype conversions.
        target_trans = []
        rom = self.get_rigid_object_manager()
        for target_handle, trans in self._targets.items():
            targ_idx = self._scene_obj_ids.index(
                rom.get_object_by_handle(target_handle).object_id
            )
            target_trans.append((targ_idx, trans))
        return target_trans

    def _try_acquire_context(self):
        if self._concur_render:
            self.renderer.acquire_gl_context()

    def _sleep_all_objects(self):
        """
        De-activate (sleep) all rigid objects in the scene, assuming they are already in a dynamically stable state.
        """
        rom = self.get_rigid_object_manager()
        for _, ro in rom.get_objects_by_handle_substring().items():
            ro.awake = False

        aom = self.get_articulated_object_manager()
        for _, ao in aom.get_objects_by_handle_substring().items():
            ao.awake = False

    def _add_markers(self, ep_info: RearrangeEpisode):
        self._markers = {}
        aom = self.get_articulated_object_manager()
        for marker in ep_info.markers:
            p = marker["params"]
            ao = aom.get_object_by_handle(p["object"])
            name_to_link = {}
            name_to_link_id = {}
            for i in range(ao.num_links):
                name = ao.get_link_name(i)
                link = ao.get_link_scene_node(i)
                name_to_link[name] = link
                name_to_link_id[name] = i

            self._markers[marker["name"]] = MarkerInfo(
                p["offset"],
                name_to_link[p["link"]],
                ao,
                name_to_link_id[p["link"]],
            )

    def get_marker(self, name: str) -> MarkerInfo:
        return self._markers[name]

    def get_all_markers(self):
        return self._markers

    def _update_markers(self) -> None:
        for m in self._markers.values():
            m.update()

    def reset(self):
        SimulatorBackend.reset(self)
        for i in range(len(self.agents)):
            self.reset_agent(i)
        return None

    def reconfigure(self, config: "DictConfig", ep_info: RearrangeEpisode):
        self._handle_to_goal_name = ep_info.info["object_labels"]

        with read_write(config):
            config["scene"] = ep_info.scene_id

        super().reconfigure(config, should_close_on_new_scene=False)

        self.ep_info = ep_info
        self._try_acquire_context()

        new_scene = self.prev_scene_id != ep_info.scene_id

        if new_scene:
            self._prev_obj_names = None

        self.agents_mgr.reconfigure(new_scene)

        # Only remove and re-add objects if we have a new set of objects.
        obj_names = [x[0] for x in ep_info.rigid_objs]
        should_add_objects = self._prev_obj_names != obj_names
        self._prev_obj_names = obj_names

        self._clear_objects(should_add_objects)

        self.prev_scene_id = ep_info.scene_id
        self._viz_templates = {}
        self._viz_handle_to_template = {}

        # Set the default articulated object joint state.
        for ao, set_joint_state in self._start_art_states.items():
            ao.clear_joint_states()
            ao.joint_positions = set_joint_state

        # Load specified articulated object states from episode config
        self._set_ao_states_from_ep(ep_info)

        self.agents_mgr.post_obj_load_reconfigure()

        # add episode clutter objects additional to base scene objects
        self._add_objs(ep_info, should_add_objects)
        self._setup_targets(ep_info)

        self._add_markers(ep_info)

        # auto-sleep rigid objects as optimization
        if self.habitat_config.auto_sleep:
            self._sleep_all_objects()

        rom = self.get_rigid_object_manager()
        self._obj_orig_motion_types = {
            handle: ro.motion_type
            for handle, ro in rom.get_objects_by_handle_substring().items()
        }

        if new_scene:
            self._load_navmesh(ep_info)

        # Get the starting positions of the target objects.
        rom = self.get_rigid_object_manager()
        scene_pos = self.get_scene_pos()
        self.target_start_pos = np.array(
            [
                scene_pos[
                    self._scene_obj_ids.index(
                        rom.get_object_by_handle(t_handle).object_id
                    )
                ]
                for t_handle, _ in self._targets.items()
            ]
        )

        self._draw_bb_objs = [
            rom.get_object_by_handle(obj_handle).object_id
            for obj_handle in self._targets
        ]

        if self.first_setup:
            self.first_setup = False
            self.agents_mgr.first_setup()
            # Capture the starting art states
            self._start_art_states = {
                ao: ao.joint_positions for ao in self.art_objs
            }

    def get_agent_data(self, agent_idx: Optional[int]):
        if agent_idx is None:
            return self.agents_mgr[0]
        else:
            return self.agents_mgr[agent_idx]

    @property
    def num_articulated_agents(self):
        return len(self.agents_mgr)

    def set_articulated_agent_base_to_random_point(
        self,
        max_attempts: int = 50,
        agent_idx: Optional[int] = None,
        filter_func: Optional[Callable[[np.ndarray, float], bool]] = None,
    ) -> Tuple[np.ndarray, float]:
        """
        :returns: The set base position and rotation
        """
        articulated_agent = self.get_agent_data(agent_idx).articulated_agent

        for attempt_i in range(max_attempts):
            start_pos = self.pathfinder.get_random_navigable_point()

            start_pos = self.safe_snap_point(start_pos)
            start_rot = np.random.uniform(0, 2 * np.pi)

            if filter_func is not None and not filter_func(
                start_pos, start_rot
            ):
                continue

            articulated_agent.base_pos = start_pos
            articulated_agent.base_rot = start_rot
            self.perform_discrete_collision_detection()
            did_collide, _ = rearrange_collision(
                self, True, ignore_base=False, agent_idx=agent_idx
            )
            if not did_collide:
                break
        if attempt_i == max_attempts - 1:
            rearrange_logger.warning(
                f"Could not find a collision free start for {self.ep_info.episode_id}"
            )
        return start_pos, start_rot

    def _setup_targets(self, ep_info):
        self._targets = {}
        for target_handle, transform in ep_info.targets.items():
            self._targets[target_handle] = mn.Matrix4(
                [[transform[j][i] for j in range(4)] for i in range(4)]
            )

    def _load_navmesh(self, ep_info):
        scene_name = ep_info.scene_id.split("/")[-1].split(".")[0]
        base_dir = osp.join(*ep_info.scene_id.split("/")[:2])

        navmesh_path = osp.join(base_dir, "navmeshes", scene_name + ".navmesh")
        self.pathfinder.load_nav_mesh(navmesh_path)

        self._navmesh_vertices = np.stack(
            self.pathfinder.build_navmesh_vertices(), axis=0
        )
        self._island_sizes = [
            self.pathfinder.island_radius(p) for p in self._navmesh_vertices
        ]
        self._max_island_size = max(self._island_sizes)

    def _clear_objects(self, should_add_objects: bool) -> None:
        rom = self.get_rigid_object_manager()

        # Clear all the rigid objects.
        if should_add_objects:
            remaining_scene_ids = []
            for scene_obj_id in self._scene_obj_ids:
                if not rom.get_library_has_id(scene_obj_id):
                    continue
                ro = rom.get_object_by_id(scene_obj_id)
                if (
                    self._obj_id_to_obj_type[ro.handle]
                    == SimulatorObjectType.MOVABLE_ENTITY
                ):
                    rom.remove_object_by_id(scene_obj_id)
                else:
                    remaining_scene_ids.append(scene_obj_id)
            self._scene_obj_ids = remaining_scene_ids

        # Reset all marker visualization points
        for obj_id in self.viz_ids.values():
            if rom.get_library_has_id(obj_id):
                rom.remove_object_by_id(obj_id)
        self.viz_ids = defaultdict(lambda: None)

        # Remove all object mesh visualizations.
        for viz_obj in self._viz_objs.values():
            if rom.get_library_has_id(viz_obj.object_id):
                rom.remove_object_by_id(viz_obj.object_id)
        self._viz_objs = {}

        # Do not remove the articulated objects from the scene, these are
        # managed by the underlying sim.
        self.art_objs = []

    def _set_ao_states_from_ep(self, ep_info: RearrangeEpisode) -> None:
        """
        Sets the ArticulatedObject states for the episode which are differ from base scene state.
        """
        aom = self.get_articulated_object_manager()
        for aoi_handle, joint_states in ep_info.ao_states.items():
            ao = aom.get_object_by_handle(aoi_handle)
            ao_pose = ao.joint_positions
            for link_ix, joint_state in joint_states.items():
                joint_position_index = ao.get_link_joint_pos_offset(
                    int(link_ix)
                )
                ao_pose[joint_position_index] = joint_state
            ao.joint_positions = ao_pose

    def is_point_within_bounds(self, pos):
        lower_bound, upper_bound = self.pathfinder.get_bounds()
        return all(lower_bound <= pos) and all(upper_bound >= pos)

    def safe_snap_point(self, pos: np.ndarray) -> np.ndarray:
        """
        snap_point can return nan which produces hard to catch errors.
        """
        new_pos = self.pathfinder.snap_point(pos)
        island_radius = self.pathfinder.island_radius(new_pos)

        if np.isnan(new_pos[0]) or island_radius != self._max_island_size:
            # The point is not valid or not in a different island. Find a
            # different point nearby that is on a different island and is
            # valid.
            new_pos = self.pathfinder.get_random_navigable_point_near(
                pos, 1.5, 1000
            )
            island_radius = self.pathfinder.island_radius(new_pos)

        if np.isnan(new_pos[0]) or island_radius != self._max_island_size:
            # This is a last resort, take a navmesh vertex that is closest
            use_verts = [
                x
                for s, x in zip(self._island_sizes, self._navmesh_vertices)
                if s == self._max_island_size
            ]
            distances = np.linalg.norm(
                np.array(pos).reshape(1, 3) - use_verts, axis=-1
            )
            closest_idx = np.argmin(distances)
            new_pos = self._navmesh_vertices[closest_idx]

        return new_pos

    def get_object_type(self, object_handle: str) -> SimulatorObjectType:
        return self._obj_id_to_obj_type[object_handle]

    def _add_objs(
        self, ep_info: RearrangeEpisode, should_add_objects: bool
    ) -> None:
        # Load clutter objects:
        rom = self.get_rigid_object_manager()
        obj_counts: Dict[str, int] = defaultdict(int)

        self._handle_to_object_id = {}
        self._obj_id_to_obj_type = {}
        self._scene_obj_ids = []

        for i, (obj_handle, transform) in enumerate(ep_info.rigid_objs):
            if should_add_objects:
                obj_attr_mgr = self.get_object_template_manager()
                matching_templates = (
                    obj_attr_mgr.get_templates_by_handle_substring(obj_handle)
                )
                assert (
                    len(matching_templates.values()) == 1
                ), f"Object attributes not uniquely matched to shortened handle. '{obj_handle}' matched to {matching_templates}. TODO: relative paths as handles should fix some duplicates. For now, try renaming objects to avoid collision."
                ro = rom.add_object_by_template_handle(
                    list(matching_templates.keys())[0]
                )
            else:
                ro = rom.get_object_by_id(self._scene_obj_ids[i])

            # The saved matrices need to be flipped when reloading.
            ro.transformation = mn.Matrix4(
                [[transform[j][i] for j in range(4)] for i in range(4)]
            )
            ro.angular_velocity = mn.Vector3.zero_init()
            ro.linear_velocity = mn.Vector3.zero_init()

            other_obj_handle = (
                obj_handle.split(".")[0] + f"_:{obj_counts[obj_handle]:04d}"
            )
            if self._kinematic_mode:
                ro.motion_type = habitat_sim.physics.MotionType.KINEMATIC
                ro.collidable = False

            rel_idx = len(self._scene_obj_ids)
            self._scene_obj_ids.append(ro.object_id)
            self._handle_to_object_id[other_obj_handle] = rel_idx
            self._obj_id_to_obj_type[
                other_obj_handle
            ] = SimulatorObjectType.MOVABLE_ENTITY

            if other_obj_handle in self._handle_to_goal_name:
                ref_handle = self._handle_to_goal_name[other_obj_handle]
                self._handle_to_object_id[ref_handle] = rel_idx
                self._obj_id_to_obj_type[
                    ref_handle
                ] = SimulatorObjectType.GOAL_ENTITY

            obj_counts[obj_handle] += 1

        # Track every non-added object.
        for object_handle in rom.get_object_handles():
            if object_handle in self._handle_to_object_id:
                # This is a movable object.
                continue
            ro = rom.get_object_by_handle(object_handle)
            rel_idx = len(self._scene_obj_ids)
            self._scene_obj_ids.append(ro.object_id)
            self._handle_to_object_id[object_handle] = rel_idx
            self._obj_id_to_obj_type[
                object_handle
            ] = SimulatorObjectType.STATIC_RECEPTACLE_ENTITY

        ao_mgr = self.get_articulated_object_manager()
        articulated_agent_art_handles = [
            articulated_agent.sim_obj.handle
            for articulated_agent in self.agents_mgr.articulated_agents_iter
        ]
        for aoi_handle in ao_mgr.get_object_handles():
            ao = ao_mgr.get_object_by_handle(aoi_handle)
<<<<<<< HEAD
            if self._kinematic_mode and ao.handle not in robot_art_handles:
=======
            if (
                self.habitat_config.kinematic_mode
                and ao.handle not in articulated_agent_art_handles
            ):
>>>>>>> 69cf9123
                ao.motion_type = habitat_sim.physics.MotionType.KINEMATIC
            self.art_objs.append(ao)

    def _create_obj_viz(self):
        """
        Adds a visualization of the goal for each of the target objects in the
        scene. This is the same as the target object, but is a render only
        object. This also places dots around the bounding box of the object to
        further distinguish the goal from the target object.
        """
        for marker_name, m in self._markers.items():
            m_T = m.get_current_transform()
            self.viz_ids[marker_name] = self.visualize_position(
                m_T.translation, self.viz_ids[marker_name]
            )

        rom = self.get_rigid_object_manager()
        obj_attr_mgr = self.get_object_template_manager()

        # Enable BB render for the debug render call.
        for obj_id in self._draw_bb_objs:
            self.set_object_bb_draw(True, obj_id)

        if self._debug_render_goal:
            for target_handle, transform in self._targets.items():
                # Visualize the goal of the object
                new_target_handle = (
                    target_handle.split("_:")[0] + ".object_config.json"
                )
                matching_templates = (
                    obj_attr_mgr.get_templates_by_handle_substring(
                        new_target_handle
                    )
                )
                ro = rom.add_object_by_template_handle(
                    list(matching_templates.keys())[0]
                )
                self.set_object_bb_draw(True, ro.object_id)
                ro.transformation = transform
                make_render_only(ro, self)
                bb = get_aabb(ro.object_id, self, True)
                bb_viz_name1 = target_handle + "_bb1"
                bb_viz_name2 = target_handle + "_bb2"
                viz_r = 0.01
                self.viz_ids[bb_viz_name1] = self.visualize_position(
                    bb.front_bottom_right, self.viz_ids[bb_viz_name1], viz_r
                )
                self.viz_ids[bb_viz_name2] = self.visualize_position(
                    bb.back_top_left, self.viz_ids[bb_viz_name2], viz_r
                )

                self._viz_objs[target_handle] = ro

<<<<<<< HEAD
    def capture_state(self, with_robot_js=False) -> Dict[str, Any]:
=======
            # Draw a bounding box around the target object
            self.set_object_bb_draw(
                True, rom.get_object_by_handle(target_handle).object_id
            )

    def capture_state(self, with_articulated_agent_js=False) -> Dict[str, Any]:
>>>>>>> 69cf9123
        """
        Record and return a dict of state info.

        :param with_articulated_agent_js: If true, state dict includes articulated_agent joint positions in addition.

        State info dict includes:
         - Robot transform
         - a list of ArticulatedObject transforms
         - a list of RigidObject transforms
         - a list of ArticulatedObject joint states
         - the object id of currently grasped object (or None)
         - (optionally) the articulated_agent's joint positions
        """
        # Don't need to capture any velocity information because this will
        # automatically be set to 0 in `set_state`.
        articulated_agent_T = [
            articulated_agent.sim_obj.transformation
            for articulated_agent in self.agents_mgr.articulated_agents_iter
        ]
        art_T = [ao.transformation for ao in self.art_objs]
        rom = self.get_rigid_object_manager()
        static_T = [
            rom.get_object_by_id(i).transformation for i in self._scene_obj_ids
        ]
        art_pos = [ao.joint_positions for ao in self.art_objs]

        articulated_agent_js = [
            articulated_agent.sim_obj.joint_positions
            for articulated_agent in self.agents_mgr.articulated_agents_iter
        ]

        ret = {
            "articulated_agent_T": articulated_agent_T,
            "art_T": art_T,
            "static_T": static_T,
            "art_pos": art_pos,
            "obj_hold": [
                grasp_mgr.snap_idx for grasp_mgr in self.agents_mgr.grasp_iter
            ],
        }
        if with_articulated_agent_js:
            ret["articulated_agent_js"] = articulated_agent_js
        return ret

    def set_state(self, state: Dict[str, Any], set_hold=False) -> None:
        """
        Sets the simulation state from a cached state info dict. See capture_state().

          :param set_hold: If true this will set the snapped object from the `state`.

          TODO: This should probably be True by default, but I am not sure the effect
          it will have.
        """
        rom = self.get_rigid_object_manager()

        if state["articulated_agent_T"] is not None:
            for articulated_agent_T, robot in zip(
                state["articulated_agent_T"],
                self.agents_mgr.articulated_agents_iter,
            ):
                robot.sim_obj.transformation = articulated_agent_T
                n_dof = len(robot.sim_obj.joint_forces)
                robot.sim_obj.joint_forces = np.zeros(n_dof)
                robot.sim_obj.joint_velocities = np.zeros(n_dof)

        if "articulated_agent_js" in state:
            for articulated_agent_js, robot in zip(
                state["articulated_agent_js"],
                self.agents_mgr.articulated_agents_iter,
            ):
                robot.sim_obj.joint_positions = articulated_agent_js

        for T, ao in zip(state["art_T"], self.art_objs):
            ao.transformation = T

        for T, i in zip(state["static_T"], self._scene_obj_ids):
            # reset object transform
            obj = rom.get_object_by_id(i)
            obj.transformation = T
            obj.linear_velocity = mn.Vector3()
            obj.angular_velocity = mn.Vector3()

        for p, ao in zip(state["art_pos"], self.art_objs):
            ao.joint_positions = p

        if set_hold:
            if state["obj_hold"] is not None:
                for obj_hold_state, grasp_mgr in zip(
                    state["obj_hold"], self.agents_mgr.grasp_iter
                ):
                    self.internal_step(-1)
                    grasp_mgr.snap_to_obj(obj_hold_state)
            else:
                for grasp_mgr in self.agents_mgr.grasp_iter:
                    grasp_mgr.desnap(True)

    def get_agent_state(self, agent_id: int = 0) -> habitat_sim.AgentState:
        articulated_agent = self.get_agent_data(agent_id).articulated_agent
        rotation = mn.Quaternion.rotation(
            mn.Rad(articulated_agent.base_rot) - mn.Rad(0 * np.pi / 2),
            mn.Vector3(0, 1, 0),
        )
        rot_offset = mn.Quaternion.rotation(
            mn.Rad(-np.pi / 2), mn.Vector3(0, 1, 0)
        )
        return AgentState(
            articulated_agent.base_pos,
            quat_from_magnum(articulated_agent.sim_obj.rotation * rot_offset),
        )

    def step(self, action: Union[str, int]) -> Observations:
        rom = self.get_rigid_object_manager()

        if self._debug_render:
            if self._debug_render_articulated_agent:
                self.agents_mgr.update_debug()
            rom = self.get_rigid_object_manager()
            self._try_acquire_context()

            # Disable BB drawing for observation render
            for obj_id in self._draw_bb_objs:
                self.set_object_bb_draw(False, obj_id)

            # Remove viz objects
            for obj in self._viz_objs.values():
                if obj is not None and rom.get_library_has_id(obj.object_id):
                    rom.remove_object_by_id(obj.object_id)
            self._viz_objs = {}

            # Remove all visualized positions
            add_back_viz_objs = {}
            for name, viz_id in self.viz_ids.items():
                if viz_id is None:
                    continue
                viz_obj = rom.get_object_by_id(viz_id)
                before_pos = viz_obj.translation
                rom.remove_object_by_id(viz_id)
                r = self._viz_handle_to_template[viz_id]
                add_back_viz_objs[name] = (before_pos, r)
            self.viz_ids = defaultdict(lambda: None)

        self.maybe_update_articulated_agent()

        if self._concur_render:
            self._prev_sim_obs = self.start_async_render()

            for _ in range(self.ac_freq_ratio):
                self.internal_step(-1, update_articulated_agent=False)

            self._prev_sim_obs = self.get_sensor_observations_async_finish()
            obs = self._sensor_suite.get_observations(self._prev_sim_obs)
        else:
            for _ in range(self.ac_freq_ratio):
                self.internal_step(-1, update_articulated_agent=False)
            self._prev_sim_obs = self.get_sensor_observations()
            obs = self._sensor_suite.get_observations(self._prev_sim_obs)

        if self._enable_gfx_replay_save:
            self.gfx_replay_manager.save_keyframe()

        if self._needs_markers:
            self._update_markers()

        # TODO: Make debug cameras more flexible
        if "third_rgb" in obs and self._debug_render:
            self._try_acquire_context()
            for k, (pos, r) in add_back_viz_objs.items():
                viz_id = self.viz_ids[k]

                self.viz_ids[k] = self.visualize_position(
                    pos, self.viz_ids[k], r=r
                )

            # Also render debug information
            self._create_obj_viz()

            debug_obs = self.get_sensor_observations()
            obs["third_rgb"] = debug_obs["third_rgb"][:, :, :3]

        return obs

    def maybe_update_articulated_agent(self):
        """
        Calls the update agents method on the articulated agent manager if the
        `update_articulated_agent` configuration is set to True. Among other
        things, this will set the articulated agent's sensors' positions to their new
        positions.
        """
        if self._update_articulated_agent:
            self.agents_mgr.update_agents()

    def visualize_position(
        self,
        position: np.ndarray,
        viz_id: Optional[int] = None,
        r: float = 0.05,
    ) -> int:
        """Adds the sphere object to the specified position for visualization purpose."""

        template_mgr = self.get_object_template_manager()
        rom = self.get_rigid_object_manager()
        viz_obj = None
        if viz_id is None:
            if r not in self._viz_templates:
                template = template_mgr.get_template_by_handle(
                    template_mgr.get_template_handles("sphere")[0]
                )
                template.scale = mn.Vector3(r, r, r)
                self._viz_templates[str(r)] = template_mgr.register_template(
                    template, "ball_new_viz_" + str(r)
                )
            viz_obj = rom.add_object_by_template_id(
                self._viz_templates[str(r)]
            )
            make_render_only(viz_obj, self)
            self._viz_handle_to_template[viz_obj.object_id] = r
        else:
            viz_obj = rom.get_object_by_id(viz_id)

        viz_obj.translation = mn.Vector3(*position)
        return viz_obj.object_id

    def internal_step(
        self, dt: Union[int, float], update_articulated_agent: bool = True
    ) -> None:
        """Step the world and update the articulated_agent.

        :param dt: Timestep by which to advance the world. Multiple physics substeps can be excecuted within a single timestep. -1 indicates a single physics substep.

        Never call sim.step_world directly or miss updating the articulated_agent.
        """
        # optionally step physics and update the articulated_agent for benchmarking purposes
        if self._step_physics:
            self.step_world(dt)

    def get_targets(self) -> Tuple[np.ndarray, np.ndarray]:
        """Get a mapping of object ids to goal positions for rearrange targets.

        :return: ([idx: int], [goal_pos: list]) The index of the target object
          in self._scene_obj_ids and the 3D goal position, rotation is IGNORED.
          Note that goal_pos is the desired position of the object, not the
          starting position.
        """
        targ_idx, targ_trans = list(zip(*self._get_target_trans()))

        a, b = np.array(targ_idx), [
            np.array(x.translation) for x in targ_trans
        ]
        return a, np.array(b)

    def get_n_targets(self) -> int:
        """Get the number of rearrange targets."""
        return len(self.ep_info.targets)

    def get_target_objs_start(self) -> np.ndarray:
        """Get the initial positions of all objects targeted for rearrangement as a numpy array."""
        return self.target_start_pos

    def get_scene_pos(self) -> np.ndarray:
        """Get the positions of all clutter RigidObjects in the scene as a numpy array."""
        rom = self.get_rigid_object_manager()
        return np.array(
            [
                rom.get_object_by_id(idx).translation
                for idx in self._scene_obj_ids
            ]
        )<|MERGE_RESOLUTION|>--- conflicted
+++ resolved
@@ -117,14 +117,9 @@
 
         self.agents_mgr = ArticulatedAgentManager(self.habitat_config, self)
 
-<<<<<<< HEAD
-        # Setup config properties.
-        self._debug_render_robot = self.habitat_config.debug_render_robot
-=======
         self._debug_render_articulated_agent = (
             self.habitat_config.debug_render_articulated_agent
         )
->>>>>>> 69cf9123
         self._debug_render_goal = self.habitat_config.debug_render_goal
         self._debug_render = self.habitat_config.debug_render
         self._concur_render = self.habitat_config.concur_render
@@ -570,14 +565,10 @@
         ]
         for aoi_handle in ao_mgr.get_object_handles():
             ao = ao_mgr.get_object_by_handle(aoi_handle)
-<<<<<<< HEAD
-            if self._kinematic_mode and ao.handle not in robot_art_handles:
-=======
             if (
-                self.habitat_config.kinematic_mode
+                self._kinematic_mode
                 and ao.handle not in articulated_agent_art_handles
             ):
->>>>>>> 69cf9123
                 ao.motion_type = habitat_sim.physics.MotionType.KINEMATIC
             self.art_objs.append(ao)
 
@@ -631,16 +622,7 @@
 
                 self._viz_objs[target_handle] = ro
 
-<<<<<<< HEAD
-    def capture_state(self, with_robot_js=False) -> Dict[str, Any]:
-=======
-            # Draw a bounding box around the target object
-            self.set_object_bb_draw(
-                True, rom.get_object_by_handle(target_handle).object_id
-            )
-
     def capture_state(self, with_articulated_agent_js=False) -> Dict[str, Any]:
->>>>>>> 69cf9123
         """
         Record and return a dict of state info.
 
