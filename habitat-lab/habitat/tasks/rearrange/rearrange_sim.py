--- conflicted
+++ resolved
@@ -298,15 +298,13 @@
 
             start_pos = self.safe_snap_point(start_pos)
             start_rot = np.random.uniform(0, 2 * np.pi)
-<<<<<<< HEAD
-=======
+
 
             if filter_func is not None and not filter_func(
                 start_pos, start_rot
             ):
                 continue
 
->>>>>>> 14b4e394
             robot.base_pos = start_pos
             robot.base_rot = start_rot
             self.perform_discrete_collision_detection()
