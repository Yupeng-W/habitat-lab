--- conflicted
+++ resolved
@@ -75,10 +75,7 @@
         self._cur_episode_step = 0
         self._should_place_robot = should_place_robot
         self._picked_object_idx = None
-<<<<<<< HEAD
-=======
         self._in_manip_mode = False
->>>>>>> aa474741
         data_path = dataset.config.data_path.format(split=dataset.config.split)
         fname = data_path.split("/")[-1].split(".")[0]
         cache_path = osp.join(
