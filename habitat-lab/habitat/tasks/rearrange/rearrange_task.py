--- conflicted
+++ resolved
@@ -24,16 +24,6 @@
     rearrange_collision,
     rearrange_logger,
 )
-
-<<<<<<< HEAD
-
-def merge_sim_episode_with_object_config(sim_config, episode):
-    with read_write(sim_config):
-        sim_config.ep_info = [episode.__dict__]
-    return sim_config
-=======
-ADD_CACHE_KEY = "add_cache_key"
->>>>>>> 0d1c3b32
 
 
 @registry.register_task(name="RearrangeEmptyTask-v0")
