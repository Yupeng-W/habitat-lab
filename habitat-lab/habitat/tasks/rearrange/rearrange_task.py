#!/usr/bin/env python3

# Copyright (c) Meta Platforms, Inc. and its affiliates.
# This source code is licensed under the MIT license found in the
# LICENSE file in the root directory of this source tree.

import copy
import os.path as osp
from collections import OrderedDict
from typing import Any, Dict, List, Tuple, Union

import numpy as np
from gym import spaces

from habitat.core.dataset import Episode
from habitat.core.registry import registry
from habitat.core.simulator import Sensor, SensorSuite
from habitat.tasks.nav.nav import NavigationTask
<<<<<<< HEAD
from habitat.tasks.ovmm.ovmm_sim import OVMMSim
from habitat.tasks.rearrange.rearrange_sim import RearrangeSim

    add_perf_timing_func
=======
from habitat.tasks.rearrange.rearrange_sim import (
    RearrangeSim,
    add_perf_timing_func,
)
>>>>>>> 79ef7157
from habitat.tasks.rearrange.utils import (
    CacheHelper,
    CollisionDetails,
    UsesArticulatedAgentInterface,
    rearrange_collision,
    rearrange_logger,
)


@registry.register_task(name="RearrangeEmptyTask-v0")
class RearrangeTask(NavigationTask):
    """
    Defines additional logic for valid collisions and gripping shared between
    all rearrangement tasks.
    """

    _cur_episode_step: int
    _articulated_agent_pos_start: Dict[str, Tuple[np.ndarray, float]]

    def _duplicate_sensor_suite(self, sensor_suite: SensorSuite) -> None:
        """
        Modifies the sensor suite in place to duplicate articulated agent specific sensors
        between the two articulated agents.
        """

        task_new_sensors: Dict[str, Sensor] = {}
        task_obs_spaces = OrderedDict()
        for agent_idx, agent_id in enumerate(self._sim.agents_mgr.agent_names):
            for sensor_name, sensor in sensor_suite.sensors.items():
                if isinstance(sensor, UsesArticulatedAgentInterface):
                    new_sensor = copy.copy(sensor)
                    new_sensor.agent_id = agent_idx
                    full_name = f"{agent_id}_{sensor_name}"
                    task_new_sensors[full_name] = new_sensor
                    task_obs_spaces[full_name] = new_sensor.observation_space
                else:
                    task_new_sensors[sensor_name] = sensor
                    task_obs_spaces[sensor_name] = sensor.observation_space

        sensor_suite.sensors = task_new_sensors
        sensor_suite.observation_spaces = spaces.Dict(spaces=task_obs_spaces)

    def __init__(
        self,
        *args,
        sim,
        dataset=None,
        should_place_articulated_agent=True,
        **kwargs,
    ) -> None:
        self.n_objs = len(dataset.episodes[0].targets)
        super().__init__(sim=sim, dataset=dataset, **kwargs)
        self.is_gripper_closed = False
        self._sim: Union[RearrangeSim, OVMMSim] = sim
        self._ignore_collisions: List[Any] = []
        self._desired_resting = np.array(self._config.desired_resting_position)
        self._sim_reset = True
        self._targ_idx: int = 0
        self._episode_id: str = ""
        self._cur_episode_step = 0
        self._should_place_articulated_agent = should_place_articulated_agent
<<<<<<< HEAD
        self._picked_object_idx = 0
        self._in_manip_mode = False
        self._is_navmesh_violated = False
=======

>>>>>>> 79ef7157
        data_path = dataset.config.data_path.format(split=dataset.config.split)
        fname = data_path.split("/")[-1].split(".")[0]
        cache_path = osp.join(
            osp.dirname(data_path),
            f"{fname}_{self._config.type}_robot_start.pickle",
        )

        if self._config.should_save_to_cache or osp.exists(cache_path):
            self._articulated_agent_init_cache = CacheHelper(
                cache_path,
                def_val={},
                verbose=False,
            )
            self._articulated_agent_pos_start = (
                self._articulated_agent_init_cache.load()
            )
        else:
            self._articulated_agent_pos_start = None

        if len(self._sim.agents_mgr) > 1:
            # Duplicate sensors that handle articulated agents. One for each articulated agent.
            self._duplicate_sensor_suite(self.sensor_suite)

    def overwrite_sim_config(self, config: Any, episode: Episode) -> Any:
        return config

    @property
    def targ_idx(self):
        return self._targ_idx

    @property
    def abs_targ_idx(self):
        if self._targ_idx is None:
            return None
        return self._sim.get_targets()[0][self._targ_idx]

    @property
    def desired_resting(self):
        return self._desired_resting

    def set_args(self, **kwargs):
        raise NotImplementedError("Task cannot dynamically set arguments")

    def set_sim_reset(self, sim_reset):
        self._sim_reset = sim_reset

    def _get_cached_articulated_agent_start(self, agent_idx: int = 0):
        start_ident = self._get_ep_init_ident(agent_idx)
        if (
            self._articulated_agent_pos_start is None
            or start_ident not in self._articulated_agent_pos_start
            or self._config.force_regenerate
        ):
            return None
        else:
            return self._articulated_agent_pos_start[start_ident]

    def _get_ep_init_ident(self, agent_idx):
        return f"{self._episode_id}_{agent_idx}"

    def _cache_articulated_agent_start(self, cache_data, agent_idx: int = 0):
        if (
            self._articulated_agent_pos_start is not None
            and self._config.should_save_to_cache
        ):
            start_ident = self._get_ep_init_ident(agent_idx)
            self._articulated_agent_pos_start[start_ident] = cache_data
            self._articulated_agent_init_cache.save(
                self._articulated_agent_pos_start
            )

    def _set_articulated_agent_start(self, agent_idx: int) -> None:
        articulated_agent_start = self._get_cached_articulated_agent_start(
            agent_idx
        )
        if articulated_agent_start is None:
            (
                articulated_agent_pos,
                articulated_agent_rot,
            ) = self._sim.set_articulated_agent_base_to_random_point(
                agent_idx=agent_idx
            )
            self._cache_articulated_agent_start(
                (articulated_agent_pos, articulated_agent_rot), agent_idx
            )
        else:
            (
                articulated_agent_pos,
                articulated_agent_rot,
            ) = articulated_agent_start
        articulated_agent = self._sim.get_agent_data(
            agent_idx
        ).articulated_agent
        articulated_agent.base_pos = articulated_agent_pos
        articulated_agent.base_rot = articulated_agent_rot

    @add_perf_timing_func()
    def reset(self, episode: Episode, fetch_observations: bool = True):
        self._episode_id = episode.episode_id
        self._ignore_collisions = []

        if self._sim_reset:
            self._sim.reset()
            for action_instance in self.actions.values():
                action_instance.reset(episode=episode, task=self)
            self._is_episode_active = True

            if self._should_place_articulated_agent:
                for agent_idx in range(self._sim.num_articulated_agents):
                    self._set_articulated_agent_start(agent_idx)
<<<<<<< HEAD
        self._in_manip_mode = False
=======
>>>>>>> 79ef7157

        self.prev_measures = self.measurements.get_metrics()
        self._targ_idx = 0
        self.coll_accum = CollisionDetails()
        self.prev_coll_accum = CollisionDetails()
        self._should_end = False
        self._done = False
        self._cur_episode_step = 0
        self._is_navmesh_violated = False
        self._picked_object_idx = 0
        if fetch_observations:
            self._sim.maybe_update_articulated_agent()
            return self._get_observations(episode)
        else:
            return None

    @add_perf_timing_func()
    def _get_observations(self, episode):
        # Fetch the simulator observations, all visual sensors.
        obs = self._sim.get_sensor_observations()

        if not self._sim.sim_config.enable_batch_renderer:
            # Post-process visual sensor observations
            obs = self._sim._sensor_suite.get_observations(obs)
        else:
            # Keyframes are added so that the simulator state can be reconstituted when batch rendering.
            # The post-processing step above is done after batch rendering.
            self._sim.add_keyframe_to_observations(obs)

        # Task sensors (all non-visual sensors)
        obs.update(
            self.sensor_suite.get_observations(
                observations=obs, episode=episode, task=self, should_time=True
            )
        )
        return obs

    def _is_violating_safe_drop(self, action_args):
        idxs, goal_pos = self._sim.get_targets()
        scene_pos = self._sim.get_scene_pos()
        target_pos = scene_pos[idxs]
        min_dist = np.min(
            np.linalg.norm(target_pos - goal_pos, ord=2, axis=-1)
        )
        return (
            self._sim.grasp_mgr.is_grasped
            and action_args.get("grip_action", None) is not None
            and action_args["grip_action"] < 0
            and min_dist < self._config.obj_succ_thresh
        )

    def step(self, action: Dict[str, Any], episode: Episode):
        if "action_args" not in action or action["action_args"] is None:
            action["action_args"] = {}
        action_args = action["action_args"]
        if self._config.enable_safe_drop and self._is_violating_safe_drop(
            action_args
        ):
            action_args["grip_action"] = None
        self._is_navmesh_violated = False
        obs = super().step(action=action, episode=episode)

        self.prev_coll_accum = copy.copy(self.coll_accum)
        self._cur_episode_step += 1
        for grasp_mgr in self._sim.agents_mgr.grasp_iter:
            if (
                grasp_mgr.is_violating_hold_constraint()
                and self._config.constraint_violation_drops_object
            ):
                grasp_mgr.desnap(True)

        return obs

    def _check_episode_is_active(
        self,
        *args: Any,
        action: Union[int, Dict[str, Any]],
        episode: Episode,
        **kwargs: Any,
    ) -> bool:
        done = False
        if self.should_end:
            done = True

        # Check that none of the articulated agents are violating the hold constraint
        for grasp_mgr in self._sim.agents_mgr.grasp_iter:
            if (
                grasp_mgr.is_violating_hold_constraint()
                and self._config.constraint_violation_ends_episode
            ):
                done = True
                break

        if done:
            rearrange_logger.debug("-" * 10)
            rearrange_logger.debug("------ Episode Over --------")
            rearrange_logger.debug("-" * 10)

        return not done

    def get_coll_forces(self, articulated_agent_id):
        grasp_mgr = self._sim.get_agent_data(articulated_agent_id).grasp_mgr
        articulated_agent = self._sim.get_agent_data(
            articulated_agent_id
        ).articulated_agent
        snapped_obj = grasp_mgr.snap_idx
        articulated_agent_id = articulated_agent.sim_obj.object_id
        contact_points = self._sim.get_physics_contact_points()

        def get_max_force(contact_points, check_id):
            match_contacts = [
                x
                for x in contact_points
                if (check_id in [x.object_id_a, x.object_id_b])
                and (x.object_id_a != x.object_id_b)
            ]

            max_force = 0
            if len(match_contacts) > 0:
                max_force = max([abs(x.normal_force) for x in match_contacts])

            return max_force

        forces = [
            abs(x.normal_force)
            for x in contact_points
            if (
                x.object_id_a not in self._ignore_collisions
                and x.object_id_b not in self._ignore_collisions
            )
        ]
        max_force = max(forces) if len(forces) > 0 else 0

        max_obj_force = get_max_force(contact_points, snapped_obj)
        max_articulated_agent_force = get_max_force(
            contact_points, articulated_agent_id
        )
        return max_articulated_agent_force, max_obj_force, max_force

    def get_cur_collision_info(self, agent_idx) -> CollisionDetails:
        _, coll_details = rearrange_collision(
            self._sim, self._config.count_obj_collisions, agent_idx=agent_idx
        )
        return coll_details

    def get_n_targets(self) -> int:
        return self.n_objs

    @property
    def should_end(self) -> bool:
        return self._should_end

    @should_end.setter
    def should_end(self, new_val: bool):
        self._should_end = new_val
        ##
        # NB: _check_episode_is_active is called after step() but
        # before metrics are updated. Thus if should_end is set
        # by a metric, the episode will end on the _next_
        # step. This makes sure that the episode is ended
        # on the correct step.
        self._is_episode_active = (
            not self._should_end
        ) and self._is_episode_active
        if new_val:
            rearrange_logger.debug("-" * 40)
            rearrange_logger.debug(
                f"-----Episode {self._episode_id} requested to end after {self._cur_episode_step} steps.-----"
            )
            rearrange_logger.debug("-" * 40)<|MERGE_RESOLUTION|>--- conflicted
+++ resolved
@@ -16,17 +16,8 @@
 from habitat.core.registry import registry
 from habitat.core.simulator import Sensor, SensorSuite
 from habitat.tasks.nav.nav import NavigationTask
-<<<<<<< HEAD
 from habitat.tasks.ovmm.ovmm_sim import OVMMSim
-from habitat.tasks.rearrange.rearrange_sim import RearrangeSim
-
-    add_perf_timing_func
-=======
-from habitat.tasks.rearrange.rearrange_sim import (
-    RearrangeSim,
-    add_perf_timing_func,
-)
->>>>>>> 79ef7157
+from habitat.tasks.rearrange.rearrange_sim import RearrangeSim, add_perf_timing_func
 from habitat.tasks.rearrange.utils import (
     CacheHelper,
     CollisionDetails,
@@ -88,13 +79,9 @@
         self._episode_id: str = ""
         self._cur_episode_step = 0
         self._should_place_articulated_agent = should_place_articulated_agent
-<<<<<<< HEAD
         self._picked_object_idx = 0
         self._in_manip_mode = False
         self._is_navmesh_violated = False
-=======
-
->>>>>>> 79ef7157
         data_path = dataset.config.data_path.format(split=dataset.config.split)
         fname = data_path.split("/")[-1].split(".")[0]
         cache_path = osp.join(
@@ -205,10 +192,7 @@
             if self._should_place_articulated_agent:
                 for agent_idx in range(self._sim.num_articulated_agents):
                     self._set_articulated_agent_start(agent_idx)
-<<<<<<< HEAD
         self._in_manip_mode = False
-=======
->>>>>>> 79ef7157
 
         self.prev_measures = self.measurements.get_metrics()
         self._targ_idx = 0
