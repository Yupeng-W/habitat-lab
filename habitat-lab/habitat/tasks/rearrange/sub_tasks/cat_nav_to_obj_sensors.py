--- conflicted
+++ resolved
@@ -47,16 +47,12 @@
             .resolution
         )
         self._num_channels = 2 if self._is_nav_to_obj else 1
-<<<<<<< HEAD
-        self._resolution = sim.agents[0]._sensors[self.panoptic_uuid].specification().resolution
-=======
         self._resolution = (
             sim.agents[0]
             ._sensors[self.panoptic_uuid]
             .specification()
             .resolution
         )
->>>>>>> aa474741
         super().__init__(config=config)
 
     def _get_uuid(self, *args: Any, **kwargs: Any) -> str:
