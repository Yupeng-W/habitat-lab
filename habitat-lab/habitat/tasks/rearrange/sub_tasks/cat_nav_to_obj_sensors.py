--- conflicted
+++ resolved
@@ -166,14 +166,10 @@
     ):
         obs = np.copy(observations[self.panoptic_uuid])
         obj_id_map = np.zeros(np.max(obs) + 1, dtype=np.int32)
-<<<<<<< HEAD
-        for obj_id, semantic_id in self._sim.receptacle_semantic_ids.items():
-=======
-        assert (
+        ssert (
             task.loaded_receptacle_categories
         ), "Empty receptacle semantic IDs, task didn't cache them."
         for obj_id, semantic_id in task.receptacle_semantic_ids.items():
->>>>>>> 4b7adc93
             instance_id = obj_id + self._instance_ids_start
             # Skip if receptacle is not in the agent's viewport
             if instance_id >= obj_id_map.shape[0]:
