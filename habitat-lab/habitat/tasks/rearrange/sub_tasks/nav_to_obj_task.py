--- conflicted
+++ resolved
@@ -243,7 +243,6 @@
                 sim.articulated_agent.arm_motor_pos = joints
                 sim.articulated_agent.arm_joint_pos = joints
 
-<<<<<<< HEAD
         else:
             sim.articulated_agent.base_pos = (
                 self._nav_to_info.articulated_agent_start_pos
@@ -251,14 +250,6 @@
             sim.articulated_agent.base_rot = (
                 self._nav_to_info.articulated_agent_start_angle
             )
-=======
-        self._sim.articulated_agent.base_pos = (
-            self._nav_to_info.articulated_agent_start_pos
-        )
-        self._sim.articulated_agent.base_rot = (
-            self._nav_to_info.articulated_agent_start_angle
-        )
->>>>>>> 79ef7157
 
         self._robot_start_position = sim.articulated_agent.sim_obj.translation
         start_quat = sim.articulated_agent.sim_obj.rotation
@@ -285,9 +276,8 @@
         if sim.habitat_config.debug_render:
             rom = sim.get_rigid_object_manager()
             # Visualize the position the agent is navigating to.
-<<<<<<< HEAD
             sim.viz_ids["nav_targ_pos"] = sim.visualize_position(
-                # self._nav_to_info.nav_goal_pos,
+                # self._nav_to_info.nav_goal_pos, #TODO: adapt this for OVMM
                 np.array(
                     rom.get_object_by_id(
                         int(episode.candidate_objects[0].object_id)
@@ -297,12 +287,4 @@
                 r=0.2,
             )
         sim.maybe_update_articulated_agent()
-=======
-            self._sim.viz_ids["nav_targ_pos"] = self._sim.visualize_position(
-                self._nav_to_info.nav_goal_pos,
-                self._sim.viz_ids["nav_targ_pos"],
-                r=0.2,
-            )
-        self._sim.maybe_update_articulated_agent()
->>>>>>> 79ef7157
         return self._get_observations(episode)