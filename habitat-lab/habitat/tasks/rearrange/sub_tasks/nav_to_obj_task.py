--- conflicted
+++ resolved
@@ -16,6 +16,7 @@
 )
 from habitat.core.dataset import Episode
 from habitat.core.registry import registry
+from habitat.dataset.ovmm.ovmm_dataset import OVMMEpisode
 from habitat.tasks.rearrange.rearrange_task import RearrangeTask
 from habitat.tasks.rearrange.utils import get_robot_spawns, rearrange_logger
 from habitat.tasks.utils import cartesian_to_polar
@@ -112,26 +113,9 @@
         target_idxs, _ = self._sim.get_targets()
         return self._sim.scene_obj_ids[target_idxs[0]]
 
-<<<<<<< HEAD
     def _generate_nav_to_pos(
         self, episode, start_hold_obj_idx=None, force_idx=None
     ):
-=======
-    def _generate_nav_start_goal(self, episode, force_idx=None) -> NavToInfo:
-        """
-        Returns the starting information for a navigate to object task.
-        """
-
-        start_hold_obj_idx: Optional[int] = None
-
-        # Only change the scene if this skill is not running as a sub-task
-        if (
-            force_idx is None
-            and random.random() < self._object_in_hand_sample_prob
-        ):
-            start_hold_obj_idx = self._generate_snap_to_obj()
-
->>>>>>> 716307a0
         if start_hold_obj_idx is None:
             # Select an object at random and navigate to that object.
             all_pos = self._sim.get_target_objs_start()
@@ -153,19 +137,12 @@
         """
 
         def filter_func(start_pos, _):
-<<<<<<< HEAD
             if len(nav_to_pos.shape) == 1:
                 goals = np.expand_dims(nav_to_pos, axis=0)
             else:
                 goals = nav_to_pos
             distance = self._sim.geodesic_distance(start_pos, goals, episode)
             return distance != np.inf and distance > self._min_start_distance
-=======
-            return (
-                np.linalg.norm(start_pos - nav_to_pos)
-                > self._min_start_distance
-            )
->>>>>>> 716307a0
 
         (
             articulated_agent_pos,
@@ -197,7 +174,7 @@
         # Only change the scene if this skill is not running as a sub-task
         if (
             self.force_obj_to_idx is None
-            and random.random() < self._config.object_in_hand_sample_prob
+            and random.random() < self._object_in_hand_sample_prob
         ):
             start_hold_obj_idx = self._generate_snap_to_obj()
 
@@ -221,6 +198,8 @@
                 -heading_vector[2], heading_vector[0]
             )[1]
         elif self._pick_init or self._place_init:
+            if type(episode) != OVMMEpisode:
+                raise NotImplementedError
             if self._pick_init:
                 spawn_goals = episode.candidate_objects
             else:
@@ -304,15 +283,9 @@
             )
 
         if sim.habitat_config.debug_render:
-            rom = sim.get_rigid_object_manager()
             # Visualize the position the agent is navigating to.
             sim.viz_ids["nav_targ_pos"] = sim.visualize_position(
-                # self._nav_to_info.nav_goal_pos, #TODO: adapt this for OVMM
-                np.array(
-                    rom.get_object_by_id(
-                        int(episode.candidate_objects[0].object_id)
-                    ).translation
-                ),
+                self._nav_to_info.nav_goal_pos,
                 sim.viz_ids["nav_targ_pos"],
                 r=0.2,
             )
