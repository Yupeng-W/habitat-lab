--- conflicted
+++ resolved
@@ -58,11 +58,7 @@
         start_pos, angle_to_obj, was_succ = get_robot_spawns(
             snap_pos,
             self._config.base_angle_noise,
-<<<<<<< HEAD
-            self._config.spawn_max_dists_to_obj,
-=======
             self._config.spawn_max_dist_to_obj,
->>>>>>> 628063d3
             sim,
             self._config.num_spawn_attempts,
             self._config.physics_stability_steps,
