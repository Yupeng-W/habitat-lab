--- conflicted
+++ resolved
@@ -234,10 +234,6 @@
 
     @classmethod
     def convert_CMUamass_single_pose(
-<<<<<<< HEAD
-        cls, pose, joint_info, raw=False, debug=False,
-        translation_offset=mn.Vector3(), rotation_offset=mn.Quaternion(), root_index=0
-=======
         cls,
         pose,
         joint_info,
@@ -245,7 +241,6 @@
         translation_offset=mn.Vector3(),
         rotation_offset=mn.Quaternion(),
         root_index=0,
->>>>>>> a2aeb86b
     ) -> Tuple[List[float], mn.Vector3, mn.Quaternion]:
         """
         Converts a pose from CMU format into a format that can be processed in habitat:
@@ -315,13 +310,8 @@
         
         for model_link_id in range(len(joint_info)):
             joint_type = joint_info[model_link_id][2]
-<<<<<<< HEAD
-            joint_name = joint_info[model_link_id][1].decode('UTF-8')
-            pose_joint_index = pose.skel.index_joint[inv_map[joint_name]]
-=======
             joint_name = joint_info[model_link_id][1].decode("UTF-8")
             pose_joint_index = pose.skel.index_joint[joint_name]
->>>>>>> a2aeb86b
             # When the target joint do not have dof, we simply ignore it
             if joint_type == p.JOINT_FIXED:
                 continue
