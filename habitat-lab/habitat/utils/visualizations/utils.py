--- conflicted
+++ resolved
@@ -225,11 +225,6 @@
                 obs_k = obs_k.astype(np.uint8)
             if obs_k.shape[2] == 1:
                 obs_k = np.concatenate([obs_k for _ in range(3)], axis=2)
-<<<<<<< HEAD
-            if 'third' not in sensor_name:
-                height, width = obs_k.shape[:2]
-                obs_k[height//2 - 3: height//2 + 3, width//2 - 3: width//2 + 3] = [[255, 0, 0]]
-=======
             if "third" not in sensor_name:
                 # Mark the 3x3 square at the center of the frame with red pixels
                 height, width = obs_k.shape[:2]
@@ -237,7 +232,6 @@
                     height // 2 - 3 : height // 2 + 3,
                     width // 2 - 3 : width // 2 + 3,
                 ] = [[255, 0, 0]]
->>>>>>> 7a92b0bb
             render_obs_images.append(obs_k)
 
     assert (
