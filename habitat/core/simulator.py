--- conflicted
+++ resolved
@@ -455,14 +455,13 @@
         raise NotImplementedError
 
     @property
-<<<<<<< HEAD
     def index_stop_action(self):
         return SimulatorActions.STOP
 
     @property
     def index_forward_action(self):
         return SimulatorActions.MOVE_FORWARD
-=======
+
     def previous_step_collided(self):
         r"""Whether or not the previous step resulted in a collision
 
@@ -470,5 +469,4 @@
             bool: True if the previous step resulted in a collision, false otherwise
 
         """
-        raise NotImplementedError
->>>>>>> e94e6f39
+        raise NotImplementedError