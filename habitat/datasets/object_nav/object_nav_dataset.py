#!/usr/bin/env python3

# Copyright (c) Facebook, Inc. and its affiliates.
# This source code is licensed under the MIT license found in the
# LICENSE file in the root directory of this source tree.

import json
import os
from typing import Any, Dict, List, Optional

from habitat.config import Config
from habitat.core.registry import registry
from habitat.core.simulator import AgentState, ShortestPathPoint
from habitat.core.utils import DatasetFloatJSONEncoder
from habitat.datasets.pointnav.pointnav_dataset import (
    CONTENT_SCENES_PATH_FIELD,
    DEFAULT_SCENE_PATH_PREFIX,
    PointNavDatasetV1,
)
from habitat.tasks.nav.object_nav_task import (
    ObjectGoal,
    ObjectGoalNavEpisode,
    ObjectViewLocation,
)


@registry.register_dataset(name="ObjectNav-v1")
class ObjectNavDatasetV1(PointNavDatasetV1):
    r"""Class inherited from PointNavDataset that loads Object Navigation dataset.
    """
    category_to_task_category_id: Dict[str, int]
    category_to_scene_annotation_category_id: Dict[str, int]
    episodes: List[ObjectGoalNavEpisode]
    content_scenes_path: str = "{data_path}/content/{scene}.json.gz"
    goals_by_category: Dict[str, List[ObjectGoal]]

    @staticmethod
    def dedup_goals(dset: Dict[str, Any]) -> Dict[str, Any]:
        if len(dset["episodes"]) == 0:
            return dset

        goals_by_category = dict()
        for i, ep in enumerate(dset["episodes"]):
            goals_key = "{}_{}".format(
                ep["scene_id"], ep["goals"][0]["object_id"]
            )
            if goals_key not in goals_by_category:
                goals_by_category[goals_key] = ep["goals"]

            dset["episodes"][i]["goals"] = []
            dset["episodes"][i]["goals_key"] = goals_key

        dset["goals_by_category"] = goals_by_category

        return dset

    def to_json(self) -> str:
        for i in range(len(self.episodes)):
            self.episodes[i].goals = []

        result = DatasetFloatJSONEncoder().encode(self)

        for i in range(len(self.episodes)):
            self.episodes[i].goals = self.goals_by_category[
                self.episodes[i].goals_key
            ]

        return result

    def __init__(self, config: Optional[Config] = None) -> None:
        self.goals_by_category = {}
        super().__init__(config)

    @staticmethod
    def __deserialize_goal(serialized_goal: Dict[str, Any]) -> ObjectGoal:
        g = ObjectGoal(**serialized_goal)

        for vidx, view in enumerate(g.view_points):
            view_location = ObjectViewLocation(**view)
            view_location.agent_state = AgentState(**view_location.agent_state)
            g.view_points[vidx] = view_location

        return g

    def from_json(
        self, json_str: str, scenes_dir: Optional[str] = None
    ) -> None:
        deserialized = json.loads(json_str)
        if CONTENT_SCENES_PATH_FIELD in deserialized:
            self.content_scenes_path = deserialized[CONTENT_SCENES_PATH_FIELD]

        if "category_to_task_category_id" in deserialized:
            self.category_to_task_category_id = deserialized[
                "category_to_task_category_id"
            ]

        if "category_to_scene_annotation_category_id" in deserialized:
            self.category_to_scene_annotation_category_id = deserialized[
                "category_to_scene_annotation_category_id"
            ]

        if "category_to_mp3d_category_id" in deserialized:
            self.category_to_scene_annotation_category_id = deserialized[
                "category_to_mp3d_category_id"
            ]

        assert len(self.category_to_task_category_id) == len(
            self.category_to_scene_annotation_category_id
        )

        assert set(self.category_to_task_category_id.keys()) == set(
            self.category_to_scene_annotation_category_id.keys()
        ), "category_to_task and category_to_mp3d must have the same keys"

        if len(deserialized["episodes"]) == 0:
            return

        if "goals_by_category" not in deserialized:
            deserialized = self.dedup_goals(deserialized)

        for k, v in deserialized["goals_by_category"].items():
            self.goals_by_category[k] = [self.__deserialize_goal(g) for g in v]

        for i, episode in enumerate(deserialized["episodes"]):
<<<<<<< HEAD
            episode = NavigationEpisode(**episode)
=======
            episode = ObjectGoalNavEpisode(**episode)
>>>>>>> f97abe55
            episode.episode_id = str(i)

            if scenes_dir is not None:
                if episode.scene_id.startswith(DEFAULT_SCENE_PATH_PREFIX):
                    episode.scene_id = episode.scene_id[
                        len(DEFAULT_SCENE_PATH_PREFIX) :
                    ]

                episode.scene_id = os.path.join(scenes_dir, episode.scene_id)

            episode.goals = self.goals_by_category[episode.goals_key]

            if episode.shortest_paths is not None:
                for path in episode.shortest_paths:
                    for p_index, point in enumerate(path):
                        if isinstance(point, int) or point is None:
                            point = {
                                "action": point,
                                "rotation": None,
                                "position": None,
                            }
                        path[p_index] = ShortestPathPoint(**point)

            self.episodes.append(episode)<|MERGE_RESOLUTION|>--- conflicted
+++ resolved
@@ -122,11 +122,7 @@
             self.goals_by_category[k] = [self.__deserialize_goal(g) for g in v]
 
         for i, episode in enumerate(deserialized["episodes"]):
-<<<<<<< HEAD
-            episode = NavigationEpisode(**episode)
-=======
             episode = ObjectGoalNavEpisode(**episode)
->>>>>>> f97abe55
             episode.episode_id = str(i)
 
             if scenes_dir is not None:
