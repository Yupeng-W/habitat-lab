--- conflicted
+++ resolved
@@ -78,7 +78,6 @@
             position = [float(t[0]), float(t[1]), float(t[2]), light_w]
             color_scale = float(l["color_scale"])
             color = [float(c * color_scale) for c in l["color"]]
-<<<<<<< HEAD
             # print('position: {}'.format(position))
             # print('color: {}'.format(color))
             lighting_setup.append(
@@ -89,13 +88,6 @@
                 )
             )
         # print("loaded {} lights".format(len(data['lights'])))
-=======
-            #print('position: {}'.format(position))
-            #print('color: {}'.format(color))
-            lighting_setup.append(LightInfo(vector=position,
-                color=color, model=LightPositionModel.Global))
-        #print("loaded {} lights".format(len(data['lights'])))
->>>>>>> 1ec4c37b
 
     return lighting_setup
 
@@ -136,7 +128,6 @@
         self.robot_name = agent_config.ROBOT_URDF.split("/")[-1].split(".")[0]
         self._force_back_pos = None
 
-<<<<<<< HEAD
         self.wheel_ids = None
         self._gripper_state = 0.0
         if (
@@ -165,8 +156,6 @@
 
         # self._ik = IkHelper(self.arm_start)
 
-=======
->>>>>>> 1ec4c37b
         # A marker you can optionally render to visualize positions
         self.viz_marker = None
         self.move_cam_pos = np.zeros(3)
@@ -386,12 +375,12 @@
                 set_pos[i] = art_state
             for i, art_state in ep_info["art_states"]:
                 set_pos[self.art_objs[i]] = art_state
-            #TODO: NEED TO FIX
-            #init_art_objs(
+            # TODO: NEED TO FIX
+            # init_art_objs(
             #    set_pos.items(),
             #    self._sim,
             #    self.habitat_config.get("AUTO_SLEEP_ART_OBJS", True),
-            #)
+            # )
 
         # Get the positions after things have settled down.
         self.settle_sim(self.habitat_config.get("SETTLE_TIME", 0.1))
@@ -411,7 +400,7 @@
             offset = cab_T.transform_vector(offset)
             self.target_start_pos += offset
 
-            self.art_objs[1].joint_positions = [0,0]
+            self.art_objs[1].joint_positions = [0, 0]
 
         ###########################################################################
 
@@ -419,7 +408,9 @@
             self.first_setup = False
             # self._ik.setup_sim()
             # Capture the starting art states
-            self.start_art_states = {ao: ao.joint_positions for ao in self.art_objs}
+            self.start_art_states = {
+                ao: ao.joint_positions for ao in self.art_objs
+            }
 
         self.update_i = 0
         self.allowed_region = ep_info["allowed_region"]
@@ -474,8 +465,8 @@
 
     def _update_markers(self):
         raise ValueError("Not ready for release")
-        #TODO: Not ready for Hab2.0 release
-        #for marker_name, marker in self.markers.items():
+        # TODO: Not ready for Hab2.0 release
+        # for marker_name, marker in self.markers.items():
         #    if "relative" not in marker:
         #        continue
         #    targ_idx, targ_link = marker["relative"]
@@ -504,7 +495,7 @@
                 self.markers[marker["name"]] = {
                     "global_pos": marker["global_pos"]
                 }
-        #self._update_markers()
+        # self._update_markers()
 
     def reset(self):
         self.event_callbacks = []
@@ -549,7 +540,7 @@
         self.scene_obj_ids = []
 
         if art_names is None or self.cached_art_obj_ids != art_names:
-            #for art_obj in self.art_obj_ids:
+            # for art_obj in self.art_obj_ids:
             #    self._sim.remove_articulated_object(art_obj)
             ao_mgr = self.get_articulated_object_manager()
             ao_mgr.remove_all_objects()
@@ -628,17 +619,11 @@
         # Don't need to capture any velocity information because this will
         # automatically be set to 0 in `set_state`.
         robot_T = self.robot._robot.transformation
-        art_T = [
-            ao.transformation
-            for ao in self.art_objs
-        ]
+        art_T = [ao.transformation for ao in self.art_objs]
         static_T = [
             self._sim.get_transformation(i) for i in self.scene_obj_ids
         ]
-        art_pos = [
-            ao.joint_positions
-            for ao in self.art_objs
-        ]
+        art_pos = [ao.joint_positions for ao in self.art_objs]
         robo_js = self.robot._robot.joint_positions
 
         return {
@@ -781,7 +766,9 @@
             self.snapped_obj_constraint_id = [
                 self._sim.create_articulated_p2p_constraint(
                     self.robot._robot.get_robot_sim_id(),
-                    self.ee_link, use_snap_obj_id, max_impulse
+                    self.ee_link,
+                    use_snap_obj_id,
+                    max_impulse,
                 )
             ]
         if any([x == -1 for x in self.snapped_obj_constraint_id]):
@@ -980,7 +967,7 @@
         if self.robot is not None:
             self.robot.update()
 
-        #self._update_markers()
+        # self._update_markers()
 
     def get_targets(self):
         """
@@ -1016,8 +1003,9 @@
         )
 
     def get_collisions(self):
-        #TODO: NEED TO FIX
+        # TODO: NEED TO FIX
         return []
+
         def extract_coll_info(coll, n_point):
             parts = coll.split(",")
             coll_type, name, link = parts[:3]
