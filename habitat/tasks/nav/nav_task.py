--- conflicted
+++ resolved
@@ -394,23 +394,11 @@
     def update_metric(self, episode, action):
         if self._metric is None:
             self._metric = dict(count=0, is_collision=False)
-
-<<<<<<< HEAD
-        current_position = self._sim.get_agent_state().position
-        if (
-            action == self._sim.index_forward_action
-            and self._sim.distance_to_closest_obstacle(current_position)
-            < COLLISION_PROXIMITY_TOLERANCE
-        ):
+        if self._sim.previous_step_collided:
             self._metric["count"] += 1
             self._metric["is_collision"] = True
         else:
             self._metric["is_collision"] = False
-=======
-        if self._sim.previous_step_collided:
-            self._metric += 1
->>>>>>> 1891bd8d
-
 
 @registry.register_measure
 class TopDownMap(Measure):
