#!/usr/bin/env python3

# Copyright (c) Facebook, Inc. and its affiliates.
# This source code is licensed under the MIT license found in the
# LICENSE file in the root directory of this source tree.

from typing import Any, List, Optional, Type

import attr
import cv2
import numpy as np
from gym import spaces

from habitat.config import Config
from habitat.core.dataset import Dataset, Episode
from habitat.core.embodied_task import (
    EmbodiedTask,
    EmptySpace,
    Measure,
    Measurements,
)
from habitat.core.registry import registry
from habitat.core.simulator import (
    Sensor,
    SensorSuite,
    SensorTypes,
    ShortestPathPoint,
    Simulator,
    SimulatorActions,
)
from habitat.core.utils import not_none_validator
from habitat.tasks.utils import (
    cartesian_to_polar,
    quaternion_from_coeff,
    quaternion_rotate_vector,
)
from habitat.utils.visualizations import fog_of_war, maps

MAP_THICKNESS_SCALAR: int = 1250


def merge_sim_episode_config(
    sim_config: Config, episode: Type[Episode]
) -> Any:
    sim_config.defrost()
    sim_config.SCENE = episode.scene_id
    sim_config.freeze()
    if (
        episode.start_position is not None
        and episode.start_rotation is not None
    ):
        agent_name = sim_config.AGENTS[sim_config.DEFAULT_AGENT_ID]
        agent_cfg = getattr(sim_config, agent_name)
        agent_cfg.defrost()
        agent_cfg.START_POSITION = episode.start_position
        agent_cfg.START_ROTATION = episode.start_rotation
        agent_cfg.IS_SET_START_STATE = True
        agent_cfg.freeze()
    return sim_config


@attr.s(auto_attribs=True, kw_only=True)
class NavigationGoal:
    r"""Base class for a goal specification hierarchy.
    """

    position: List[float] = attr.ib(default=None, validator=not_none_validator)
    radius: Optional[float] = None


@attr.s(auto_attribs=True, kw_only=True)
class ObjectGoal(NavigationGoal):
    r"""Object goal that can be specified by object_id or position or object
    category.
    """

    object_id: str = attr.ib(default=None, validator=not_none_validator)
    object_name: Optional[str] = None
    object_category: Optional[str] = None
    room_id: Optional[str] = None
    room_name: Optional[str] = None


@attr.s(auto_attribs=True, kw_only=True)
class RoomGoal(NavigationGoal):
    r"""Room goal that can be specified by room_id or position with radius.
    """

    room_id: str = attr.ib(default=None, validator=not_none_validator)
    room_name: Optional[str] = None


@attr.s(auto_attribs=True, kw_only=True)
class NavigationEpisode(Episode):
    r"""Class for episode specification that includes initial position and
    rotation of agent, scene name, goal and optional shortest paths. An
    episode is a description of one task instance for the agent.

    Args:
        episode_id: id of episode in the dataset, usually episode number
        scene_id: id of scene in scene dataset
        start_position: numpy ndarray containing 3 entries for (x, y, z)
        start_rotation: numpy ndarray with 4 entries for (x, y, z, w)
            elements of unit quaternion (versor) representing agent 3D
            orientation. ref: https://en.wikipedia.org/wiki/Versor
        goals: list of goals specifications
        start_room: room id
        shortest_paths: list containing shortest paths to goals
    """

    goals: List[NavigationGoal] = attr.ib(
        default=None, validator=not_none_validator
    )
    start_room: Optional[str] = None
    shortest_paths: Optional[List[ShortestPathPoint]] = None


@registry.register_sensor
class PointGoalSensor(Sensor):
    r"""Sensor for PointGoal observations which are used in PointGoal Navigation.

    For the agent in simulator the forward direction is along negative-z.
    In polar coordinate format the angle returned is azimuth to the goal.

    Args:
        sim: reference to the simulator for calculating task observations.
        config: config for the PointGoal sensor. Can contain field for
            GOAL_FORMAT which can be used to specify the format in which
            the pointgoal is specified. Current options for goal format are
            cartesian and polar.

            Also contains a DIMENSIONALITY field which specifes the number
            of dimensions ued to specify the goal, must be in [2, 3]

    Attributes:
        _goal_format: format for specifying the goal which can be done
            in cartesian or polar coordinates.
        _dimensionality: number of dimensions used to specify the goal
    """

    def __init__(self, sim: Simulator, config: Config):
        self._sim = sim

        self._goal_format = getattr(config, "GOAL_FORMAT", "CARTESIAN")
        assert self._goal_format in ["CARTESIAN", "POLAR"]

        self._dimensionality = getattr(config, "DIMENSIONALITY", 2)
        assert self._dimensionality in [2, 3]

        super().__init__(config=config)

    def _get_uuid(self, *args: Any, **kwargs: Any):
        return "pointgoal"

    def _get_sensor_type(self, *args: Any, **kwargs: Any):
        return SensorTypes.PATH

    def _get_observation_space(self, *args: Any, **kwargs: Any):
        sensor_shape = (self._dimensionality,)

        return spaces.Box(
            low=np.finfo(np.float32).min,
            high=np.finfo(np.float32).max,
            shape=sensor_shape,
            dtype=np.float32,
        )

    def _compute_pointgoal(
        self, source_position, source_rotation, goal_position
    ):
        direction_vector = goal_position - source_position
        direction_vector_agent = quaternion_rotate_vector(
            source_rotation.inverse(), direction_vector
        )

        if self._goal_format == "POLAR":
            if self._dimensionality == 2:
                rho, phi = cartesian_to_polar(
                    -direction_vector_agent[2], direction_vector_agent[0]
                )
                return np.array([rho, -phi], dtype=np.float32)
            else:
                _, phi = cartesian_to_polar(
                    -direction_vector_agent[2], direction_vector_agent[0]
                )
                theta = np.arccos(
                    direction_vector_agent[1]
                    / np.linalg.norm(direction_vector_agent)
                )
                rho = np.linalg.norm(direction_vector_agent)

                return np.array([rho, -phi, theta], dtype=np.float32)
        else:
            if self._dimensionality == 2:
                return np.array(
                    [-direction_vector_agent[2], direction_vector_agent[0]],
                    dtype=np.float32,
                )
            else:
                return direction_vector_agent

    def get_observation(self, observations, episode: Episode):
        source_position = np.array(episode.start_position, dtype=np.float32)
        rotation_world_start = quaternion_from_coeff(episode.start_rotation)
        goal_position = np.array(episode.goals[0].position, dtype=np.float32)

        return self._compute_pointgoal(
            source_position, rotation_world_start, goal_position
        )


@registry.register_sensor(name="PointGoalWithGPSCompassSensor")
class IntegratedPointGoalGPSAndCompassSensor(PointGoalSensor):
    r"""Sensor that integrates PointGoals observations (which are used PointGoal Navigation) and GPS+Compass.

    For the agent in simulator the forward direction is along negative-z.
    In polar coordinate format the angle returned is azimuth to the goal.

    Args:
        sim: reference to the simulator for calculating task observations.
        config: config for the PointGoal sensor. Can contain field for
            GOAL_FORMAT which can be used to specify the format in which
            the pointgoal is specified. Current options for goal format are
            cartesian and polar.

            Also contains a DIMENSIONALITY field which specifes the number
            of dimensions ued to specify the goal, must be in [2, 3]

    Attributes:
        _goal_format: format for specifying the goal which can be done
            in cartesian or polar coordinates.
        _dimensionality: number of dimensions used to specify the goal
    """

    def _get_uuid(self, *args: Any, **kwargs: Any):
        return "pointgoal_with_gps_compass"

    def get_observation(self, observations, episode):
        agent_state = self._sim.get_agent_state()
        agent_position = agent_state.position
        rotation_world_agent = agent_state.rotation
        goal_position = np.array(episode.goals[0].position, dtype=np.float32)

        return self._compute_pointgoal(
            agent_position, rotation_world_agent, goal_position
        )


@registry.register_sensor
class HeadingSensor(Sensor):
    r"""Sensor for observing the agent's heading in the global coordinate
    frame.

    Args:
        sim: reference to the simulator for calculating task observations.
        config: config for the sensor.
    """

    def __init__(self, sim: Simulator, config: Config):
        self._sim = sim
        super().__init__(config=config)

    def _get_uuid(self, *args: Any, **kwargs: Any):
        return "heading"

    def _get_sensor_type(self, *args: Any, **kwargs: Any):
        return SensorTypes.HEADING

    def _get_observation_space(self, *args: Any, **kwargs: Any):
        return spaces.Box(low=-np.pi, high=np.pi, shape=(1,), dtype=np.float)

    def _quat_to_xy_heading(self, quat):
        direction_vector = np.array([0, 0, -1])

        heading_vector = quaternion_rotate_vector(quat, direction_vector)

        phi = cartesian_to_polar(-heading_vector[2], heading_vector[0])[1]
        return np.array(phi)

    def get_observation(self, observations, episode):
        agent_state = self._sim.get_agent_state()
        rotation_world_agent = agent_state.rotation

        return self._quat_to_xy_heading(rotation_world_agent.inverse())


@registry.register_sensor(name="CompassSensor")
class EpisodicCompassSensor(HeadingSensor):
    r"""The agents heading in the coordinate frame defined by the epiosde, 
    theta=0 is defined by the agents state at t=0
    """

    def _get_uuid(self, *args: Any, **kwargs: Any):
        return "compass"

    def get_observation(self, observations, episode):
        agent_state = self._sim.get_agent_state()
        rotation_world_agent = agent_state.rotation
        rotation_world_start = quaternion_from_coeff(episode.start_rotation)

        return self._quat_to_xy_heading(
            rotation_world_agent.inverse() * rotation_world_start
        )


@registry.register_sensor(name="GPSSensor")
class EpisodicGPSSensor(Sensor):
    r"""The agents current location in the coordinate frame defined by the episode,
    i.e. the axis it faces along and the origin is defined by its state at t=0

    Args:
        sim: reference to the simulator for calculating task observations.
        config: Contains the DIMENSIONALITY field for the number of dimensions to express the agents position
    Attributes:
        _dimensionality: number of dimensions used to specify the agents position
    """

    def __init__(self, sim: Simulator, config: Config):
        self._sim = sim

        self._dimensionality = getattr(config, "DIMENSIONALITY", 2)
        assert self._dimensionality in [2, 3]
        super().__init__(config=config)

    def _get_uuid(self, *args: Any, **kwargs: Any):
        return "gps"

    def _get_sensor_type(self, *args: Any, **kwargs: Any):
        return SensorTypes.POSITION

    def _get_observation_space(self, *args: Any, **kwargs: Any):
        sensor_shape = (self._dimensionality,)
        return spaces.Box(
            low=np.finfo(np.float32).min,
            high=np.finfo(np.float32).max,
            shape=sensor_shape,
            dtype=np.float32,
        )

    def get_observation(self, observations, episode):
        agent_state = self._sim.get_agent_state()

        origin = np.array(episode.start_position, dtype=np.float32)
        rotation_world_start = quaternion_from_coeff(episode.start_rotation)

        agent_position = agent_state.position

        agent_position = quaternion_rotate_vector(
            rotation_world_start.inverse(), agent_position - origin
        )
        if self._dimensionality == 2:
            return np.array(
                [-agent_position[2], agent_position[0]], dtype=np.float32
            )
        else:
            return agent_position.astype(np.float32)


@registry.register_sensor
class ProximitySensor(Sensor):
    r"""Sensor for observing the distance to the closest obstacle

    Args:
        sim: reference to the simulator for calculating task observations.
        config: config for the sensor.
    """

    def __init__(self, sim, config):
        self._sim = sim
        self._max_detection_radius = getattr(
            config, "MAX_DETECTION_RADIUS", 2.0
        )
        super().__init__(config=config)

    def _get_uuid(self, *args: Any, **kwargs: Any):
        return "proximity"

    def _get_sensor_type(self, *args: Any, **kwargs: Any):
        return SensorTypes.TACTILE

    def _get_observation_space(self, *args: Any, **kwargs: Any):
        return spaces.Box(
            low=0.0,
            high=self._max_detection_radius,
            shape=(1,),
            dtype=np.float,
        )

    def get_observation(self, observations, episode):
        current_position = self._sim.get_agent_state().position

        return self._sim.distance_to_closest_obstacle(
            current_position, self._max_detection_radius
        )


@registry.register_measure
class SPL(Measure):
    r"""SPL (Success weighted by Path Length)

    ref: On Evaluation of Embodied Agents - Anderson et. al
    https://arxiv.org/pdf/1807.06757.pdf
    """

    def __init__(self, sim: Simulator, config: Config):
        self._previous_position = None
        self._start_end_episode_distance = None
        self._agent_episode_distance = None
        self._sim = sim
        self._config = config

        super().__init__()

    def _get_uuid(self, *args: Any, **kwargs: Any):
        return "spl"

    def reset_metric(self, episode):
        self._previous_position = self._sim.get_agent_state().position.tolist()
        self._start_end_episode_distance = episode.info["geodesic_distance"]
        self._agent_episode_distance = 0.0
        self._metric = None

    def _euclidean_distance(self, position_a, position_b):
        return np.linalg.norm(
            np.array(position_b) - np.array(position_a), ord=2
        )

    def update_metric(self, episode, action):
        ep_success = 0
        current_position = self._sim.get_agent_state().position.tolist()

        distance_to_target = self._sim.geodesic_distance(
            current_position, episode.goals[0].position
        )

        if (
            action == self._sim.index_stop_action
            and distance_to_target < self._config.SUCCESS_DISTANCE
        ):
            ep_success = 1

        self._agent_episode_distance += self._euclidean_distance(
            current_position, self._previous_position
        )

        self._previous_position = current_position

        self._metric = ep_success * (
            self._start_end_episode_distance
            / max(
                self._start_end_episode_distance, self._agent_episode_distance
            )
        )


@registry.register_measure
class Collisions(Measure):
    def __init__(self, sim, config):
        self._sim = sim
        self._config = config
        self._metric = None
        super().__init__()

    def _get_uuid(self, *args: Any, **kwargs: Any):
        return "collisions"

    def reset_metric(self, episode):
        self._metric = None

    def update_metric(self, episode, action):
        if self._metric is None:
            self._metric = {"count": 0, "is_collision": False}
        self._metric["is_collision"] = False
        if self._sim.previous_step_collided:
            self._metric["count"] += 1
            self._metric["is_collision"] = True


@registry.register_measure
class TopDownMap(Measure):
    r"""Top Down Map measure
    """

    def __init__(self, sim: Simulator, config: Config):
        self._sim = sim
        self._config = config
        self._grid_delta = config.MAP_PADDING
        self._step_count = None
        self._map_resolution = (config.MAP_RESOLUTION, config.MAP_RESOLUTION)
        self._num_samples = config.NUM_TOPDOWN_MAP_SAMPLE_POINTS
        self._ind_x_min = None
        self._ind_x_max = None
        self._ind_y_min = None
        self._ind_y_max = None
        self._previous_xy_location = None
        self._coordinate_min = maps.COORDINATE_MIN
        self._coordinate_max = maps.COORDINATE_MAX
        self._top_down_map = None
        self._shortest_path_points = None
        self._cell_scale = (
            self._coordinate_max - self._coordinate_min
        ) / self._map_resolution[0]
        self.line_thickness = int(
            np.round(self._map_resolution[0] * 2 / MAP_THICKNESS_SCALAR)
        )
        super().__init__()

    def _get_uuid(self, *args: Any, **kwargs: Any):
        return "top_down_map"

    def _check_valid_nav_point(self, point: List[float]):
        self._sim.is_navigable(point)

    def get_original_map(self):
        top_down_map = maps.get_topdown_map(
            self._sim,
            self._map_resolution,
            self._num_samples,
            self._config.DRAW_BORDER,
        )

        range_x = np.where(np.any(top_down_map, axis=1))[0]
        range_y = np.where(np.any(top_down_map, axis=0))[0]

        self._ind_x_min = range_x[0]
        self._ind_x_max = range_x[-1]
        self._ind_y_min = range_y[0]
        self._ind_y_max = range_y[-1]

        if self._config.FOG_OF_WAR.DRAW:
            self._fog_of_war_mask = np.zeros_like(top_down_map)

        return top_down_map

    def draw_source_and_target(self, episode):
        # mark source point
        s_x, s_y = maps.to_grid(
            episode.start_position[0],
            episode.start_position[2],
            self._coordinate_min,
            self._coordinate_max,
            self._map_resolution,
        )
        point_padding = 2 * int(
            np.ceil(self._map_resolution[0] / MAP_THICKNESS_SCALAR)
        )
        self._top_down_map[
            s_x - point_padding : s_x + point_padding + 1,
            s_y - point_padding : s_y + point_padding + 1,
        ] = maps.MAP_SOURCE_POINT_INDICATOR

        # mark target point
        t_x, t_y = maps.to_grid(
            episode.goals[0].position[0],
            episode.goals[0].position[2],
            self._coordinate_min,
            self._coordinate_max,
            self._map_resolution,
        )
        self._top_down_map[
            t_x - point_padding : t_x + point_padding + 1,
            t_y - point_padding : t_y + point_padding + 1,
        ] = maps.MAP_TARGET_POINT_INDICATOR

    def reset_metric(self, episode):
        self._step_count = 0
        self._metric = None
        self._top_down_map = self.get_original_map()
        agent_position = self._sim.get_agent_state().position
        a_x, a_y = maps.to_grid(
            agent_position[0],
            agent_position[2],
            self._coordinate_min,
            self._coordinate_max,
            self._map_resolution,
        )
        self._previous_xy_location = (a_y, a_x)
        if self._config.DRAW_SHORTEST_PATH:
            # draw shortest path
            self._shortest_path_points = self._sim.get_straight_shortest_path_points(
                agent_position, episode.goals[0].position
            )
            self._shortest_path_points = [
                maps.to_grid(
                    p[0],
                    p[2],
                    self._coordinate_min,
                    self._coordinate_max,
                    self._map_resolution,
                )[::-1]
                for p in self._shortest_path_points
            ]
            maps.draw_path(
                self._top_down_map,
                self._shortest_path_points,
                maps.MAP_SHORTEST_PATH_COLOR,
                self.line_thickness,
            )

        self.update_fog_of_war_mask(np.array([a_x, a_y]))

        # draw source and target points last to avoid overlap
        if self._config.DRAW_SOURCE_AND_TARGET:
            self.draw_source_and_target(episode)

    def _clip_map(self, _map):
        return _map[
            self._ind_x_min
            - self._grid_delta : self._ind_x_max
            + self._grid_delta,
            self._ind_y_min
            - self._grid_delta : self._ind_y_max
            + self._grid_delta,
        ]

    def update_metric(self, episode, action):
        self._step_count += 1
        house_map, map_agent_x, map_agent_y = self.update_map(
            self._sim.get_agent_state().position
        )

        # Rather than return the whole map which may have large empty regions,
        # only return the occupied part (plus some padding).
        clipped_house_map = self._clip_map(house_map)

        clipped_fog_of_war_map = None
        if self._config.FOG_OF_WAR.DRAW:
            clipped_fog_of_war_map = self._clip_map(self._fog_of_war_mask)

        self._metric = {
            "map": clipped_house_map,
            "fog_of_war_mask": clipped_fog_of_war_map,
            "agent_map_coord": (
                map_agent_x - (self._ind_x_min - self._grid_delta),
                map_agent_y - (self._ind_y_min - self._grid_delta),
            ),
            "agent_angle": self.get_polar_angle(),
        }

    def get_polar_angle(self):
        agent_state = self._sim.get_agent_state()
        # quaternion is in x, y, z, w format
        ref_rotation = agent_state.rotation

        heading_vector = quaternion_rotate_vector(
            ref_rotation.inverse(), np.array([0, 0, -1])
        )

        phi = cartesian_to_polar(-heading_vector[2], heading_vector[0])[1]
        x_y_flip = -np.pi / 2
        return np.array(phi) + x_y_flip

    def update_map(self, agent_position):
        a_x, a_y = maps.to_grid(
            agent_position[0],
            agent_position[2],
            self._coordinate_min,
            self._coordinate_max,
            self._map_resolution,
        )
        # Don't draw over the source point
        if self._top_down_map[a_x, a_y] != maps.MAP_SOURCE_POINT_INDICATOR:
            color = 10 + min(
                self._step_count * 245 // self._config.MAX_EPISODE_STEPS, 245
            )

            thickness = int(
                np.round(self._map_resolution[0] * 2 / MAP_THICKNESS_SCALAR)
            )
            cv2.line(
                self._top_down_map,
                self._previous_xy_location,
                (a_y, a_x),
                color,
                thickness=thickness,
            )

        self.update_fog_of_war_mask(np.array([a_x, a_y]))

        self._previous_xy_location = (a_y, a_x)
        return self._top_down_map, a_x, a_y

    def update_fog_of_war_mask(self, agent_position):
        if self._config.FOG_OF_WAR.DRAW:
            self._fog_of_war_mask = fog_of_war.reveal_fog_of_war(
                self._top_down_map,
                self._fog_of_war_mask,
                agent_position,
                self.get_polar_angle(),
                fov=self._config.FOG_OF_WAR.FOV,
                max_line_len=self._config.FOG_OF_WAR.VISIBILITY_DIST
                * max(self._map_resolution)
                / (self._coordinate_max - self._coordinate_min),
            )


@registry.register_task(name="Nav-v0")
class NavigationTask(EmbodiedTask):
    def __init__(
        self,
        task_config: Config,
        sim: Simulator,
        dataset: Optional[Dataset] = None,
    ) -> None:

        task_measurements = []
        for measurement_name in task_config.MEASUREMENTS:
            measurement_cfg = getattr(task_config, measurement_name)
            measure_type = registry.get_measure(measurement_cfg.TYPE)
            assert (
                measure_type is not None
            ), "invalid measurement type {}".format(measurement_cfg.TYPE)
            task_measurements.append(
                measure_type(
                    sim=sim, config=measurement_cfg, dataset=dataset, task=self
                )
            )
        self.measurements = Measurements(task_measurements)

        task_sensors = []
        for sensor_name in task_config.SENSORS:
            sensor_cfg = getattr(task_config, sensor_name)
            sensor_type = registry.get_sensor(sensor_cfg.TYPE)
            assert sensor_type is not None, "invalid sensor type {}".format(
                sensor_cfg.TYPE
            )
            task_sensors.append(
                sensor_type(sim=sim, config=sensor_cfg, dataset=dataset)
            )

        self.sensor_suite = SensorSuite(task_sensors)
        super().__init__(config=task_config, sim=sim, dataset=dataset)

<<<<<<< HEAD
    @registry.register_task_action(name="move_forward")
    def move_forward(self):
        return self._sim.step(SimulatorActions.MOVE_FORWARD)

    @registry.register_task_action(name="turn_left")
    def turn_left(self):
        return self._sim.step(SimulatorActions.TURN_LEFT)

    @registry.register_task_action(name="turn_right")
    def turn_right(self):
        return self._sim.step(SimulatorActions.TURN_RIGHT)

    @registry.register_task_action(name="look_up")
    def look_up(self):
        return self._sim.step(SimulatorActions.LOOK_UP)

    @registry.register_task_action(name="look_down")
    def look_down(self):
        return self._sim.step(SimulatorActions.LOOK_DOWN)

    @registry.register_task_action(name="stop")
    def stop(self):
        return self._sim.step(SimulatorActions.STOP)

=======
    @registry.register_task_action(
        name="move_forward", action_space=EmptySpace()
    )
    def move_forward(self):
        return self._sim.step(SimulatorActions.MOVE_FORWARD)

    @registry.register_task_action(name="turn_left", action_space=EmptySpace())
    def turn_left(self):
        return self._sim.step(SimulatorActions.TURN_LEFT)

    @registry.register_task_action(
        name="turn_right", action_space=EmptySpace()
    )
    def turn_right(self):
        return self._sim.step(SimulatorActions.TURN_RIGHT)

    @registry.register_task_action(name="look_up", action_space=EmptySpace())
    def look_up(self):
        return self._sim.step(SimulatorActions.LOOK_UP)

    @registry.register_task_action(name="look_down", action_space=EmptySpace())
    def look_down(self):
        return self._sim.step(SimulatorActions.LOOK_DOWN)

    @registry.register_task_action(name="stop", action_space=EmptySpace())
    def stop(self):
        return self._sim.step(SimulatorActions.STOP)

    @registry.register_task_action(
        name="teleport",
        action_space=spaces.Dict(
            {
                "position": spaces.Box(
                    low=np.array([-10.0, -10.0, -10.0]),
                    high=np.array([10.0, 10.0, 10.0]),
                    dtype=np.float32,
                ),
                "rotation": spaces.Box(
                    low=np.array([-1.0, -1.0, -1.0, -1.0]),
                    high=np.array([1.0, 1.0, 1.0, 1.0]),
                    dtype=np.float32,
                ),
                # "position": spaces.Box(
                #     low=[-10.0, -10.0, -10.0],
                #     high=[10.0, 10.0, 10.0],
                #     dtype=float
                # ),
                # "rotation": spaces.Box(
                #     low=[-1.0, -1.0, -1.0, -1.0],
                #     high=[1.0, 1.0, 1.0, 1.0],
                #     dtype=float
                # ),
            }
        ),
    )
    def teleport(self, position: List[float], rotation: List[float]):
        if not isinstance(rotation, list):
            rotation = list(rotation)
        # if not isinstance(position, list):
        #     position = list(position)
        if not self._sim.is_navigable(position):
            return {}

        return self._sim.get_observations_at(
            position=position, rotation=rotation, keep_agent_at_new_pose=True
        )

>>>>>>> 6350d5f6
    def overwrite_sim_config(
        self, sim_config: Any, episode: Type[Episode]
    ) -> Any:
        return merge_sim_episode_config(sim_config, episode)<|MERGE_RESOLUTION|>--- conflicted
+++ resolved
@@ -731,32 +731,7 @@
         self.sensor_suite = SensorSuite(task_sensors)
         super().__init__(config=task_config, sim=sim, dataset=dataset)
 
-<<<<<<< HEAD
-    @registry.register_task_action(name="move_forward")
-    def move_forward(self):
-        return self._sim.step(SimulatorActions.MOVE_FORWARD)
-
-    @registry.register_task_action(name="turn_left")
-    def turn_left(self):
-        return self._sim.step(SimulatorActions.TURN_LEFT)
-
-    @registry.register_task_action(name="turn_right")
-    def turn_right(self):
-        return self._sim.step(SimulatorActions.TURN_RIGHT)
-
-    @registry.register_task_action(name="look_up")
-    def look_up(self):
-        return self._sim.step(SimulatorActions.LOOK_UP)
-
-    @registry.register_task_action(name="look_down")
-    def look_down(self):
-        return self._sim.step(SimulatorActions.LOOK_DOWN)
-
-    @registry.register_task_action(name="stop")
-    def stop(self):
-        return self._sim.step(SimulatorActions.STOP)
-
-=======
+
     @registry.register_task_action(
         name="move_forward", action_space=EmptySpace()
     )
@@ -824,7 +799,6 @@
             position=position, rotation=rotation, keep_agent_at_new_pose=True
         )
 
->>>>>>> 6350d5f6
     def overwrite_sim_config(
         self, sim_config: Any, episode: Type[Episode]
     ) -> Any:
