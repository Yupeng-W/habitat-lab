#!/usr/bin/env python3

# Copyright (c) Facebook, Inc. and its affiliates.
# This source code is licensed under the MIT license found in the
# LICENSE file in the root directory of this source tree.

from typing import Union

import habitat_sim
import numpy as np

<<<<<<< HEAD
from habitat.sims.habitat_simulator import HabitatSim, SimulatorActions
=======
import habitat_sim
from habitat.core.simulator import SimulatorActions
from habitat.sims.habitat_simulator.habitat_simulator import HabitatSim
>>>>>>> 398dcdd3
from habitat.utils.geometry_utils import (
    angle_between_quaternions,
    quaternion_from_two_vectors,
)

EPSILON = 1e-6


def action_to_one_hot(action: int) -> np.array:
    one_hot = np.zeros(len(SimulatorActions), dtype=np.float32)
    one_hot[action] = 1
    return one_hot


class ShortestPathFollower:
    r"""Utility class for extracting the action on the shortest path to the
        goal.
    Args:
        sim: HabitatSim instance.
        goal_radius: Distance between the agent and the goal for it to be
            considered successful.
        return_one_hot: If true, returns a one-hot encoding of the action
            (useful for training ML agents). If false, returns the
            SimulatorAction.
    """

    def __init__(
        self, sim: HabitatSim, goal_radius: float, return_one_hot: bool = True
    ):
        assert (
            getattr(sim, "geodesic_distance", None) is not None
        ), "{} must have a method called geodesic_distance".format(
            type(sim).__name__
        )

        self._sim = sim
        self._max_delta = self._sim.config.FORWARD_STEP_SIZE - EPSILON
        self._goal_radius = goal_radius
        self._step_size = self._sim.config.FORWARD_STEP_SIZE

        self._mode = (
            "geodesic_path"
            if getattr(sim, "get_straight_shortest_path_points", None)
            is not None
            else "greedy"
        )
        self._return_one_hot = return_one_hot

    def _get_return_value(self, action) -> Union[int, np.array]:
        if self._return_one_hot:
            return action_to_one_hot(action)
        else:
            return action

    def get_next_action(self, goal_pos: np.array) -> Union[int, np.array]:
        """Returns the next action along the shortest path.
        """
        if (
            np.linalg.norm(goal_pos - self._sim.get_agent_state().position)
            <= self._goal_radius
        ):
            return self._get_return_value(SimulatorActions.STOP)

        max_grad_dir = self._est_max_grad_dir(goal_pos)
        if max_grad_dir is None:
            return self._get_return_value(SimulatorActions.MOVE_FORWARD)
        return self._step_along_grad(max_grad_dir)

    def _step_along_grad(
        self, grad_dir: np.quaternion
    ) -> Union[int, np.array]:
        current_state = self._sim.get_agent_state()
        alpha = angle_between_quaternions(grad_dir, current_state.rotation)
        if alpha <= np.deg2rad(self._sim.config.TURN_ANGLE) + EPSILON:
            return self._get_return_value(SimulatorActions.MOVE_FORWARD)
        else:
            sim_action = SimulatorActions.TURN_LEFT
            self._sim.step(sim_action)
            best_turn = (
                SimulatorActions.TURN_LEFT
                if (
                    angle_between_quaternions(
                        grad_dir, self._sim.get_agent_state().rotation
                    )
                    < alpha
                )
                else SimulatorActions.TURN_RIGHT
            )
            self._reset_agent_state(current_state)
            return self._get_return_value(best_turn)

    def _reset_agent_state(self, state: habitat_sim.AgentState) -> None:
        self._sim.set_agent_state(
            state.position, state.rotation, reset_sensors=False
        )

    def _geo_dist(self, goal_pos: np.array) -> float:
        return self._sim.geodesic_distance(
            self._sim.get_agent_state().position, goal_pos
        )

    def _est_max_grad_dir(self, goal_pos: np.array) -> np.array:

        current_state = self._sim.get_agent_state()
        current_pos = current_state.position

        if self.mode == "geodesic_path":
            points = self._sim.get_straight_shortest_path_points(
                self._sim.get_agent_state().position, goal_pos
            )
            # Add a little offset as things get weird if
            # points[1] - points[0] is anti-parallel with forward
            if len(points) < 2:
                return None
            max_grad_dir = quaternion_from_two_vectors(
                self._sim.forward_vector,
                points[1]
                - points[0]
                + EPSILON
                * np.cross(self._sim.up_vector, self._sim.forward_vector),
            )
            max_grad_dir.x = 0
            max_grad_dir = np.normalized(max_grad_dir)
        else:
            current_rotation = self._sim.get_agent_state().rotation
            current_dist = self._geo_dist(goal_pos)

            best_geodesic_delta = -2 * self._max_delta
            best_rotation = current_rotation
            for _ in range(0, 360, self._sim.config.TURN_ANGLE):
                sim_action = SimulatorActions.MOVE_FORWARD
                self._sim.step(sim_action)
                new_delta = current_dist - self._geo_dist(goal_pos)

                if new_delta > best_geodesic_delta:
                    best_rotation = self._sim.get_agent_state().rotation
                    best_geodesic_delta = new_delta

                # If the best delta is within (1 - cos(TURN_ANGLE))% of the
                # best delta (the step size), then we almost certainly have
                # found the max grad dir and should just exit
                if np.isclose(
                    best_geodesic_delta,
                    self._max_delta,
                    rtol=1 - np.cos(np.deg2rad(self._sim.config.TURN_ANGLE)),
                ):
                    break

                self._sim.set_agent_state(
                    current_pos,
                    self._sim.get_agent_state().rotation,
                    reset_sensors=False,
                )

                sim_action = SimulatorActions.TURN_LEFT
                self._sim.step(sim_action)

            self._reset_agent_state(current_state)

            max_grad_dir = best_rotation

        return max_grad_dir

    @property
    def mode(self):
        return self._mode

    @mode.setter
    def mode(self, new_mode: str):
        r"""Sets the mode for how the greedy follower determines the best next
            step.
        Args:
            new_mode: geodesic_path indicates using the simulator's shortest
                path algorithm to find points on the map to navigate between.
                greedy indicates trying to move forward at all possible
                orientations and selecting the one which reduces the geodesic
                distance the most.
        """
        assert new_mode in {"geodesic_path", "greedy"}
        if new_mode == "geodesic_path":
            assert (
                getattr(self._sim, "get_straight_shortest_path_points", None)
                is not None
            )
        self._mode = new_mode<|MERGE_RESOLUTION|>--- conflicted
+++ resolved
@@ -6,16 +6,11 @@
 
 from typing import Union
 
-import habitat_sim
 import numpy as np
 
-<<<<<<< HEAD
-from habitat.sims.habitat_simulator import HabitatSim, SimulatorActions
-=======
 import habitat_sim
 from habitat.core.simulator import SimulatorActions
 from habitat.sims.habitat_simulator.habitat_simulator import HabitatSim
->>>>>>> 398dcdd3
 from habitat.utils.geometry_utils import (
     angle_between_quaternions,
     quaternion_from_two_vectors,
