#!/usr/bin/env python3

# Copyright (c) Facebook, Inc. and its affiliates.
# This source code is licensed under the MIT license found in the
# LICENSE file in the root directory of this source tree.

from typing import Union

import numpy as np

import habitat_sim
from habitat.core.simulator import SimulatorActions
from habitat.sims.habitat_simulator.habitat_simulator import HabitatSim
from habitat.utils.geometry_utils import (
    angle_between_quaternions,
    quaternion_from_two_vectors,
)

EPSILON = 1e-6


def action_to_one_hot(self, action: int) -> np.array:
    one_hot = np.zeros(len(SimulatorActions), dtype=np.float32)
    one_hot[action] = 1
    return one_hot


class ShortestPathFollower:
    r"""Utility class for extracting the action on the shortest path to the
        goal.
    Args:
        sim: HabitatSim instance.
        goal_radius: Distance between the agent and the goal for it to be
            considered successful.
        return_one_hot: If true, returns a one-hot encoding of the action
            (useful for training ML agents). If false, returns the
            SimulatorAction.
    """

    def __init__(
        self, sim: HabitatSim, goal_radius: float, return_one_hot: bool = True
    ):
        assert (
            getattr(sim, "geodesic_distance", None) is not None
        ), "{} must have a method called geodesic_distance".format(
            type(sim).__name__
        )

        self._sim = sim
        self._max_delta = self._sim.config.FORWARD_STEP_SIZE - EPSILON
        self._goal_radius = goal_radius
        self._step_size = self._sim.config.FORWARD_STEP_SIZE

        self._mode = (
            "geodesic_path"
            if getattr(sim, "get_straight_shortest_path_points", None)
            is not None
            else "greedy"
        )
        self._return_one_hot = return_one_hot

    def _get_return_value(self, action) -> Union[int, np.array]:
        if self._return_one_hot:
            return self.action_to_one_hot(action)
        else:
            return action

<<<<<<< HEAD
    def get_next_action(self, goal_pos: np.array) -> Union[int, np.array]:
        """Returns the next action along the shortest path."""
=======
    def get_next_action(
        self, goal_pos: np.array
    ) -> Union[SimulatorActions, np.array]:
        r"""Returns the next action along the shortest path.
        """
>>>>>>> 51e0756c
        if (
            np.linalg.norm(goal_pos - self._sim.get_agent_state().position)
            <= self._goal_radius
        ):
            return self._get_return_value(SimulatorActions.STOP)

        max_grad_dir = self._est_max_grad_dir(goal_pos)
        if max_grad_dir is None:
            return self._get_return_value(SimulatorActions.MOVE_FORWARD)
        return self._step_along_grad(max_grad_dir)

    def _step_along_grad(
        self, grad_dir: np.quaternion
    ) -> Union[int, np.array]:
        current_state = self._sim.get_agent_state()
        alpha = angle_between_quaternions(grad_dir, current_state.rotation)
        if alpha <= np.deg2rad(self._sim.config.TURN_ANGLE) + EPSILON:
            return self._get_return_value(SimulatorActions.MOVE_FORWARD)
        else:
            sim_action = SimulatorActions.TURN_LEFT
            self._sim.step(sim_action)
            best_turn = (
                SimulatorActions.TURN_LEFT
                if (
                    angle_between_quaternions(
                        grad_dir, self._sim.get_agent_state().rotation
                    )
                    < alpha
                )
                else SimulatorActions.TURN_RIGHT
            )
            self._reset_agent_state(current_state)
            return self._get_return_value(best_turn)

    def _reset_agent_state(self, state: habitat_sim.AgentState) -> None:
        self._sim.set_agent_state(
            state.position, state.rotation, reset_sensors=False
        )

    def _geo_dist(self, goal_pos: np.array) -> float:
        return self._sim.geodesic_distance(
            self._sim.get_agent_state().position, goal_pos
        )

    def _est_max_grad_dir(self, goal_pos: np.array) -> np.array:

        current_state = self._sim.get_agent_state()
        current_pos = current_state.position

        if self.mode == "geodesic_path":
            points = self._sim.get_straight_shortest_path_points(
                self._sim.get_agent_state().position, goal_pos
            )
            # Add a little offset as things get weird if
            # points[1] - points[0] is anti-parallel with forward
            if len(points) < 2:
                return None
            max_grad_dir = quaternion_from_two_vectors(
                self._sim.forward_vector,
                points[1]
                - points[0]
                + EPSILON
                * np.cross(self._sim.up_vector, self._sim.forward_vector),
            )
            max_grad_dir.x = 0
            max_grad_dir = np.normalized(max_grad_dir)
        else:
            current_rotation = self._sim.get_agent_state().rotation
            current_dist = self._geo_dist(goal_pos)

            best_geodesic_delta = -2 * self._max_delta
            best_rotation = current_rotation
            for _ in range(0, 360, self._sim.config.TURN_ANGLE):
                sim_action = SimulatorActions.MOVE_FORWARD
                self._sim.step(sim_action)
                new_delta = current_dist - self._geo_dist(goal_pos)

                if new_delta > best_geodesic_delta:
                    best_rotation = self._sim.get_agent_state().rotation
                    best_geodesic_delta = new_delta

                # If the best delta is within (1 - cos(TURN_ANGLE))% of the
                # best delta (the step size), then we almost certainly have
                # found the max grad dir and should just exit
                if np.isclose(
                    best_geodesic_delta,
                    self._max_delta,
                    rtol=1 - np.cos(np.deg2rad(self._sim.config.TURN_ANGLE)),
                ):
                    break

                self._sim.set_agent_state(
                    current_pos,
                    self._sim.get_agent_state().rotation,
                    reset_sensors=False,
                )

                sim_action = SimulatorActions.TURN_LEFT
                self._sim.step(sim_action)

            self._reset_agent_state(current_state)

            max_grad_dir = best_rotation

        return max_grad_dir

    @property
    def mode(self):
        return self._mode

    @mode.setter
    def mode(self, new_mode: str):
        r"""Sets the mode for how the greedy follower determines the best next
            step.
        Args:
            new_mode: geodesic_path indicates using the simulator's shortest
                path algorithm to find points on the map to navigate between.
                greedy indicates trying to move forward at all possible
                orientations and selecting the one which reduces the geodesic
                distance the most.
        """
        assert new_mode in {"geodesic_path", "greedy"}
        if new_mode == "geodesic_path":
            assert (
                getattr(self._sim, "get_straight_shortest_path_points", None)
                is not None
            )
        self._mode = new_mode<|MERGE_RESOLUTION|>--- conflicted
+++ resolved
@@ -65,16 +65,9 @@
         else:
             return action
 
-<<<<<<< HEAD
     def get_next_action(self, goal_pos: np.array) -> Union[int, np.array]:
-        """Returns the next action along the shortest path."""
-=======
-    def get_next_action(
-        self, goal_pos: np.array
-    ) -> Union[SimulatorActions, np.array]:
-        r"""Returns the next action along the shortest path.
+        """Returns the next action along the shortest path.
         """
->>>>>>> 51e0756c
         if (
             np.linalg.norm(goal_pos - self._sim.get_agent_state().position)
             <= self._goal_radius
