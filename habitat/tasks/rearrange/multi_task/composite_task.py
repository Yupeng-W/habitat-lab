#!/usr/bin/env python3

# Copyright (c) Facebook, Inc. and its affiliates.
# This source code is licensed under the MIT license found in the
# LICENSE file in the root directory of this source tree.

import copy
import os.path as osp
from typing import Any, Dict, List, Optional

import magnum as mn
import numpy as np
import yaml

from habitat.core.dataset import Episode
from habitat.core.registry import registry
from habitat.tasks.rearrange.multi_task.pddl_domain import PddlDomain
from habitat.tasks.rearrange.multi_task.rearrange_pddl import (
    Action,
    Predicate,
    SetState,
    parse_func,
)
from habitat.tasks.rearrange.rearrange_task import RearrangeTask


@registry.register_task(name="RearrangeCompositeTask-v0")
class CompositeTask(RearrangeTask):
    """
    All tasks using a combination of sub-tasks (skills) should utilize this task.
    """

    def __init__(self, *args, config, dataset=None, **kwargs):
        super().__init__(config=config, *args, dataset=dataset, **kwargs)

        task_spec_path = osp.join(
            self._config.TASK_SPEC_BASE_PATH, self._config.TASK_SPEC + ".yaml"
        )

        with open(task_spec_path, "r") as f:
            task_def = yaml.safe_load(f)

        # Stores configuration for the task.
        self.task_def: Dict[str, Any] = task_def

        self.start_state = SetState(task_def["start"]["state"])

        self._cur_node: int = -1
        self._cur_task: RearrangeTask = None
        self.cached_tasks: Dict[str, RearrangeTask] = {}
        self._cur_state = None

        # None until loaded.
        self.domain: Optional[PddlDomain] = None
        self._stage_goals: Optional[Dict[str, List[Predicate]]] = {}
        self._goal_state: Optional[List[Predicate]] = None
        self._solution: Optional[List[Action]] = None

        # Based on the current environment state, we can infer which subtask
        # from the solution list the agent is currently executing.
        self._inferred_cur_node_idx: int = -1
        self._inferred_cur_task: Optional[RearrangeTask] = None

        assert isinstance(self._config.SINGLE_EVAL_NODE, int)
        if self._config.SINGLE_EVAL_NODE >= 0:
            self._cur_node = self._config.SINGLE_EVAL_NODE

    def get_stage_goals(self) -> Dict[str, List[Predicate]]:
        return self._stage_goals

    def _parse_precond_list(
        self, predicate_strs: List[str]
    ) -> List[Predicate]:
        preds = []
        for pred_s in predicate_strs:
            pred = copy.deepcopy(self.domain.predicate_lookup(pred_s))
            _, effect_arg = parse_func(pred_s)
            effect_arg = effect_arg.split(",")
            if effect_arg[0] == "":
                effect_arg = []
            pred.bind(effect_arg)
            preds.append(pred)
        return preds

    def query(self, pred_s):
        pred = self.domain.predicate_lookup(pred_s)
        _, search_args = parse_func(pred_s)
        search_args = search_args.split(",")
        for pred in self.cur_state:
            if pred.name != pred.name:
                continue
            if pred.set_args is None:
                raise ValueError("unbound predicate in the current state")
            if len(pred.set_args) != len(search_args):
                raise ValueError("Predicate has wrong # of args")
            all_match = True
            for k1, k2 in zip(pred.set_args, search_args):
                if k2 == "*":
                    continue
                if k1 != k2:
                    all_match = False
                    break
            if all_match:
                return pred
        return None

    def load_solution(self, solution_d: Dict[str, Any]) -> List[Action]:
        """
        Loads the solution definition from the PDDL file and converts it to a
        list of executable actions.
        """
        solution = []
        for i, action in enumerate(solution_d):
            if (
                self._config.LIMIT_TASK_NODE != -1
                and i > self._config.LIMIT_TASK_NODE
            ):
                break
            name, args = parse_func(action)
            args = args.split(",")
            ac_instance = copy.deepcopy(self.domain.actions[name])

            ac_instance.bind(
                args, self.task_def.get("add_args", {}).get(i, {})
            )
            solution.append(ac_instance)
        return solution

    def _jump_to_node(
        self, node_idx: int, episode: Episode, is_full_task: bool = False
    ) -> None:
        """
        Sequentially applies all solution actions before `node_idx`. But NOT
        including the solution action at index `node_idx`.
        """
        # We don't want to reset to this node if we are in full task mode.
        if not is_full_task:
            self._cur_node = node_idx

        for i in range(node_idx):
            self._solution[i].apply(
                self.domain.get_name_to_id_mapping(), self._sim
            )

        if node_idx in self.cached_tasks:
            self._cur_task = self.cached_tasks[node_idx]
            self._cur_task.reset()
        else:
            task = self._solution[node_idx].init_task(self, episode)
            self.cached_tasks[node_idx] = task
            self._cur_task = task

    def reset(self, episode: Episode):
        result = super().reset(episode)
        if self.domain is None:
            self.domain = PddlDomain(
                self._config.PDDL_DOMAIN_DEF,
                self._dataset,
                self._config,
                self._sim,
            )
        else:
            self.domain.reset()

        self._solution = self.load_solution(self.task_def["solution"])
        self._goal_state = self._parse_precond_list(self.task_def["goal"])
        self._cur_state = self._parse_precond_list(
            self.task_def["start"]["precondition"]
        )

        for k, preconds in self.task_def["stage_goals"].items():
            self._stage_goals[k] = self._parse_precond_list(preconds)

        self.start_state.set_state(
            self.domain.get_name_to_id_mapping(), self._sim
        )

        if self._config.DEBUG_SKIP_TO_NODE != -1:
            self._jump_to_node(
                self._config.DEBUG_SKIP_TO_NODE, episode, is_full_task=True
            )

        if self._cur_node >= 0:
            self._jump_to_node(self._cur_node, episode)

<<<<<<< HEAD
        self._inf_cur_node = 0
        self._inf_cur_task = None
        self._get_next_inf_sol(episode)
        self.cached_tasks = {}
        return result
=======
        self._inferred_cur_node_idx = 0
        self._inferred_cur_task = None
        self._increment_solution_subtask(episode)
        return super().reset(episode)
>>>>>>> 591ce00f

    def get_inferred_node_idx(self) -> int:
        return self._inferred_cur_node_idx

    def get_inferrred_node_task(self) -> RearrangeTask:
        return self._inferred_cur_task

    def increment_inferred_solution_idx(self, episode: Episode) -> None:
        """
        Increment to the next index in the solution list. If the solution is
        exhausted then stay at the last index.
        """
        prev_inf_cur_node = self._inferred_cur_node_idx
        self._inferred_cur_node_idx += 1
        if not self._increment_solution_subtask(episode):
            self._inferred_cur_node_idx = prev_inf_cur_node

    def _increment_solution_subtask(self, episode: Episode) -> bool:
        """
        Gets the next inferred sub-task in the solution list. Returns False if
        there are no remaining sub-tasks in the solution list.
        """
        task_solution = self.get_solution()
        if self._inferred_cur_node_idx >= len(task_solution):
            return False
        while (
            task_solution[self._inferred_cur_node_idx].name
            in self._config.SKIP_NODES
        ):
            self._inferred_cur_node_idx += 1
            if self._inferred_cur_node_idx >= len(task_solution):
                return False

        prev_state = self._sim.capture_state(with_robot_js=True)
        if self._inferred_cur_node_idx in self.cached_tasks:
            self._inferred_cur_task = self.cached_tasks[
                self._inferred_cur_node_idx
            ]
            self._inferred_cur_task.reset(episode)
        else:
            task = task_solution[self._inferred_cur_node_idx].init_task(
                self, episode, should_reset=False
            )
            self.cached_tasks[self._inferred_cur_node_idx] = task
            self._inferred_cur_task = task
        self._sim.set_state(prev_state)

        return True

    def get_cur_task(self) -> RearrangeTask:
        return self._cur_task

    def get_cur_node(self) -> int:
        return self._cur_node

    def get_num_nodes(self) -> int:
        return len(self._solution)

    def get_solution(self) -> List[Action]:
        return self._solution

    def is_pred_list_sat(self, preds: List[Predicate]) -> bool:
        return all(self.domain.is_pred_true(pred) for pred in reversed(preds))

    def is_goal_state_satisfied(self) -> bool:
        return self.is_pred_list_sat(self._goal_state)

    def _try_get_subtask_prop(self, prop_name: str, def_val: Any) -> Any:
        """
        Try to get a property from the current inferred subtask. If the subtask
        is not valid, then return the supplied default value.
        """
        if self._cur_task is not None and hasattr(self._cur_node, prop_name):
            return getattr(self._cur_node, prop_name)
        elif self._inferred_cur_task is not None and hasattr(
            self._inferred_cur_task, prop_name
        ):
            return getattr(self._inferred_cur_task, prop_name)
        return def_val

    ###############################
    # Sub-task property overrides
    # These will emulate properties from sub-tasks needed to compute sub-task
    # sensors and measurements.
    ###############################
    @property
    def targ_idx(self):
        return self._try_get_subtask_prop("targ_idx", self._targ_idx)

    @property
    def nav_target_pos(self):
        return self._try_get_subtask_prop("nav_target_pos", np.zeros((3,)))

    @property
    def nav_target_angle(self):
        return self._try_get_subtask_prop("nav_target_angle", 0.0)<|MERGE_RESOLUTION|>--- conflicted
+++ resolved
@@ -183,18 +183,11 @@
         if self._cur_node >= 0:
             self._jump_to_node(self._cur_node, episode)
 
-<<<<<<< HEAD
-        self._inf_cur_node = 0
-        self._inf_cur_task = None
-        self._get_next_inf_sol(episode)
-        self.cached_tasks = {}
-        return result
-=======
         self._inferred_cur_node_idx = 0
         self._inferred_cur_task = None
         self._increment_solution_subtask(episode)
+        self.cached_tasks = {}
         return super().reset(episode)
->>>>>>> 591ce00f
 
     def get_inferred_node_idx(self) -> int:
         return self._inferred_cur_node_idx
