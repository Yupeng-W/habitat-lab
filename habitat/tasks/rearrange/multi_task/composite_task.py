--- conflicted
+++ resolved
@@ -5,30 +5,12 @@
 # LICENSE file in the root directory of this source tree.
 
 import os.path as osp
-<<<<<<< HEAD
-
-from habitat.core.dataset import Episode
-from habitat.core.registry import registry
-from habitat.tasks.rearrange.multi_task.pddl_domain import PddlProblem
-=======
-from typing import Any, Dict, List, Optional
-
-import numpy as np
-import yaml  # type: ignore[import]
+from typing import cast
 
 from habitat.core.dataset import Episode
 from habitat.core.registry import registry
 from habitat.datasets.rearrange.rearrange_dataset import RearrangeDatasetV0
-from habitat.tasks.rearrange.marker_info import MarkerInfo
-from habitat.tasks.rearrange.multi_task.pddl_domain import PddlDomain
-from habitat.tasks.rearrange.multi_task.rearrange_pddl import (
-    PddlAction,
-    PddlSetState,
-    Predicate,
-    RearrangeObjectTypes,
-    parse_func,
-)
->>>>>>> 719e33c8
+from habitat.tasks.rearrange.multi_task.pddl_domain import PddlProblem
 from habitat.tasks.rearrange.rearrange_task import RearrangeTask
 from habitat.tasks.rearrange.utils import rearrange_logger
 
@@ -53,62 +35,6 @@
         super().__init__(config=config, *args, dataset=dataset, **kwargs)
 
         self._cur_node_idx: int = -1
-<<<<<<< HEAD
-=======
-        self._cur_task: RearrangeTask = None
-        self._cached_tasks: Dict[int, RearrangeTask] = {}
-        self._cur_state = None
-
-        # None until loaded.
-        self.domain: Optional[PddlDomain] = None
-        self._stage_goals: Optional[Dict[str, List[Predicate]]] = {}
-        self._goal_state: Optional[List[Predicate]] = None
-        self._solution: Optional[List[PddlAction]] = None
-
-        # Based on the current environment state, we can infer which subtask
-        # from the solution list the agent is currently executing.
-        self._inferred_cur_node_idx: int = -1
-        self._inferred_cur_task: Optional[RearrangeTask] = None
-
-        if self._config.SINGLE_EVAL_NODE >= 0:
-            self._cur_node_idx = self._config.SINGLE_EVAL_NODE
-
-    @property
-    def stage_goals(self) -> Dict[str, List[Predicate]]:
-        return self._stage_goals
-
-    def _parse_precond_list(
-        self, predicate_strs: List[str]
-    ) -> List[Predicate]:
-        preds = []
-        for pred_s in predicate_strs:
-            pred = copy.deepcopy(self.domain.predicate_lookup(pred_s))
-            _, effect_arg = parse_func(pred_s)
-            effect_arg = effect_arg.split(",")
-            if effect_arg[0] == "":
-                effect_arg = []
-            pred.bind(effect_arg)
-            preds.append(pred)
-        return preds
-
-    def load_solution(self, solution_d: Dict[str, Any]) -> List[PddlAction]:
-        """
-        Loads the solution definition from the PDDL file and converts it to a
-        list of executable actions.
-        """
-        solution = []
-        for i, action in enumerate(solution_d):
-            name, args = parse_func(action)
-            args = args.split(",")
-
-            ac_instance = self.domain.actions[name].copy_new()
-
-            ac_instance.bind(
-                args, self.task_def.get("add_args", {}).get(i, {})
-            )
-            solution.append(ac_instance)
-        return solution
->>>>>>> 719e33c8
 
     def jump_to_node(
         self, node_idx: int, episode: Episode, is_full_task: bool = False
@@ -133,225 +59,11 @@
 
     def reset(self, episode: Episode):
         super().reset(episode, fetch_observations=False)
-<<<<<<< HEAD
         self.pddl_problem.bind_to_instance(
-            self._sim, self._dataset, self, episode
-=======
-        if self.domain is None:
-            assert isinstance(
-                self._dataset, RearrangeDatasetV0
-            ), "Incompatble dataset type"
-            self.domain = PddlDomain(
-                self._config.PDDL_DOMAIN_DEF,
-                self._dataset,
-                self._config,
-                self._sim,
-            )
-        else:
-            self.domain.reset()
-
-        self._solution = self.load_solution(self.task_def["solution"])
-        self._goal_state = self._parse_precond_list(self.task_def["goal"])
-        self._cur_state = self._parse_precond_list(
-            self.task_def["start"]["precondition"]
-        )
-
-        for k, preconds in self.task_def["stage_goals"].items():
-            self._stage_goals[k] = self._parse_precond_list(preconds)
-
-        self.start_state.set_state(
-            self.domain.get_name_to_id_mapping(), self._sim
->>>>>>> 719e33c8
+            self._sim, cast(RearrangeDatasetV0, self._dataset), self, episode
         )
 
         if self._cur_node_idx >= 0:
             self.jump_to_node(self._cur_node_idx, episode)
 
-<<<<<<< HEAD
-        return self._get_observations(episode)
-=======
-        self._inferred_cur_node_idx = 0
-        self._inferred_cur_task = None
-        if self._config.USING_SUBTASKS:
-            self._increment_solution_subtask(episode)
-        self._cached_tasks.clear()
-        return self._get_observations(episode)
-
-    def get_inferred_node_idx(self) -> int:
-        if not self._config.USING_SUBTASKS:
-            raise ValueError(
-                "Cannot get inferred sub-task when task is not configured to use sub-tasks. See `TASK.USING_SUBTASKS` key."
-            )
-        return self._inferred_cur_node_idx
-
-    def get_inferrred_node_task(self) -> RearrangeTask:
-        if not self._config.USING_SUBTASKS:
-            raise ValueError(
-                "Cannot get inferred sub-task when task is not configured to use sub-tasks. See `TASK.USING_SUBTASKS` key."
-            )
-        return self._inferred_cur_task
-
-    def increment_inferred_solution_idx(self, episode: Episode) -> None:
-        """
-        Increment to the next index in the solution list. If the solution is
-        exhausted then stay at the last index. This will update both
-        `inferred_node_idx` and `inferrred_cur_task`.
-        """
-        prev_inf_cur_node = self._inferred_cur_node_idx
-        self._inferred_cur_node_idx += 1
-        if not self._increment_solution_subtask(episode):
-            self._inferred_cur_node_idx = prev_inf_cur_node
-
-    def _increment_solution_subtask(self, episode: Episode) -> bool:
-        """
-        Gets the next inferred sub-task in the solution list. Returns False if
-        there are no remaining sub-tasks in the solution list.
-        """
-        task_solution = self.solution
-        if self._inferred_cur_node_idx >= len(task_solution):
-            return False
-        while (
-            task_solution[self._inferred_cur_node_idx].name
-            in self._config.SKIP_NODES
-        ):
-            self._inferred_cur_node_idx += 1
-            if self._inferred_cur_node_idx >= len(task_solution):
-                return False
-
-        prev_state = self._sim.capture_state(with_robot_js=True)
-        if self._inferred_cur_node_idx in self._cached_tasks:
-            self._inferred_cur_task = self._cached_tasks[
-                self._inferred_cur_node_idx
-            ]
-            self._inferred_cur_task.reset(episode)
-            rearrange_logger.debug(
-                f"Incrementing solution to {self._inferred_cur_node_idx}. Loading next task from cached"
-            )
-        else:
-            rearrange_logger.debug(
-                f"Incrementing solution to {self._inferred_cur_node_idx}. Loading next task."
-            )
-            task = task_solution[self._inferred_cur_node_idx].init_task(
-                self, episode, should_reset=False
-            )
-            self._cached_tasks[self._inferred_cur_node_idx] = task
-            self._inferred_cur_task = task
-        self._sim.set_state(prev_state)
-
-        return True
-
-    @property
-    def forced_node_task(self) -> RearrangeTask:
-        """
-        The current sub-task from the solution list the agent is forced to be
-        in. This must be programmatically. Unlike the inferred_node, this will
-        not automatically increment.
-        """
-        if self._cur_node_idx >= 0:
-            return self._cached_tasks[self._cur_node_idx]
-        else:
-            return None
-
-    @property
-    def forced_node_task_idx(self) -> int:
-        """
-        The index of the current sub-task in the solution list the agent is at.
-        """
-        return self._cur_node_idx
-
-    @property
-    def num_solution_subtasks(self) -> int:
-        """
-        Get the number of sub-tasks in the solution.
-        """
-        return len(self._solution)
-
-    @property
-    def solution(self) -> List[PddlAction]:
-        """
-        Hard-coded solution defined in the task PDDL config.
-        """
-        return self._solution
-
-    def are_predicates_satisfied(self, preds: List[Predicate]) -> bool:
-        """ """
-        return all(self.domain.is_pred_true(pred) for pred in reversed(preds))
-
-    def is_goal_state_satisfied(self) -> bool:
-        return self.are_predicates_satisfied(self._goal_state)
-
-    def _try_get_subtask_prop(self, prop_name: str, def_val: Any) -> Any:
-        """
-        Try to get a property from the current inferred subtask. If the subtask
-        is not valid, then return the supplied default value.
-        """
-        if self.forced_node_task is not None and hasattr(
-            self._cur_task, prop_name
-        ):
-            return getattr(self._cur_task, prop_name)
-
-        elif self._inferred_cur_task is not None and hasattr(
-            self._inferred_cur_task, prop_name
-        ):
-            return getattr(self._inferred_cur_task, prop_name)
-        return def_val
-
-    #########################################################################
-    # START Sub-task property overrides
-    # These will emulate properties from sub-tasks needed to compute sub-task
-    # sensors and measurements.
-    #########################################################################
-
-    @property
-    def targ_idx(self) -> int:
-        return self._try_get_subtask_prop("targ_idx", self._targ_idx)
-
-    @property
-    def abs_targ_idx(self) -> int:
-        if self._targ_idx is None:
-            abs_targ_idx = None
-        else:
-            abs_targ_idx = self._sim.get_targets()[0][self._targ_idx]
-
-        return self._try_get_subtask_prop("abs_targ_idx", abs_targ_idx)
-
-    @property
-    def nav_to_task_name(self) -> str:
-        return self._try_get_subtask_prop("nav_to_task_name", None)
-
-    @property
-    def nav_to_obj_type(self) -> RearrangeObjectTypes:
-        return self._try_get_subtask_prop(
-            "nav_to_obj_type", RearrangeObjectTypes.RIGID_OBJECT
-        )
-
-    @property
-    def nav_target_pos(self) -> np.ndarray:
-        return self._try_get_subtask_prop("nav_target_pos", np.zeros((3,)))
-
-    @property
-    def nav_target_angle(self) -> float:
-        return self._try_get_subtask_prop("nav_target_angle", 0.0)
-
-    @property
-    def success_js_state(self) -> float:
-        return 0.0
-
-    @property
-    def use_marker_name(self) -> str:
-        subtask_marker_name = self._try_get_subtask_prop(
-            "use_marker_name", None
-        )
-        if subtask_marker_name is not None:
-            return subtask_marker_name
-        else:
-            all_markers = self._sim.get_all_markers()
-            return list(all_markers.keys())[0]
-
-    def get_use_marker(self) -> MarkerInfo:
-        return self._sim.get_marker(self.use_marker_name)
-
-    #########################################################################
-    # END Sub-task property overrides
-    #########################################################################
->>>>>>> 719e33c8
+        return self._get_observations(episode)