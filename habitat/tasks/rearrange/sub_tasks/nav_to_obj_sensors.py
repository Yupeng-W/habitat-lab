--- conflicted
+++ resolved
@@ -490,20 +490,12 @@
 
         called_stop = self.does_action_want_stop(task, observations)
 
-<<<<<<< HEAD
-        if called_stop:
-            if self._end_on_stop:
-                task.should_end = True
-        else:
-            self._metric = False
-=======
         if self._config.MUST_CALL_STOP:
             if called_stop:
                 if self._end_on_stop:
                     task.should_end = True
             else:
                 self._metric = False
->>>>>>> 5b748295
 
     def does_action_want_stop(self, task, obs):
         if self._config.HEURISTIC_STOP:
