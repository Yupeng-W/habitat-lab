--- conflicted
+++ resolved
@@ -16,11 +16,8 @@
 
 
 class BaseTrainer:
-<<<<<<< HEAD
-    r"""Most generic trainer class that serves as a base template for more
-=======
+
     r"""Generic trainer class that serves as a base template for more
->>>>>>> d3d6a5eb
     specific trainer classes like RL trainer, SLAM or imitation learner.
     Includes only the most basic functionality.
     """
@@ -41,11 +38,7 @@
 
 
 class BaseRLTrainer(BaseTrainer):
-<<<<<<< HEAD
-    r"""Base trainer class for RL based trainers. Future RL-specific
-=======
     r"""Base trainer class for RL trainers. Future RL-specific
->>>>>>> d3d6a5eb
     methods should be hosted here.
     """
     device: torch.device
