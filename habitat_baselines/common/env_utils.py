#!/usr/bin/env python3

# Copyright (c) Facebook, Inc. and its affiliates.
# This source code is licensed under the MIT license found in the
# LICENSE file in the root directory of this source tree.

import random
from typing import Type, Union

import habitat
from habitat import Config, Env, RLEnv, VectorEnv, make_dataset


def make_env_fn(
    config: Config, env_class: Type[Union[Env, RLEnv]], rank: int
) -> Union[Env, RLEnv]:
    r"""Creates an env of type env_class with specified config and rank.
    This is to be passed in as an argument when creating VectorEnv.

    Args:
        config: root exp config that has core env config node as well as
            env-specific config node.
        env_class: class type of the env to be created.
        rank: rank of env to be created (for seeding).

    Returns:
        env object created according to specification.
    """
    dataset = make_dataset(
        config.habitat.dataset.type, config=config.habitat.dataset
    )
    env = env_class(config=config, dataset=dataset)
<<<<<<< HEAD
    env.seed(config.habitat.seed + rank)
=======
    env.seed(config.TASK_CONFIG.SEED + rank)
>>>>>>> 6cf86df5
    return env


def construct_envs(
    config: Config, env_class: Type[Union[Env, RLEnv]]
) -> VectorEnv:
    r"""Create VectorEnv object with specified config and env class type.
    To allow better performance, dataset are split into small ones for
    each individual env, grouped by scenes.

    Args:
        config: configs that contain simulators_per_gpu as well as information
        necessary to create individual environments.
        env_class: class type of the envs to be created.

    Returns:
        VectorEnv object created according to specification.
    """

    simulators_per_gpu = config.habitat_baselines.simulators_per_gpu
    configs = []
    env_classes = [env_class for _ in range(simulators_per_gpu)]
    dataset = make_dataset(config.habitat.dataset.type)
    scenes = config.habitat.dataset.content_scenes
    if "*" in config.habitat.dataset.content_scenes:
        scenes = dataset.get_scenes_to_load(config.habitat.dataset)

    if simulators_per_gpu > 1:
        if len(scenes) == 0:
            raise RuntimeError(
                "No scenes to load, multiple simulator logic relies on being able to split scenes uniquely between processes"
            )

        if len(scenes) < simulators_per_gpu:
            raise RuntimeError(
                "reduce the number of simulators per GPU as there "
                "aren't enough number of scenes"
            )

        random.shuffle(scenes)

    scene_splits = [[] for _ in range(simulators_per_gpu)]
    for idx, scene in enumerate(scenes):
        scene_splits[idx % len(scene_splits)].append(scene)

    assert sum(map(len, scene_splits)) == len(scenes)

    for i in range(simulators_per_gpu):
        proc_config = config.clone()
        proc_config.defrost()

        if len(scenes) > 0:
            proc_config.habitat.dataset.content_scenes = scene_splits[i]

        proc_config.habitat.simulator.habitat_sim_v0.gpu_device_id = (
            config.habitat_baselines.simulator_gpu_id
        )

        proc_config.freeze()
        configs.append(proc_config)

    envs = habitat.VectorEnv(
        make_env_fn=make_env_fn,
        env_fn_args=tuple(
            tuple(zip(configs, env_classes, range(simulators_per_gpu)))
        ),
    )
    return envs<|MERGE_RESOLUTION|>--- conflicted
+++ resolved
@@ -30,11 +30,8 @@
         config.habitat.dataset.type, config=config.habitat.dataset
     )
     env = env_class(config=config, dataset=dataset)
-<<<<<<< HEAD
     env.seed(config.habitat.seed + rank)
-=======
-    env.seed(config.TASK_CONFIG.SEED + rank)
->>>>>>> 6cf86df5
+
     return env
 
 
