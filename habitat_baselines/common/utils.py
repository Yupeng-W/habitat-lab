#!/usr/bin/env python3

# Copyright (c) Facebook, Inc. and its affiliates.
# This source code is licensed under the MIT license found in the
# LICENSE file in the root directory of this source tree.

import glob
import os
from collections import defaultdict
from typing import Dict, List, Optional

import numpy as np
import torch
import torch.nn as nn

from habitat import Config
from habitat.utils.visualizations.utils import images_to_video
<<<<<<< HEAD
from habitat_baselines.common.tensorboard_utils import TensorboardWriter
=======
from habitat_baselines import BaseTrainer
from habitat_baselines.common.baseline_registry import baseline_registry
from habitat_baselines.common.tensorboard_utils import (
    DummyWriter,
    TensorboardWriter,
)

# TODO distribute utilities in this file to separate files


def get_trainer(trainer_name: str, trainer_cfg: Config) -> BaseTrainer:
    r"""Create specific trainer instance according to name.

    Args:
        trainer_name: name of registered trainer .
        trainer_cfg: config file for trainer.

    Returns:
        an instance of the specified trainer.
    """
    trainer = baseline_registry.get_trainer(trainer_name)
    assert trainer is not None, f"{trainer_name} is not supported"
    return trainer(trainer_cfg)
>>>>>>> d3d6a5eb


class Flatten(nn.Module):
    def forward(self, x):
        return x.view(x.size(0), -1)


class CustomFixedCategorical(torch.distributions.Categorical):
    def sample(self, sample_shape=torch.Size()):
        return super().sample(sample_shape).unsqueeze(-1)

    def log_probs(self, actions):
        return (
            super()
            .log_prob(actions.squeeze(-1))
            .view(actions.size(0), -1)
            .sum(-1)
            .unsqueeze(-1)
        )

    def mode(self):
        return self.probs.argmax(dim=-1, keepdim=True)


class CategoricalNet(nn.Module):
    def __init__(self, num_inputs, num_outputs):
        super().__init__()

        self.linear = nn.Linear(num_inputs, num_outputs)

        nn.init.orthogonal_(self.linear.weight, gain=0.01)
        nn.init.constant_(self.linear.bias, 0)

    def forward(self, x):
        x = self.linear(x)
        return CustomFixedCategorical(logits=x)


<<<<<<< HEAD
def linear_decay(epoch: int, total_num_updates: int) -> float:
    r"""Returns a multiplicative factor for linear value decay

    Args:
        epoch: current epoch number
        total_num_updates: total number of epochs

    Returns:
        multiplicative factor that decreases param value linearly
=======
# TODO make this a  LRScheduler class
def update_linear_schedule(optimizer, epoch, total_num_epochs, initial_lr):
    r"""Decreases the learning rate linearly.

>>>>>>> d3d6a5eb
    """
    return 1 - (epoch / float(total_num_updates))


def batch_obs(observations: List[Dict]) -> Dict:
    r"""Transpose a batch of observation dicts to a dict of batched
    observations.

    Args:
        observations:  list of dicts of observations.

    Returns:
        transposed dict of lists of observations.
    """
    batch = defaultdict(list)

    for obs in observations:
        for sensor in obs:
            batch[sensor].append(obs[sensor])

    for sensor in batch:
        batch[sensor] = torch.tensor(
            np.array(batch[sensor]), dtype=torch.float
        )
    return batch


def poll_checkpoint_folder(
    checkpoint_folder: str, previous_ckpt_ind: int
) -> Optional[str]:
    r""" Return (previous_ckpt_ind + 1)th checkpoint in checkpoint folder
    (sorted by time of last modification).

    Args:
        checkpoint_folder: directory to look for checkpoints.
        previous_ckpt_ind: index of checkpoint last returned.

    Returns:
        return checkpoint path if (previous_ckpt_ind + 1)th checkpoint is found
        else return None.
    """
    assert os.path.isdir(checkpoint_folder), "invalid checkpoint folder path"
    models_paths = list(
        filter(os.path.isfile, glob.glob(checkpoint_folder + "/*"))
    )
    models_paths.sort(key=os.path.getmtime)
    ind = previous_ckpt_ind + 1
    if ind < len(models_paths):
        return models_paths[ind]
    return None


def generate_video(
    video_option: List[str],
    video_dir: Optional[str],
    images: List[np.ndarray],
    episode_id: int,
    checkpoint_idx: int,
    spl: float,
    tb_writer: TensorboardWriter,
    fps: int = 10,
) -> None:
    r"""Generate video according to specified information.
<<<<<<< HEAD

=======
    
>>>>>>> d3d6a5eb
    Args:
        video_option: string list of "tensorboard" or "disk" or both.
        video_dir: path to target video directory.
        images: list of images to be converted to video.
        episode_id: episode id for video naming.
        checkpoint_idx: checkpoint index for video naming.
        spl: SPL for this episode for video naming.
        tb_writer: tensorboard writer object for uploading video.
        fps: fps for generated video.
    Returns:
        None
    """
    if len(images) < 1:
        return

    video_name = f"episode{episode_id}_ckpt{checkpoint_idx}_spl{spl:.2f}"
    if "disk" in video_option:
        assert video_dir is not None
        images_to_video(images, video_dir, video_name)
    if "tensorboard" in video_option:
        tb_writer.add_video_from_np_images(
            f"episode{episode_id}", checkpoint_idx, images, fps=fps
        )<|MERGE_RESOLUTION|>--- conflicted
+++ resolved
@@ -13,35 +13,8 @@
 import torch
 import torch.nn as nn
 
-from habitat import Config
 from habitat.utils.visualizations.utils import images_to_video
-<<<<<<< HEAD
 from habitat_baselines.common.tensorboard_utils import TensorboardWriter
-=======
-from habitat_baselines import BaseTrainer
-from habitat_baselines.common.baseline_registry import baseline_registry
-from habitat_baselines.common.tensorboard_utils import (
-    DummyWriter,
-    TensorboardWriter,
-)
-
-# TODO distribute utilities in this file to separate files
-
-
-def get_trainer(trainer_name: str, trainer_cfg: Config) -> BaseTrainer:
-    r"""Create specific trainer instance according to name.
-
-    Args:
-        trainer_name: name of registered trainer .
-        trainer_cfg: config file for trainer.
-
-    Returns:
-        an instance of the specified trainer.
-    """
-    trainer = baseline_registry.get_trainer(trainer_name)
-    assert trainer is not None, f"{trainer_name} is not supported"
-    return trainer(trainer_cfg)
->>>>>>> d3d6a5eb
 
 
 class Flatten(nn.Module):
@@ -80,7 +53,6 @@
         return CustomFixedCategorical(logits=x)
 
 
-<<<<<<< HEAD
 def linear_decay(epoch: int, total_num_updates: int) -> float:
     r"""Returns a multiplicative factor for linear value decay
 
@@ -90,12 +62,6 @@
 
     Returns:
         multiplicative factor that decreases param value linearly
-=======
-# TODO make this a  LRScheduler class
-def update_linear_schedule(optimizer, epoch, total_num_epochs, initial_lr):
-    r"""Decreases the learning rate linearly.
-
->>>>>>> d3d6a5eb
     """
     return 1 - (epoch / float(total_num_updates))
 
@@ -159,11 +125,7 @@
     fps: int = 10,
 ) -> None:
     r"""Generate video according to specified information.
-<<<<<<< HEAD
 
-=======
-    
->>>>>>> d3d6a5eb
     Args:
         video_option: string list of "tensorboard" or "disk" or both.
         video_dir: path to target video directory.
