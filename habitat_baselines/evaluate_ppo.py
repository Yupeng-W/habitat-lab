#!/usr/bin/env python3

# Copyright (c) Facebook, Inc. and its affiliates.
# This source code is licensed under the MIT license found in the
# LICENSE file in the root directory of this source tree.

import argparse
import glob
import os
import time
from typing import Optional

import torch

import habitat
from config.default import get_config as cfg_baseline
from habitat import logger
from habitat.config.default import get_config
<<<<<<< HEAD
from rl.ppo import PPO, PointNavBaselinePolicy
=======
from habitat.utils.visualizations.utils import (
    images_to_video,
    observations_to_image,
)
from rl.ppo import PPO, Policy
>>>>>>> 38be0f53
from rl.ppo.utils import batch_obs
from tensorboard_utils import get_tensorboard_writer
from train_ppo import make_env_fn


def poll_checkpoint_folder(
    checkpoint_folder: str, previous_ckpt_ind: int
) -> Optional[str]:
    r""" Return (previous_ckpt_ind + 1)th checkpoint in checkpoint folder
    (sorted by time of last modification).

    Args:
        checkpoint_folder: directory to look for checkpoints.
        previous_ckpt_ind: index of checkpoint last returned.

    Returns:
        return checkpoint path if (previous_ckpt_ind + 1)th checkpoint is found
        else return None.
    """
    assert os.path.isdir(checkpoint_folder), "invalid checkpoint folder path"
    models_paths = list(
        filter(os.path.isfile, glob.glob(checkpoint_folder + "/*"))
    )
    models_paths.sort(key=os.path.getmtime)
    ind = previous_ckpt_ind + 1
    if ind < len(models_paths):
        return models_paths[ind]
    return None


def generate_video(
    args, images, episode_id, checkpoint_idx, spl, tb_writer, fps=10
) -> None:
    r"""Generate video according to specified information.

<<<<<<< HEAD
    device = (
        torch.device("cuda", args.pth_gpu_id)
        if torch.cuda.is_available()
        else torch.device("cpu")
    )
=======
    Args:
        args: contains args.video_option and args.video_dir.
        images: list of images to be converted to video.
        episode_id: episode id for video naming.
        checkpoint_idx: checkpoint index for video naming.
        spl: SPL for this episode for video naming.
        tb_writer: tensorboard writer object for uploading video
        fps: fps for generated video
>>>>>>> 38be0f53

    Returns:
        None
    """
    if args.video_option and len(images) > 0:
        video_name = f"episode{episode_id}_ckpt{checkpoint_idx}_spl{spl:.2f}"
        if "disk" in args.video_option:
            images_to_video(images, args.video_dir, video_name)
        if "tensorboard" in args.video_option:
            tb_writer.add_video_from_np_images(
                f"episode{episode_id}", checkpoint_idx, images, fps=fps
            )


def eval_checkpoint(checkpoint_path, args, writer, cur_ckpt_idx=0):
    env_configs = []
    baseline_configs = []
    device = torch.device("cuda", args.pth_gpu_id)

    for _ in range(args.num_processes):
        config_env = get_config(config_paths=args.task_config)
        config_env.defrost()
        config_env.DATASET.SPLIT = "val"

        agent_sensors = args.sensors.strip().split(",")
        for sensor in agent_sensors:
            assert sensor in ["RGB_SENSOR", "DEPTH_SENSOR"]
        config_env.SIMULATOR.AGENT_0.SENSORS = agent_sensors
        if args.video_option:
            config_env.TASK.MEASUREMENTS.append("TOP_DOWN_MAP")
            config_env.TASK.MEASUREMENTS.append("COLLISIONS")
        config_env.freeze()
        env_configs.append(config_env)

        config_baseline = cfg_baseline()
        baseline_configs.append(config_baseline)

    assert len(baseline_configs) > 0, "empty list of datasets"

    envs = habitat.VectorEnv(
        make_env_fn=make_env_fn,
        env_fn_args=tuple(
            tuple(
                zip(env_configs, baseline_configs, range(args.num_processes))
            )
        ),
    )

    ckpt = torch.load(checkpoint_path, map_location=device)

    actor_critic = PointNavBaselinePolicy(
        observation_space=envs.observation_spaces[0],
        action_space=envs.action_spaces[0],
        hidden_size=512,
        goal_sensor_uuid=env_configs[0].TASK.GOAL_SENSOR_UUID,
    )
    actor_critic.to(device)

    ppo = PPO(
        actor_critic=actor_critic,
        clip_param=0.1,
        ppo_epoch=4,
        num_mini_batch=32,
        value_loss_coef=0.5,
        entropy_coef=0.01,
        lr=2.5e-4,
        eps=1e-5,
        max_grad_norm=0.5,
    )

    ppo.load_state_dict(ckpt["state_dict"])

    actor_critic = ppo.actor_critic

    observations = envs.reset()
    batch = batch_obs(observations)
    for sensor in batch:
        batch[sensor] = batch[sensor].to(device)

    episode_rewards = torch.zeros(envs.num_envs, 1, device=device)
    episode_spls = torch.zeros(envs.num_envs, 1, device=device)
    episode_success = torch.zeros(envs.num_envs, 1, device=device)
    episode_counts = torch.zeros(envs.num_envs, 1, device=device)
    current_episode_reward = torch.zeros(envs.num_envs, 1, device=device)

    test_recurrent_hidden_states = torch.zeros(
        actor_critic.net.num_recurrent_layers,
        args.num_processes,
        args.hidden_size,
        device=device,
    )
    prev_actions = torch.zeros(
        args.num_processes, 1, device=device, dtype=torch.long
    )
    not_done_masks = torch.zeros(args.num_processes, 1, device=device)
    stats_episodes = set()

    rgb_frames = None
    if args.video_option:
        rgb_frames = [[]] * args.num_processes
        os.makedirs(args.video_dir, exist_ok=True)

    while episode_counts.sum() < args.count_test_episodes:
        current_episodes = envs.current_episodes()

        with torch.no_grad():
            _, actions, _, test_recurrent_hidden_states = actor_critic.act(
                batch,
                test_recurrent_hidden_states,
                prev_actions,
                not_done_masks,
                deterministic=False,
            )
            prev_actions.copy_(actions)

        outputs = envs.step([a[0].item() for a in actions])

        observations, rewards, dones, infos = [list(x) for x in zip(*outputs)]
        batch = batch_obs(observations)
        for sensor in batch:
            batch[sensor] = batch[sensor].to(device)

        not_done_masks = torch.tensor(
            [[0.0] if done else [1.0] for done in dones],
            dtype=torch.float,
            device=device,
        )

        for i in range(not_done_masks.shape[0]):
            if not_done_masks[i].item() == 0:
                episode_spls[i] += infos[i]["spl"]
                if infos[i]["spl"] > 0:
                    episode_success[i] += 1

        rewards = torch.tensor(
            rewards, dtype=torch.float, device=device
        ).unsqueeze(1)
        current_episode_reward += rewards
        episode_rewards += (1 - not_done_masks) * current_episode_reward
        episode_counts += 1 - not_done_masks
        current_episode_reward *= not_done_masks

        next_episodes = envs.current_episodes()
        envs_to_pause = []
        n_envs = envs.num_envs
        for i in range(n_envs):
            if next_episodes[i].episode_id in stats_episodes:
                envs_to_pause.append(i)

            # episode ended
            if not_done_masks[i].item() == 0:
                stats_episodes.add(current_episodes[i].episode_id)
                if args.video_option:
                    generate_video(
                        args,
                        rgb_frames[i],
                        current_episodes[i].episode_id,
                        cur_ckpt_idx,
                        infos[i]["spl"],
                        writer,
                    )
                    rgb_frames[i] = []

            # episode continues
            elif args.video_option:
                frame = observations_to_image(observations[i], infos[i])
                rgb_frames[i].append(frame)

        # stop tracking ended episodes if they exist
        if len(envs_to_pause) > 0:
            state_index = list(range(envs.num_envs))
            for idx in reversed(envs_to_pause):
                state_index.pop(idx)
                envs.pause_at(idx)

            # indexing along the batch dimensions
            test_recurrent_hidden_states = test_recurrent_hidden_states[
                :, state_index
            ]
            not_done_masks = not_done_masks[state_index]
            current_episode_reward = current_episode_reward[state_index]

            for k, v in batch.items():
                batch[k] = v[state_index]

            if args.video_option:
                rgb_frames = [rgb_frames[i] for i in state_index]

    episode_reward_mean = (episode_rewards / episode_counts).mean().item()
    episode_spl_mean = (episode_spls / episode_counts).mean().item()
    episode_success_mean = (episode_success / episode_counts).mean().item()

    logger.info("Average episode reward: {:.6f}".format(episode_reward_mean))
    logger.info("Average episode success: {:.6f}".format(episode_success_mean))
    logger.info("Average episode SPL: {:.6f}".format(episode_spl_mean))

    writer.add_scalars(
        "eval_reward", {"average reward": episode_reward_mean}, cur_ckpt_idx
    )
    writer.add_scalars(
        "eval_SPL", {"average SPL": episode_spl_mean}, cur_ckpt_idx
    )
    writer.add_scalars(
        "eval_success", {"average success": episode_success_mean}, cur_ckpt_idx
    )


def main():
    parser = argparse.ArgumentParser()
    parser.add_argument("--model-path", type=str)
    parser.add_argument("--tracking-model-dir", type=str)
    parser.add_argument("--sim-gpu-id", type=int, required=True)
    parser.add_argument("--pth-gpu-id", type=int, required=True)
    parser.add_argument("--num-processes", type=int, required=True)
    parser.add_argument("--hidden-size", type=int, default=512)
    parser.add_argument("--count-test-episodes", type=int, default=100)
    parser.add_argument(
        "--sensors",
        type=str,
        default="RGB_SENSOR,DEPTH_SENSOR",
        help="comma separated string containing different"
        "sensors to use, currently 'RGB_SENSOR' and"
        "'DEPTH_SENSOR' are supported",
    )
    parser.add_argument(
        "--task-config",
        type=str,
        default="configs/tasks/pointnav.yaml",
        help="path to config yaml containing information about task",
    )
    parser.add_argument(
        "--video-option",
        type=str,
        default="",
        choices=["tensorboard", "disk"],
        nargs="*",
        help="Options for video output, leave empty for no video. "
        "Videos can be saved to disk, uploaded to tensorboard, or both.",
    )
    parser.add_argument(
        "--video-dir", type=str, help="directory for storing videos"
    )
    parser.add_argument(
        "--tensorboard-dir",
        type=str,
        help="directory for storing tensorboard statistics",
    )

    args = parser.parse_args()

    assert (args.model_path is not None) != (
        args.tracking_model_dir is not None
    ), "Must specify a single model or a directory of models, but not both"
    if "tensorboard" in args.video_option:
        assert (
            args.tensorboard_dir is not None
        ), "Must specify a tensorboard directory for video display"
    if "disk" in args.video_option:
        assert (
            args.video_dir is not None
        ), "Must specify a directory for storing videos on disk"

    with get_tensorboard_writer(
        args.tensorboard_dir, purge_step=0, flush_secs=30
    ) as writer:
        if args.model_path is not None:
            # evaluate singe checkpoint
            eval_checkpoint(args.model_path, args, writer)
        else:
            # evaluate multiple checkpoints in order
            prev_ckpt_ind = -1
            while True:
                current_ckpt = None
                while current_ckpt is None:
                    current_ckpt = poll_checkpoint_folder(
                        args.tracking_model_dir, prev_ckpt_ind
                    )
                    time.sleep(2)  # sleep for 2 seconds before polling again
                logger.warning(
                    "=============current_ckpt: {}=============".format(
                        current_ckpt
                    )
                )
                prev_ckpt_ind += 1
                eval_checkpoint(
                    current_ckpt, args, writer, cur_ckpt_idx=prev_ckpt_ind
                )


if __name__ == "__main__":
    main()<|MERGE_RESOLUTION|>--- conflicted
+++ resolved
@@ -16,15 +16,11 @@
 from config.default import get_config as cfg_baseline
 from habitat import logger
 from habitat.config.default import get_config
-<<<<<<< HEAD
-from rl.ppo import PPO, PointNavBaselinePolicy
-=======
 from habitat.utils.visualizations.utils import (
     images_to_video,
     observations_to_image,
 )
-from rl.ppo import PPO, Policy
->>>>>>> 38be0f53
+from habitat_baselines.rl.ppo import PPO, PointNavBaselinePolicy
 from rl.ppo.utils import batch_obs
 from tensorboard_utils import get_tensorboard_writer
 from train_ppo import make_env_fn
@@ -60,13 +56,6 @@
 ) -> None:
     r"""Generate video according to specified information.
 
-<<<<<<< HEAD
-    device = (
-        torch.device("cuda", args.pth_gpu_id)
-        if torch.cuda.is_available()
-        else torch.device("cpu")
-    )
-=======
     Args:
         args: contains args.video_option and args.video_dir.
         images: list of images to be converted to video.
@@ -75,7 +64,6 @@
         spl: SPL for this episode for video naming.
         tb_writer: tensorboard writer object for uploading video
         fps: fps for generated video
->>>>>>> 38be0f53
 
     Returns:
         None
@@ -93,7 +81,11 @@
 def eval_checkpoint(checkpoint_path, args, writer, cur_ckpt_idx=0):
     env_configs = []
     baseline_configs = []
-    device = torch.device("cuda", args.pth_gpu_id)
+    device = (
+        torch.device("cuda", args.pth_gpu_id)
+        if torch.cuda.is_available()
+        else torch.device("cpu")
+    )
 
     for _ in range(args.num_processes):
         config_env = get_config(config_paths=args.task_config)
