--- conflicted
+++ resolved
@@ -11,21 +11,17 @@
 import torch.nn.functional as F
 from gym.spaces import Box
 
-<<<<<<< HEAD
 from habitat.tasks.nav.nav import (
     EpisodicCompassSensor,
     EpisodicGPSSensor,
     IntegratedPointGoalGPSAndCompassSensor,
 )
 from habitat.tasks.nav.object_nav_task import ObjectGoalSensor
-from habitat_baselines.common.utils import CategoricalNet, Flatten
-=======
 from habitat_baselines.common.utils import (
     CategoricalNet,
     Flatten,
     ResizeCenterCropper,
 )
->>>>>>> 0cd64101
 from habitat_baselines.rl.ddppo.policy import resnet
 from habitat_baselines.rl.ddppo.policy.running_mean_and_var import (
     RunningMeanAndVar,
