--- conflicted
+++ resolved
@@ -1045,13 +1045,9 @@
                 # episode ended
                 if not not_done_masks[i].item():
                     pbar.update()
-<<<<<<< HEAD
-                    episode_stats = {"reward" : current_episode_reward[i].item()}
-=======
                     episode_stats = {
                         "reward": current_episode_reward[i].item()
                     }
->>>>>>> e0c183eb
                     episode_stats.update(
                         self._extract_scalars_from_info(infos[i])
                     )
