--- conflicted
+++ resolved
@@ -405,17 +405,13 @@
         )
 
         test_recurrent_hidden_states = torch.zeros(
-<<<<<<< HEAD
-            self.config.NUM_PROCESSES, ppo_cfg.hidden_size, device=self.device
-=======
-            actor_critic.net.num_recurrent_layers,
-            ppo_cfg.num_processes,
+            self.actor_critic.net.num_recurrent_layers,
+            self.config.NUM_PROCESSES,
             ppo_cfg.hidden_size,
             device=self.device,
         )
         prev_actions = torch.zeros(
-            args.num_processes, 1, device=device, dtype=torch.long
->>>>>>> a2770ba1
+            self.config.NUM_PROCESSES, 1, device=self.device, dtype=torch.long
         )
         not_done_masks = torch.zeros(
             self.config.NUM_PROCESSES, 1, device=self.device
