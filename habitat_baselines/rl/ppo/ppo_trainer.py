#!/usr/bin/env python3

# Copyright (c) Facebook, Inc. and its affiliates.
# This source code is licensed under the MIT license found in the
# LICENSE file in the root directory of this source tree.

import contextlib
import os
import random
import time
from collections import defaultdict, deque
from typing import Any, Dict, List, Optional

import numpy as np
import torch
import tqdm
from gym import spaces
from torch import nn
from torch.optim.lr_scheduler import LambdaLR

from habitat import Config, VectorEnv, logger
from habitat.utils import profiling_wrapper
from habitat.utils.visualizations.utils import observations_to_image
from habitat.core.spaces import ActionSpace, EmptySpace
from habitat_baselines.common.base_trainer import BaseRLTrainer
from habitat_baselines.common.baseline_registry import baseline_registry
from habitat_baselines.common.environments import get_env_class
from habitat_baselines.common.obs_transformers import (
    apply_obs_transforms_batch,
    apply_obs_transforms_obs_space,
    get_active_obs_transforms,
)
from habitat_baselines.common.rollout_storage import RolloutStorage
from habitat_baselines.common.tensorboard_utils import TensorboardWriter
from habitat_baselines.rl.ddppo.algo import DDPPO
from habitat_baselines.rl.ddppo.ddp_utils import (
    EXIT,
    add_signal_handlers,
    get_distrib_size,
    init_distrib_slurm,
    is_slurm_batch_job,
    load_resume_state,
    rank0_only,
    requeue_job,
    save_resume_state,
)
from habitat_baselines.rl.ddppo.policy import (  # noqa: F401.
    PointNavResNetPolicy,
)
from habitat_baselines.rl.ppo import PPO
from habitat_baselines.rl.ppo.policy import Policy
from habitat_baselines.utils.common import (
    ObservationBatchingCache,
    batch_obs,
    generate_video,
)
from habitat_baselines.utils.env_utils import construct_envs


@baseline_registry.register_trainer(name="ddppo")
@baseline_registry.register_trainer(name="ppo")
class PPOTrainer(BaseRLTrainer):
    r"""Trainer class for PPO algorithm
    Paper: https://arxiv.org/abs/1707.06347.
    """
    supported_tasks = ["Nav-v0"]

    SHORT_ROLLOUT_THRESHOLD: float = 0.25
    _is_distributed: bool
    _obs_batching_cache: ObservationBatchingCache
    envs: VectorEnv
    agent: PPO
    actor_critic: Policy

    def __init__(self, config=None):
        resume_state = load_resume_state(config)
        if resume_state is not None:
            config = resume_state["config"]

        super().__init__(config)
        self.actor_critic = None
        self.agent = None
        self.envs = None
        self.obs_transforms = []

        self._static_encoder = False
        self._encoder = None
        self._obs_space = None

        # Distirbuted if the world size would be
        # greater than 1
        self._is_distributed = get_distrib_size()[2] > 1
        self._obs_batching_cache = ObservationBatchingCache()

        if config.RL.POLICY.action_distribution_type == 'gaussian':
            config.defrost()
            config.TASK_CONFIG.TASK.POSSIBLE_ACTIONS = ['VELOCITY_CONTROL']
            config.freeze()

    @property
    def obs_space(self):
        if self._obs_space is None and self.envs is not None:
            self._obs_space = self.envs.observation_spaces[0]

        return self._obs_space

    @obs_space.setter
    def obs_space(self, new_obs_space):
        self._obs_space = new_obs_space

    def _all_reduce(self, t: torch.Tensor) -> torch.Tensor:
        r"""All reduce helper method that moves things to the correct
        device and only runs if distributed
        """
        if not self._is_distributed:
            return t

        orig_device = t.device
        t = t.to(device=self.device)
        torch.distributed.all_reduce(t)

        return t.to(device=orig_device)

    def _setup_actor_critic_agent(self, ppo_cfg: Config) -> None:
        r"""Sets up actor critic and agent for PPO.

        Args:
            ppo_cfg: config node with relevant params

        Returns:
            None
        """
        logger.add_filehandler(self.config.LOG_FILE)

        policy = baseline_registry.get_policy(self.config.RL.POLICY.name)
        observation_space = self.obs_space
        self.obs_transforms = get_active_obs_transforms(self.config)
        observation_space = apply_obs_transforms_obs_space(
            observation_space, self.obs_transforms
        )

        self.actor_critic = policy.from_config(
            self.config, observation_space, self.policy_action_space
        )
        self.obs_space = observation_space
        self.actor_critic.to(self.device)

        if (
            self.config.RL.DDPPO.pretrained_encoder
            or self.config.RL.DDPPO.pretrained
        ):
            pretrained_state = torch.load(
                self.config.RL.DDPPO.pretrained_weights, map_location="cpu"
            )

        if self.config.RL.DDPPO.pretrained:
            self.actor_critic.load_state_dict(
                {
                    k[len("actor_critic.") :]: v
                    for k, v in pretrained_state["state_dict"].items()
                }
            )
        elif self.config.RL.DDPPO.pretrained_encoder:
            prefix = "actor_critic.net.visual_encoder."
            self.actor_critic.net.visual_encoder.load_state_dict(
                {
                    k[len(prefix) :]: v
                    for k, v in pretrained_state["state_dict"].items()
                    if k.startswith(prefix)
                }
            )

        if not self.config.RL.DDPPO.train_encoder:
            self._static_encoder = True
            for param in self.actor_critic.net.visual_encoder.parameters():
                param.requires_grad_(False)

        if self.config.RL.DDPPO.reset_critic:
            nn.init.orthogonal_(self.actor_critic.critic.fc.weight)
            nn.init.constant_(self.actor_critic.critic.fc.bias, 0)

        self.agent = (DDPPO if self._is_distributed else PPO)(
            actor_critic=self.actor_critic,
            clip_param=ppo_cfg.clip_param,
            ppo_epoch=ppo_cfg.ppo_epoch,
            num_mini_batch=ppo_cfg.num_mini_batch,
            value_loss_coef=ppo_cfg.value_loss_coef,
            entropy_coef=ppo_cfg.entropy_coef,
            lr=ppo_cfg.lr,
            eps=ppo_cfg.eps,
            max_grad_norm=ppo_cfg.max_grad_norm,
            use_normalized_advantage=ppo_cfg.use_normalized_advantage,
        )

    def _init_envs(self, config=None):
        if config is None:
            config = self.config

        self.envs = construct_envs(
            config,
            get_env_class(config.ENV_NAME),
            workers_ignore_signals=is_slurm_batch_job(),
        )

    def _init_train(self):
        if self.config.RL.DDPPO.force_distributed:
            self._is_distributed = True

        if is_slurm_batch_job():
            add_signal_handlers()

        if self._is_distributed:
            local_rank, tcp_store = init_distrib_slurm(
                self.config.RL.DDPPO.distrib_backend
            )
            if rank0_only():
                logger.info(
                    "Initialized DD-PPO with {} workers".format(
                        torch.distributed.get_world_size()
                    )
                )

            self.config.defrost()
            self.config.TORCH_GPU_ID = local_rank
            self.config.SIMULATOR_GPU_ID = local_rank
            # Multiply by the number of simulators to make sure they also get unique seeds
            self.config.TASK_CONFIG.SEED += (
                torch.distributed.get_rank() * self.config.NUM_ENVIRONMENTS
            )
            self.config.freeze()

            random.seed(self.config.TASK_CONFIG.SEED)
            np.random.seed(self.config.TASK_CONFIG.SEED)
            torch.manual_seed(self.config.TASK_CONFIG.SEED)
            self.num_rollouts_done_store = torch.distributed.PrefixStore(
                "rollout_tracker", tcp_store
            )
            self.num_rollouts_done_store.set("num_done", "0")

        if rank0_only() and self.config.VERBOSE:
            logger.info(f"config: {self.config}")

        profiling_wrapper.configure(
            capture_start_step=self.config.PROFILING.CAPTURE_START_STEP,
            num_steps_to_capture=self.config.PROFILING.NUM_STEPS_TO_CAPTURE,
        )

        self._init_envs()

        ppo_cfg = self.config.RL.PPO
        if torch.cuda.is_available():
            self.device = torch.device("cuda", self.config.TORCH_GPU_ID)
            torch.cuda.set_device(self.device)
        else:
            self.device = torch.device("cpu")

        if rank0_only() and not os.path.isdir(self.config.CHECKPOINT_FOLDER):
            os.makedirs(self.config.CHECKPOINT_FOLDER)

        if self.config.RL.POLICY.action_distribution_type == 'gaussian':
            self.policy_action_space = ActionSpace({
                "linear_velocity": EmptySpace(),
                "angular_velocity": EmptySpace()
            })
        else:
            self.policy_action_space = self.envs.action_spaces[0]

        self._setup_actor_critic_agent(ppo_cfg)
        if self._is_distributed:
            self.agent.init_distributed(find_unused_params=True)

        logger.info(
            "agent number of parameters: {}".format(
                sum(param.numel() for param in self.agent.parameters())
            )
        )

        obs_space = self.obs_space
        if self._static_encoder:
            self._encoder = self.actor_critic.net.visual_encoder
            obs_space = spaces.Dict(
                {
                    "visual_features": spaces.Box(
                        low=np.finfo(np.float32).min,
                        high=np.finfo(np.float32).max,
                        shape=self._encoder.output_shape,
                        dtype=np.float32,
                    ),
                    **obs_space.spaces,
                }
            )

        self._nbuffers = 2 if ppo_cfg.use_double_buffered_sampler else 1
        if self.config.RL.POLICY.action_distribution_type == 'gaussian':
            action_shape = 2
<<<<<<< HEAD
            discrete_actions = False
        else:
            action_shape = -1
            discrete_actions = True
=======
        else:
            action_shape = -1
>>>>>>> 1153376e

        self.rollouts = RolloutStorage(
            ppo_cfg.num_steps,
            self.envs.num_envs,
            obs_space,
            self.policy_action_space,
            ppo_cfg.hidden_size,
            num_recurrent_layers=self.actor_critic.net.num_recurrent_layers,
            is_double_buffered=ppo_cfg.use_double_buffered_sampler,
<<<<<<< HEAD
            action_shape=action_shape,
            discrete_actions=discrete_actions
=======
            action_shape=action_shape
>>>>>>> 1153376e
        )
        self.rollouts.to(self.device)

        observations = self.envs.reset()
        batch = batch_obs(
            observations, device=self.device, cache=self._obs_batching_cache
        )
        batch = apply_obs_transforms_batch(batch, self.obs_transforms)

        if self._static_encoder:
            with torch.no_grad():
                batch["visual_features"] = self._encoder(batch)

        self.rollouts.buffers["observations"][0] = batch

        self.current_episode_reward = torch.zeros(self.envs.num_envs, 1)
        self.running_episode_stats = dict(
            count=torch.zeros(self.envs.num_envs, 1),
            reward=torch.zeros(self.envs.num_envs, 1),
        )
        self.window_episode_stats = defaultdict(
            lambda: deque(maxlen=ppo_cfg.reward_window_size)
        )

        self.env_time = 0.0
        self.pth_time = 0.0
        self.t_start = time.time()

    @rank0_only
    @profiling_wrapper.RangeContext("save_checkpoint")
    def save_checkpoint(
        self, file_name: str, extra_state: Optional[Dict] = None
    ) -> None:
        r"""Save checkpoint with specified name.

        Args:
            file_name: file name for checkpoint

        Returns:
            None
        """
        checkpoint = {
            "state_dict": self.agent.state_dict(),
            "config": self.config,
        }
        if extra_state is not None:
            checkpoint["extra_state"] = extra_state

        torch.save(
            checkpoint, os.path.join(self.config.CHECKPOINT_FOLDER, file_name)
        )

    def load_checkpoint(self, checkpoint_path: str, *args, **kwargs) -> Dict:
        r"""Load checkpoint of specified path as a dict.

        Args:
            checkpoint_path: path of target checkpoint
            *args: additional positional args
            **kwargs: additional keyword args

        Returns:
            dict containing checkpoint info
        """
        return torch.load(checkpoint_path, *args, **kwargs)

    METRICS_BLACKLIST = {"top_down_map", "collisions.is_collision"}

    @classmethod
    def _extract_scalars_from_info(
        cls, info: Dict[str, Any]
    ) -> Dict[str, float]:
        result = {}
        for k, v in info.items():
            if k in cls.METRICS_BLACKLIST:
                continue

            if isinstance(v, dict):
                result.update(
                    {
                        k + "." + subk: subv
                        for subk, subv in cls._extract_scalars_from_info(
                            v
                        ).items()
                        if (k + "." + subk) not in cls.METRICS_BLACKLIST
                    }
                )
            # Things that are scalar-like will have an np.size of 1.
            # Strings also have an np.size of 1, so explicitly ban those
            elif np.size(v) == 1 and not isinstance(v, str):
                result[k] = float(v)

        return result

    @classmethod
    def _extract_scalars_from_infos(
        cls, infos: List[Dict[str, Any]]
    ) -> Dict[str, List[float]]:

        results = defaultdict(list)
        for i in range(len(infos)):
            for k, v in cls._extract_scalars_from_info(infos[i]).items():
                results[k].append(v)

        return results

    def _compute_actions_and_step_envs(self, buffer_index: int = 0):
        num_envs = self.envs.num_envs
        env_slice = slice(
            int(buffer_index * num_envs / self._nbuffers),
            int((buffer_index + 1) * num_envs / self._nbuffers),
        )

        t_sample_action = time.time()

        # sample actions
        with torch.no_grad():
            step_batch = self.rollouts.buffers[
                self.rollouts.current_rollout_step_idxs[buffer_index],
                env_slice,
            ]

            profiling_wrapper.range_push("compute actions")
            (
                values,
                actions,
                actions_log_probs,
                recurrent_hidden_states,
            ) = self.actor_critic.act(
                step_batch["observations"],
                step_batch["recurrent_hidden_states"],
                step_batch["prev_actions"],
                step_batch["masks"],
            )

        # NB: Move actions to CPU.  If CUDA tensors are
        # sent in to env.step(), that will create CUDA contexts
        # in the subprocesses.
        # For backwards compatibility, we also call .item() to convert to
        # an int
        actions = actions.to(device="cpu")
        self.pth_time += time.time() - t_sample_action

        profiling_wrapper.range_pop()  # compute actions

        t_step_env = time.time()

        for index_env, act in zip(
            range(env_slice.start, env_slice.stop), actions.unbind(0)
        ):  
            lin_vel, ang_vel = act
            step_action = {
                    'action': { 
                        'action': 'VELOCITY_CONTROL',
                        'action_args': {
                            'linear_velocity': np.tanh(lin_vel.item()),
                            'angular_velocity': np.tanh(ang_vel.item()),
                            'time_step' : 1.0,
                            'allow_sliding': True,
                        }
                    }
                }
            self.envs.async_step_at(index_env, step_action)
            # self.envs.async_step_at(index_env, act.item())

        self.env_time += time.time() - t_step_env

        self.rollouts.insert(
            next_recurrent_hidden_states=recurrent_hidden_states,
            actions=actions,
            action_log_probs=actions_log_probs,
            value_preds=values,
            buffer_index=buffer_index,
        )

    def _collect_environment_result(self, buffer_index: int = 0):
        num_envs = self.envs.num_envs
        env_slice = slice(
            int(buffer_index * num_envs / self._nbuffers),
            int((buffer_index + 1) * num_envs / self._nbuffers),
        )

        t_step_env = time.time()
        outputs = [
            self.envs.wait_step_at(index_env)
            for index_env in range(env_slice.start, env_slice.stop)
        ]

        observations, rewards_l, dones, infos = [
            list(x) for x in zip(*outputs)
        ]

        self.env_time += time.time() - t_step_env

        t_update_stats = time.time()
        batch = batch_obs(
            observations, device=self.device, cache=self._obs_batching_cache
        )
        batch = apply_obs_transforms_batch(batch, self.obs_transforms)

        rewards = torch.tensor(
            rewards_l,
            dtype=torch.float,
            device=self.current_episode_reward.device,
        )
        rewards = rewards.unsqueeze(1)

        not_done_masks = torch.tensor(
            [[not done] for done in dones],
            dtype=torch.bool,
            device=self.current_episode_reward.device,
        )
        done_masks = torch.logical_not(not_done_masks)

        self.current_episode_reward[env_slice] += rewards
        current_ep_reward = self.current_episode_reward[env_slice]
        self.running_episode_stats["reward"][env_slice] += current_ep_reward.where(done_masks, current_ep_reward.new_zeros(()))  # type: ignore
        self.running_episode_stats["count"][env_slice] += done_masks.float()  # type: ignore
        for k, v_k in self._extract_scalars_from_infos(infos).items():
            v = torch.tensor(
                v_k,
                dtype=torch.float,
                device=self.current_episode_reward.device,
            ).unsqueeze(1)
            if k not in self.running_episode_stats:
                self.running_episode_stats[k] = torch.zeros_like(
                    self.running_episode_stats["count"]
                )

            self.running_episode_stats[k][env_slice] += v.where(done_masks, v.new_zeros(()))  # type: ignore

        self.current_episode_reward[env_slice].masked_fill_(done_masks, 0.0)

        if self._static_encoder:
            with torch.no_grad():
                batch["visual_features"] = self._encoder(batch)

        self.rollouts.insert(
            next_observations=batch,
            rewards=rewards,
            next_masks=not_done_masks,
            buffer_index=buffer_index,
        )

        self.rollouts.advance_rollout(buffer_index)

        self.pth_time += time.time() - t_update_stats

        return env_slice.stop - env_slice.start

    @profiling_wrapper.RangeContext("_collect_rollout_step")
    def _collect_rollout_step(self):
        self._compute_actions_and_step_envs()
        return self._collect_environment_result()

    @profiling_wrapper.RangeContext("_update_agent")
    def _update_agent(self):
        ppo_cfg = self.config.RL.PPO
        t_update_model = time.time()
        with torch.no_grad():
            step_batch = self.rollouts.buffers[
                self.rollouts.current_rollout_step_idx
            ]

            next_value = self.actor_critic.get_value(
                step_batch["observations"],
                step_batch["recurrent_hidden_states"],
                step_batch["prev_actions"],
                step_batch["masks"],
            )

        self.rollouts.compute_returns(
            next_value, ppo_cfg.use_gae, ppo_cfg.gamma, ppo_cfg.tau
        )

        self.agent.train()

        value_loss, action_loss, dist_entropy = self.agent.update(
            self.rollouts
        )

        self.rollouts.after_update()
        self.pth_time += time.time() - t_update_model

        return (
            value_loss,
            action_loss,
            dist_entropy,
        )

    def _coalesce_post_step(
        self, losses: Dict[str, float], count_steps_delta: int
    ) -> Dict[str, float]:
        stats_ordering = sorted(self.running_episode_stats.keys())
        stats = torch.stack(
            [self.running_episode_stats[k] for k in stats_ordering], 0
        )

        stats = self._all_reduce(stats)

        for i, k in enumerate(stats_ordering):
            self.window_episode_stats[k].append(stats[i])

        if self._is_distributed:
            loss_name_ordering = sorted(losses.keys())
            stats = torch.tensor(
                [losses[k] for k in loss_name_ordering] + [count_steps_delta],
                device="cpu",
                dtype=torch.float32,
            )
            stats = self._all_reduce(stats)
            count_steps_delta = int(stats[-1].item())
            stats /= torch.distributed.get_world_size()

            losses = {
                k: stats[i].item() for i, k in enumerate(loss_name_ordering)
            }

        if self._is_distributed and rank0_only():
            self.num_rollouts_done_store.set("num_done", "0")

        self.num_steps_done += count_steps_delta

        return losses

    @rank0_only
    def _training_log(
        self, writer, losses: Dict[str, float], prev_time: int = 0
    ):
        deltas = {
            k: (
                (v[-1] - v[0]).sum().item()
                if len(v) > 1
                else v[0].sum().item()
            )
            for k, v in self.window_episode_stats.items()
        }
        deltas["count"] = max(deltas["count"], 1.0)

        writer.add_scalar(
            "reward",
            deltas["reward"] / deltas["count"],
            self.num_steps_done,
        )

        # Check to see if there are any metrics
        # that haven't been logged yet
        metrics = {
            k: v / deltas["count"]
            for k, v in deltas.items()
            if k not in {"reward", "count"}
        }
        if len(metrics) > 0:
            writer.add_scalars("metrics", metrics, self.num_steps_done)

        writer.add_scalars(
            "losses",
            losses,
            self.num_steps_done,
        )

        # log stats
        if self.num_updates_done % self.config.LOG_INTERVAL == 0:
            logger.info(
                "update: {}\tfps: {:.3f}\t".format(
                    self.num_updates_done,
                    self.num_steps_done
                    / ((time.time() - self.t_start) + prev_time),
                )
            )

            logger.info(
                "update: {}\tenv-time: {:.3f}s\tpth-time: {:.3f}s\t"
                "frames: {}".format(
                    self.num_updates_done,
                    self.env_time,
                    self.pth_time,
                    self.num_steps_done,
                )
            )

            logger.info(
                "Average window size: {}  {}".format(
                    len(self.window_episode_stats["count"]),
                    "  ".join(
                        "{}: {:.3f}".format(k, v / deltas["count"])
                        for k, v in deltas.items()
                        if k != "count"
                    ),
                )
            )

    def should_end_early(self, rollout_step) -> bool:
        if not self._is_distributed:
            return False
        # This is where the preemption of workers happens.  If a
        # worker detects it will be a straggler, it preempts itself!
        return (
            rollout_step
            >= self.config.RL.PPO.num_steps * self.SHORT_ROLLOUT_THRESHOLD
        ) and int(self.num_rollouts_done_store.get("num_done")) >= (
            self.config.RL.DDPPO.sync_frac * torch.distributed.get_world_size()
        )

    @profiling_wrapper.RangeContext("train")
    def train(self) -> None:
        r"""Main method for training DD/PPO.

        Returns:
            None
        """

        self._init_train()

        count_checkpoints = 0
        prev_time = 0

        lr_scheduler = LambdaLR(
            optimizer=self.agent.optimizer,
            lr_lambda=lambda x: 1 - self.percent_done(),
        )

        resume_state = load_resume_state(self.config)
        if resume_state is not None:
            self.agent.load_state_dict(resume_state["state_dict"])
            self.agent.optimizer.load_state_dict(resume_state["optim_state"])
            lr_scheduler.load_state_dict(resume_state["lr_sched_state"])

            requeue_stats = resume_state["requeue_stats"]
            self.env_time = requeue_stats["env_time"]
            self.pth_time = requeue_stats["pth_time"]
            self.num_steps_done = requeue_stats["num_steps_done"]
            self.num_updates_done = requeue_stats["num_updates_done"]
            self._last_checkpoint_percent = requeue_stats[
                "_last_checkpoint_percent"
            ]
            count_checkpoints = requeue_stats["count_checkpoints"]
            prev_time = requeue_stats["prev_time"]

            self._last_checkpoint_percent = requeue_stats[
                "_last_checkpoint_percent"
            ]

            self.running_episode_stats = requeue_stats["running_episode_stats"]
            self.window_episode_stats.update(
                requeue_stats["window_episode_stats"]
            )

        ppo_cfg = self.config.RL.PPO

        with (
            TensorboardWriter(
                self.config.TENSORBOARD_DIR, flush_secs=self.flush_secs
            )
            if rank0_only()
            else contextlib.suppress()
        ) as writer:
            while not self.is_done():
                profiling_wrapper.on_start_step()
                profiling_wrapper.range_push("train update")

                if ppo_cfg.use_linear_clip_decay:
                    self.agent.clip_param = ppo_cfg.clip_param * (
                        1 - self.percent_done()
                    )

                if rank0_only() and self._should_save_resume_state():
                    requeue_stats = dict(
                        env_time=self.env_time,
                        pth_time=self.pth_time,
                        count_checkpoints=count_checkpoints,
                        num_steps_done=self.num_steps_done,
                        num_updates_done=self.num_updates_done,
                        _last_checkpoint_percent=self._last_checkpoint_percent,
                        prev_time=(time.time() - self.t_start) + prev_time,
                        running_episode_stats=self.running_episode_stats,
                        window_episode_stats=dict(self.window_episode_stats),
                    )

                    save_resume_state(
                        dict(
                            state_dict=self.agent.state_dict(),
                            optim_state=self.agent.optimizer.state_dict(),
                            lr_sched_state=lr_scheduler.state_dict(),
                            config=self.config,
                            requeue_stats=requeue_stats,
                        ),
                        self.config,
                    )

                if EXIT.is_set():
                    profiling_wrapper.range_pop()  # train update

                    self.envs.close()

                    requeue_job()

                    return

                self.agent.eval()
                count_steps_delta = 0
                profiling_wrapper.range_push("rollouts loop")

                profiling_wrapper.range_push("_collect_rollout_step")
                for buffer_index in range(self._nbuffers):
                    self._compute_actions_and_step_envs(buffer_index)

                for step in range(ppo_cfg.num_steps):
                    is_last_step = (
                        self.should_end_early(step + 1)
                        or (step + 1) == ppo_cfg.num_steps
                    )

                    for buffer_index in range(self._nbuffers):
                        count_steps_delta += self._collect_environment_result(
                            buffer_index
                        )

                        if (buffer_index + 1) == self._nbuffers:
                            profiling_wrapper.range_pop()  # _collect_rollout_step

                        if not is_last_step:
                            if (buffer_index + 1) == self._nbuffers:
                                profiling_wrapper.range_push(
                                    "_collect_rollout_step"
                                )

                            self._compute_actions_and_step_envs(buffer_index)

                    if is_last_step:
                        break

                profiling_wrapper.range_pop()  # rollouts loop

                if self._is_distributed:
                    self.num_rollouts_done_store.add("num_done", 1)

                (
                    value_loss,
                    action_loss,
                    dist_entropy,
                ) = self._update_agent()

                if ppo_cfg.use_linear_lr_decay:
                    lr_scheduler.step()  # type: ignore

                self.num_updates_done += 1
                losses = self._coalesce_post_step(
                    dict(value_loss=value_loss, action_loss=action_loss),
                    count_steps_delta,
                )

                self._training_log(writer, losses, prev_time)

                # checkpoint model
                if rank0_only() and self.should_checkpoint():
                    self.save_checkpoint(
                        f"ckpt.{count_checkpoints}.pth",
                        dict(
                            step=self.num_steps_done,
                            wall_time=(time.time() - self.t_start) + prev_time,
                        ),
                    )
                    count_checkpoints += 1

                profiling_wrapper.range_pop()  # train update

            self.envs.close()

    def _eval_checkpoint(
        self,
        checkpoint_path: str,
        writer: TensorboardWriter,
        checkpoint_index: int = 0,
    ) -> None:
        r"""Evaluates a single checkpoint.

        Args:
            checkpoint_path: path of checkpoint
            writer: tensorboard writer object for logging to tensorboard
            checkpoint_index: index of cur checkpoint for logging

        Returns:
            None
        """
        if self._is_distributed:
            raise RuntimeError("Evaluation does not support distributed mode")

        # Map location CPU is almost always better than mapping to a CUDA device.
        ckpt_dict = self.load_checkpoint(checkpoint_path, map_location="cpu")

        if self.config.EVAL.USE_CKPT_CONFIG:
            config = self._setup_eval_config(ckpt_dict["config"])
        else:
            config = self.config.clone()

        ppo_cfg = config.RL.PPO
        
        config.defrost()
        config.TASK_CONFIG.DATASET.SPLIT = config.EVAL.SPLIT
        config.freeze()

        if len(self.config.VIDEO_OPTION) > 0:
            config.defrost()
            config.TASK_CONFIG.TASK.MEASUREMENTS.append("TOP_DOWN_MAP")
            config.TASK_CONFIG.TASK.MEASUREMENTS.append("COLLISIONS")
            config.freeze()

        if config.VERBOSE:
            logger.info(f"env config: {config}")

        if self.config.RL.POLICY.action_distribution_type == 'gaussian':
            self.policy_action_space = ActionSpace({
                "linear_velocity": EmptySpace(),
                "angular_velocity": EmptySpace()
            })
        else:
            self.policy_action_space = self.envs.action_spaces[0]

        self._init_envs(config)

        if self.config.RL.POLICY.action_distribution_type == 'gaussian':
            self.policy_action_space = ActionSpace({
                "linear_velocity": EmptySpace(),
                "angular_velocity": EmptySpace()
            })
        else:
            self.policy_action_space = self.envs.action_spaces[0]

        self._setup_actor_critic_agent(ppo_cfg)

        self.agent.load_state_dict(ckpt_dict["state_dict"])
        self.actor_critic = self.agent.actor_critic

        observations = self.envs.reset()
        batch = batch_obs(
            observations, device=self.device, cache=self._obs_batching_cache
        )
        batch = apply_obs_transforms_batch(batch, self.obs_transforms)

        current_episode_reward = torch.zeros(
            self.envs.num_envs, 1, device="cpu"
        )

        test_recurrent_hidden_states = torch.zeros(
            self.config.NUM_ENVIRONMENTS,
            self.actor_critic.net.num_recurrent_layers,
            ppo_cfg.hidden_size,
            device=self.device,
        )
        prev_actions = torch.zeros(
            self.config.NUM_ENVIRONMENTS,
            2,
            device=self.device,
            dtype=torch.long,
        )
        not_done_masks = torch.zeros(
            self.config.NUM_ENVIRONMENTS,
            1,
            device=self.device,
            dtype=torch.bool,
        )
        stats_episodes: Dict[
            Any, Any
        ] = {}  # dict of dicts that stores stats per episode

        rgb_frames = [
            [] for _ in range(self.config.NUM_ENVIRONMENTS)
        ]  # type: List[List[np.ndarray]]
        if len(self.config.VIDEO_OPTION) > 0:
            os.makedirs(self.config.VIDEO_DIR, exist_ok=True)

        number_of_eval_episodes = self.config.TEST_EPISODE_COUNT
        if number_of_eval_episodes == -1:
            number_of_eval_episodes = sum(self.envs.number_of_episodes)
        else:
            total_num_eps = sum(self.envs.number_of_episodes)
            if total_num_eps < number_of_eval_episodes:
                logger.warn(
                    f"Config specified {number_of_eval_episodes} eval episodes"
                    ", dataset only has {total_num_eps}."
                )
                logger.warn(f"Evaluating with {total_num_eps} instead.")
                number_of_eval_episodes = total_num_eps

        pbar = tqdm.tqdm(total=number_of_eval_episodes)
        self.actor_critic.eval()
        while (
            len(stats_episodes) < number_of_eval_episodes
            and self.envs.num_envs > 0
        ):
            current_episodes = self.envs.current_episodes()

            with torch.no_grad():
                (
                    _,
                    actions,
                    _,
                    test_recurrent_hidden_states,
                ) = self.actor_critic.act(
                    batch,
                    test_recurrent_hidden_states,
                    prev_actions,
                    not_done_masks,
                    deterministic=False,
                )

                prev_actions.copy_(actions)  # type: ignore
            # NB: Move actions to CPU.  If CUDA tensors are
            # sent in to env.step(), that will create CUDA contexts
            # in the subprocesses.
            # For backwards compatibility, we also call .item() to convert to
            # an int
            # step_data = [a.item() for a in actions.to(device="cpu")]
            step_data = []
            for a in actions.to(device="cpu"):
                # a_item = a.item()
                # move, turn = -1.,0.
                # if a_item == 1:
                #     move = 1.
                # elif a_item == 2:
                #     turn = 1.
                # elif a_item == 3:
                #     turn = -1.
                move, turn = torch.tanh(a)
                a_dict = {
                    'action': { 
                        'action': 'VELOCITY_CONTROL',
                        'action_args': {
<<<<<<< HEAD
                            'linear_velocity': move,
=======
                            'linear_velocity': -move,
>>>>>>> 1153376e
                            'angular_velocity': turn,
                            'time_step' : 1.0,
                            'allow_sliding': True,
                        }
                    }
                }
                step_data.append(a_dict)

            outputs = self.envs.step(step_data)

            observations, rewards_l, dones, infos = [
                list(x) for x in zip(*outputs)
            ]
            batch = batch_obs(
                observations,
                device=self.device,
                cache=self._obs_batching_cache,
            )
            batch = apply_obs_transforms_batch(batch, self.obs_transforms)

            not_done_masks = torch.tensor(
                [[not done] for done in dones],
                dtype=torch.bool,
                device="cpu",
            )

            rewards = torch.tensor(
                rewards_l, dtype=torch.float, device="cpu"
            ).unsqueeze(1)
            current_episode_reward += rewards
            next_episodes = self.envs.current_episodes()
            envs_to_pause = []
            n_envs = self.envs.num_envs
            for i in range(n_envs):
                if (
                    next_episodes[i].scene_id,
                    next_episodes[i].episode_id,
                ) in stats_episodes:
                    envs_to_pause.append(i)

                # episode ended
                if not not_done_masks[i].item():
                    pbar.update()
                    episode_stats = {}
                    episode_stats["reward"] = current_episode_reward[i].item()
                    episode_stats.update(
                        self._extract_scalars_from_info(infos[i])
                    )
                    current_episode_reward[i] = 0
                    # use scene_id + episode_id as unique id for storing stats
                    stats_episodes[
                        (
                            current_episodes[i].scene_id,
                            current_episodes[i].episode_id,
                        )
                    ] = episode_stats

                    if len(self.config.VIDEO_OPTION) > 0:
                        generate_video(
                            video_option=self.config.VIDEO_OPTION,
                            video_dir=self.config.VIDEO_DIR,
                            images=rgb_frames[i],
                            episode_id=current_episodes[i].episode_id,
                            checkpoint_idx=checkpoint_index,
                            metrics=self._extract_scalars_from_info(infos[i]),
                            tb_writer=writer,
                        )

                        rgb_frames[i] = []

                # episode continues
                elif len(self.config.VIDEO_OPTION) > 0:
                    # TODO move normalization / channel changing out of the policy and undo it here
                    frame = observations_to_image(
                        {k: v[i] for k, v in batch.items()}, infos[i]
                    )
                    rgb_frames[i].append(frame)

            not_done_masks = not_done_masks.to(device=self.device)
            (
                self.envs,
                test_recurrent_hidden_states,
                not_done_masks,
                current_episode_reward,
                prev_actions,
                batch,
                rgb_frames,
            ) = self._pause_envs(
                envs_to_pause,
                self.envs,
                test_recurrent_hidden_states,
                not_done_masks,
                current_episode_reward,
                prev_actions,
                batch,
                rgb_frames,
            )

        num_episodes = len(stats_episodes)
        aggregated_stats = {}
        for stat_key in next(iter(stats_episodes.values())).keys():
            aggregated_stats[stat_key] = (
                sum(v[stat_key] for v in stats_episodes.values())
                / num_episodes
            )

        for k, v in aggregated_stats.items():
            logger.info(f"Average episode {k}: {v:.4f}")

        step_id = checkpoint_index
        if "extra_state" in ckpt_dict and "step" in ckpt_dict["extra_state"]:
            step_id = ckpt_dict["extra_state"]["step"]

        writer.add_scalars(
            "eval_reward",
            {"average reward": aggregated_stats["reward"]},
            step_id,
        )

        metrics = {k: v for k, v in aggregated_stats.items() if k != "reward"}
        if len(metrics) > 0:
            writer.add_scalars("eval_metrics", metrics, step_id)

        self.envs.close()<|MERGE_RESOLUTION|>--- conflicted
+++ resolved
@@ -293,15 +293,10 @@
         self._nbuffers = 2 if ppo_cfg.use_double_buffered_sampler else 1
         if self.config.RL.POLICY.action_distribution_type == 'gaussian':
             action_shape = 2
-<<<<<<< HEAD
             discrete_actions = False
         else:
             action_shape = -1
             discrete_actions = True
-=======
-        else:
-            action_shape = -1
->>>>>>> 1153376e
 
         self.rollouts = RolloutStorage(
             ppo_cfg.num_steps,
@@ -311,12 +306,8 @@
             ppo_cfg.hidden_size,
             num_recurrent_layers=self.actor_critic.net.num_recurrent_layers,
             is_double_buffered=ppo_cfg.use_double_buffered_sampler,
-<<<<<<< HEAD
             action_shape=action_shape,
             discrete_actions=discrete_actions
-=======
-            action_shape=action_shape
->>>>>>> 1153376e
         )
         self.rollouts.to(self.device)
 
@@ -1045,11 +1036,7 @@
                     'action': { 
                         'action': 'VELOCITY_CONTROL',
                         'action_args': {
-<<<<<<< HEAD
                             'linear_velocity': move,
-=======
-                            'linear_velocity': -move,
->>>>>>> 1153376e
                             'angular_velocity': turn,
                             'time_step' : 1.0,
                             'allow_sliding': True,
