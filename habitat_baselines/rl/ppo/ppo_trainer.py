--- conflicted
+++ resolved
@@ -478,13 +478,11 @@
                     step_batch["observations"],
                     step_batch["recurrent_hidden_states"],
                     step_batch["prev_actions"],
-<<<<<<< HEAD
-                    step_batch["masks"],
+                    torch.logical_and(
+                        step_batch["not_done_mask_0"],
+                        step_batch["not_done_mask_1"],
+                    ),
                     deterministic=False,  # temp force determinism?
-=======
-                    torch.logical_and(step_batch["not_done_mask_0"], step_batch["not_done_mask_1"]),
-                    deterministic = False  # temp force determinism?
->>>>>>> 1ba8a382
                 )
 
         if not self.config.BATCHED_ENV:
@@ -640,7 +638,10 @@
                     step_batch["observations"],
                     step_batch["recurrent_hidden_states"],
                     step_batch["prev_actions"],
-                    torch.logical_and(step_batch["not_done_mask_0"], step_batch["not_done_mask_1"]),
+                    torch.logical_and(
+                        step_batch["not_done_mask_0"],
+                        step_batch["not_done_mask_1"],
+                    ),
                 )
 
             self.rollouts.compute_returns(
