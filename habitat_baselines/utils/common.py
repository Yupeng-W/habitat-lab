#!/usr/bin/env python3

# Copyright (c) Facebook, Inc. and its affiliates.
# This source code is licensed under the MIT license found in the
# LICENSE file in the root directory of this source tree.

import glob
import numbers
import os
import re
import shutil
import subprocess
from collections import defaultdict
from io import BytesIO
from typing import (
    DefaultDict,
    Dict,
    Iterable,
    List,
    Optional,
    Tuple,
    Union,
    cast,
)

import numpy as np
import torch
from gym.spaces import Box
from numpy import ndarray
from PIL import Image
from torch import Size, Tensor
from torch import nn as nn

<<<<<<< HEAD
from habitat import logger
from habitat.core.dataset import Episode
=======
from habitat.utils import profiling_wrapper
>>>>>>> 03bf97ec
from habitat.utils.visualizations.utils import images_to_video
from habitat_baselines.common.tensorboard_utils import TensorboardWriter


class Flatten(nn.Module):
    def forward(self, x: Tensor) -> Tensor:
        return torch.flatten(x, start_dim=1)


class CustomFixedCategorical(torch.distributions.Categorical):  # type: ignore
    def sample(
        self, sample_shape: Size = torch.Size()  # noqa: B008
    ) -> Tensor:
        return super().sample(sample_shape).unsqueeze(-1)

    def log_probs(self, actions: Tensor) -> Tensor:
        return (
            super()
            .log_prob(actions.squeeze(-1))
            .view(actions.size(0), -1)
            .sum(-1)
            .unsqueeze(-1)
        )

    def mode(self):
        return self.probs.argmax(dim=-1, keepdim=True)


class CategoricalNet(nn.Module):
    def __init__(self, num_inputs: int, num_outputs: int) -> None:
        super().__init__()

        self.linear = nn.Linear(num_inputs, num_outputs)

        nn.init.orthogonal_(self.linear.weight, gain=0.01)
        nn.init.constant_(self.linear.bias, 0)

    def forward(self, x: Tensor) -> CustomFixedCategorical:
        x = self.linear(x)
        return CustomFixedCategorical(logits=x)


def linear_decay(epoch: int, total_num_updates: int) -> float:
    r"""Returns a multiplicative factor for linear value decay

    Args:
        epoch: current epoch number
        total_num_updates: total number of

    Returns:
        multiplicative factor that decreases param value linearly
    """
    return 1 - (epoch / float(total_num_updates))


def _to_tensor(v: Union[Tensor, ndarray]) -> torch.Tensor:
    if torch.is_tensor(v):
        return v
    elif isinstance(v, np.ndarray):
        return torch.from_numpy(v)
    else:
        return torch.tensor(v, dtype=torch.float)


@torch.no_grad()
@profiling_wrapper.RangeContext("batch_obs")
def batch_obs(
    observations: List[Dict],
    device: Optional[torch.device] = None,
) -> Dict[str, torch.Tensor]:
    r"""Transpose a batch of observation dicts to a dict of batched
    observations.

    Args:
        observations:  list of dicts of observations.
        device: The torch.device to put the resulting tensors on.
            Will not move the tensors if None

    Returns:
        transposed dict of torch.Tensor of observations.
    """
    batch: DefaultDict[str, List] = defaultdict(list)

    for obs in observations:
        for sensor in obs:
            batch[sensor].append(_to_tensor(obs[sensor]))

    batch_t: Dict[str, torch.Tensor] = {}

    for sensor in batch:
        batch_t[sensor] = torch.stack(batch[sensor], dim=0).to(device=device)

    return batch_t


def get_checkpoint_id(ckpt_path: str) -> Optional[int]:
    r"""Attempts to extract the ckpt_id from the filename of a checkpoint.
    Assumes structure of ckpt.ID.path .

    Args:
        ckpt_path: the path to the ckpt file

    Returns:
        returns an int if it is able to extract the ckpt_path else None
    """
    ckpt_path = os.path.basename(ckpt_path)
    nums: List[int] = [int(s) for s in ckpt_path.split(".") if s.isdigit()]
    if len(nums) > 0:
        return nums[-1]
    return None


def poll_checkpoint_folder(
    checkpoint_folder: str, previous_ckpt_ind: int
) -> Optional[str]:
    r"""Return (previous_ckpt_ind + 1)th checkpoint in checkpoint folder
    (sorted by time of last modification).

    Args:
        checkpoint_folder: directory to look for checkpoints.
        previous_ckpt_ind: index of checkpoint last returned.

    Returns:
        return checkpoint path if (previous_ckpt_ind + 1)th checkpoint is found
        else return None.
    """
    assert os.path.isdir(checkpoint_folder), (
        f"invalid checkpoint folder " f"path {checkpoint_folder}"
    )
    models_paths = list(
        filter(os.path.isfile, glob.glob(checkpoint_folder + "/*"))
    )
    models_paths.sort(key=os.path.getmtime)
    ind = previous_ckpt_ind + 1
    if ind < len(models_paths):
        return models_paths[ind]
    return None


def generate_video(
    video_option: List[str],
    video_dir: Optional[str],
    images: List[np.ndarray],
    episode_id: int,
    checkpoint_idx: int,
    metrics: Dict[str, float],
    tb_writer: TensorboardWriter,
    fps: int = 10,
) -> None:
    r"""Generate video according to specified information.

    Args:
        video_option: string list of "tensorboard" or "disk" or both.
        video_dir: path to target video directory.
        images: list of images to be converted to video.
        episode_id: episode id for video naming.
        checkpoint_idx: checkpoint index for video naming.
        metric_name: name of the performance metric, e.g. "spl".
        metric_value: value of metric.
        tb_writer: tensorboard writer object for uploading video.
        fps: fps for generated video.
    Returns:
        None
    """
    if len(images) < 1:
        return

    metric_strs = []
    for k, v in metrics.items():
        metric_strs.append(f"{k}={v:.2f}")

    video_name = f"episode={episode_id}-ckpt={checkpoint_idx}-" + "-".join(
        metric_strs
    )
    if "disk" in video_option:
        assert video_dir is not None
        images_to_video(images, video_dir, video_name)
    if "tensorboard" in video_option:
        tb_writer.add_video_from_np_images(
            f"episode{episode_id}", checkpoint_idx, images, fps=fps
        )


def tensor_to_depth_images(tensor: Union[torch.Tensor, List]) -> np.ndarray:
    r"""Converts tensor (or list) of n image tensors to list of n images.
    Args:
        tensor: tensor containing n image tensors
    Returns:
        list of images
    """
    images = []

    for img_tensor in tensor:
        image = img_tensor.permute(1, 2, 0).cpu().numpy() * 255
        images.append(image)

    return images


def tensor_to_bgr_images(
    tensor: Union[torch.Tensor, Iterable[torch.Tensor]]
) -> List[np.ndarray]:
    r"""Converts tensor of n image tensors to list of n BGR images.
    Args:
        tensor: tensor containing n image tensors
    Returns:
        list of images
    """
    import cv2

    images = []

    for img_tensor in tensor:
        img = img_tensor.permute(1, 2, 0).cpu().numpy() * 255
        img = img.astype(np.uint8)
        img = cv2.cvtColor(img, cv2.COLOR_RGB2BGR)
        images.append(img)

    return images


def image_resize_shortest_edge(
    img: Tensor, size: int, channels_last: bool = False
) -> torch.Tensor:
    """Resizes an img so that the shortest side is length of size while
        preserving aspect ratio.

    Args:
        img: the array object that needs to be resized (HWC) or (NHWC)
        size: the size that you want the shortest edge to be resize to
        channels: a boolean that channel is the last dimension
    Returns:
        The resized array as a torch tensor.
    """
    img = _to_tensor(img)
    no_batch_dim = len(img.shape) == 3
    if len(img.shape) < 3 or len(img.shape) > 5:
        raise NotImplementedError()
    if no_batch_dim:
        img = img.unsqueeze(0)  # Adds a batch dimension
    h, w = get_image_height_width(img, channels_last=channels_last)
    if channels_last:
        if len(img.shape) == 4:
            # NHWC -> NCHW
            img = img.permute(0, 3, 1, 2)
        else:
            # NDHWC -> NDCHW
            img = img.permute(0, 1, 4, 2, 3)

    # Percentage resize
    scale = size / min(h, w)
    h = int(h * scale)
    w = int(w * scale)
    img = torch.nn.functional.interpolate(
        img.float(), size=(h, w), mode="area"
    ).to(dtype=img.dtype)
    if channels_last:
        if len(img.shape) == 4:
            # NCHW -> NHWC
            img = img.permute(0, 2, 3, 1)
        else:
            # NDCHW -> NDHWC
            img = img.permute(0, 1, 3, 4, 2)
    if no_batch_dim:
        img = img.squeeze(dim=0)  # Removes the batch dimension
    return img


def center_crop(
    img: Tensor, size: Union[int, Tuple[int, int]], channels_last: bool = False
) -> Tensor:
    """Performs a center crop on an image.

    Args:
        img: the array object that needs to be resized (either batched or unbatched)
        size: A sequence (h, w) or a python(int) that you want cropped
        channels_last: If the channels are the last dimension.
    Returns:
        the resized array
    """
    h, w = get_image_height_width(img, channels_last=channels_last)

    if isinstance(size, numbers.Number):
        size_tuple: Tuple[int, int] = (int(size), int(size))
    else:
        size_tuple = cast(Tuple[int, int], size)
    assert len(size_tuple) == 2, "size should be (h,w) you wish to resize to"
    cropy, cropx = size_tuple

    startx = w // 2 - (cropx // 2)
    starty = h // 2 - (cropy // 2)
    if channels_last:
        return img[..., starty : starty + cropy, startx : startx + cropx, :]
    else:
        return img[..., starty : starty + cropy, startx : startx + cropx]


def get_image_height_width(
    img: Union[np.ndarray, torch.Tensor], channels_last: bool = False
) -> Tuple[int, int]:
    if img.shape is None or len(img.shape) < 3 or len(img.shape) > 5:
        raise NotImplementedError()
    if channels_last:
        # NHWC
        h, w = img.shape[-3:-1]
    else:
        # NCHW
        h, w = img.shape[-2:]
    return h, w


def overwrite_gym_box_shape(box: Box, shape) -> Box:
    if box.shape == shape:
        return box
    shape = list(shape) + list(box.shape[len(shape) :])
    low = box.low if np.isscalar(box.low) else np.min(box.low)
    high = box.high if np.isscalar(box.high) else np.max(box.high)
    return Box(low=low, high=high, shape=shape, dtype=box.dtype)


def get_scene_episode_dict(episodes: List[Episode]) -> Dict:
    scene_ids = []
    scene_episode_dict = {}

    for episode in episodes:
        if episode.scene_id not in scene_ids:
            scene_ids.append(episode.scene_id)
            scene_episode_dict[episode.scene_id] = [episode]
        else:
            scene_episode_dict[episode.scene_id].append(episode)

    return scene_episode_dict


def base_plus_ext(path: str) -> Union[Tuple[str, str], Tuple[None, None]]:
    """Helper method that splits off all extension.
    Returns base, allext.
    path: path with extensions
    returns: path with all extensions removed
    """
    match = re.match(r"^((?:.*/|)[^.]+)[.]([^/]*)$", path)
    if not match:
        return None, None
    return match.group(1), match.group(2)


def valid_sample(sample: dict) -> bool:
    """Check whether a webdataset sample is valid.
    sample: sample to be checked
    """
    return (
        sample is not None
        and isinstance(sample, dict)
        and len(list(sample.keys())) > 0
        and not sample.get("__bad__", False)
    )


def img_bytes_2_np_array(
    x: Tuple[int, torch.Tensor, bytes]
) -> Tuple[int, torch.Tensor, bytes, np.ndarray]:
    """Mapper function to convert image bytes in webdataset sample to numpy
    arrays.
    Args:
        x: webdataset sample containing ep_id, question, answer and imgs
    Returns:
        Same sample with bytes turned into np arrays.
    """
    images = []
    img_bytes: bytes
    for img_bytes in x[3:]:
        bytes_obj = BytesIO()
        bytes_obj.write(img_bytes)
        image = np.array(Image.open(bytes_obj))
        img = image.transpose(2, 0, 1)
        img = img / 255.0
        images.append(img)
    return (*x[0:3], np.array(images, dtype=np.float32))


def create_tar_archive(archive_path: str, dataset_path: str) -> int:
    """Creates tar archive of dataset and returns status code.
    Used in VQA trainer's webdataset.
    """
    logger.info("[ Creating tar archive .. ]")
    cmd = [
        "tar",
        "--sort",
        "name",
        "-cf",
        archive_path,
        dataset_path,
    ]
    process = subprocess.run(cmd)
    return process.returncode


def delete_folder(path: str) -> None:
    shutil.rmtree(path)<|MERGE_RESOLUTION|>--- conflicted
+++ resolved
@@ -31,12 +31,9 @@
 from torch import Size, Tensor
 from torch import nn as nn
 
-<<<<<<< HEAD
 from habitat import logger
 from habitat.core.dataset import Episode
-=======
 from habitat.utils import profiling_wrapper
->>>>>>> 03bf97ec
 from habitat.utils.visualizations.utils import images_to_video
 from habitat_baselines.common.tensorboard_utils import TensorboardWriter
 
