#!/usr/bin/env python3

# Copyright (c) Facebook, Inc. and its affiliates.
# This source code is licensed under the MIT license found in the
# LICENSE file in the root directory of this source tree.

import gc
import itertools
import math
import os
import random
from copy import deepcopy
from glob import glob

import pytest

from habitat.core.vector_env import VectorEnv

try:
    import torch
    import torch.distributed

    import habitat_sim.utils.datasets_download as data_downloader
    from habitat_baselines.common.base_trainer import BaseRLTrainer
    from habitat_baselines.common.baseline_registry import baseline_registry
    from habitat_baselines.config.default import get_config
    from habitat_baselines.rl.ddppo.ddp_utils import find_free_port
    from habitat_baselines.run import execute_exp, run_exp
    from habitat_baselines.utils.common import batch_obs

    baseline_installed = True
except ImportError:
    baseline_installed = False

from habitat import make_dataset
from habitat.utils.gym_definitions import make_gym_from_config


@pytest.fixture(scope="module", autouse=True)
def download_data():
    # Download the needed datasets
    data_downloader.main(["--uids", "rearrange_task_assets", "--no-replace"])


@pytest.mark.skipif(
    not baseline_installed, reason="baseline sub-module not installed"
)
@pytest.mark.parametrize(
    "test_cfg_path,gpu2gpu,observation_transforms,mode",
    list(
        itertools.product(
<<<<<<< HEAD
            glob("habitat-baselines/habitat_baselines/config/test/*"),
            ["train", "eval"],
=======
            glob("habitat_baselines/config/test/*"),
>>>>>>> 56889cd5
            [False],
            [
                [],
                [
                    "CenterCropper",
                    "ResizeShortestEdge",
                ],
            ],
            ["train", "eval"],
        )
    )
    + list(
        itertools.product(
<<<<<<< HEAD
            [
                "habitat-baselines/habitat_baselines/config/test/ppo_pointnav_test.yaml"
            ],
            ["train", "eval"],
=======
            ["habitat_baselines/config/test/ppo_pointnav_test.yaml"],
>>>>>>> 56889cd5
            [True],
            [
                [],
                [
                    "CenterCropper",
                    "ResizeShortestEdge",
                ],
            ],
            ["train", "eval"],
        )
    ),
)
def test_trainers(test_cfg_path, gpu2gpu, observation_transforms, mode):
    # For testing with world_size=1
    os.environ["MAIN_PORT"] = str(find_free_port())

    config = get_config(test_cfg_path).TASK_CONFIG.DATASET
    dataset = make_dataset(id_dataset=config.TYPE)
    if not dataset.check_config_paths_exist(config):
        pytest.skip("Test skipped as dataset files are missing.")

    if gpu2gpu:
        try:
            import habitat_sim
        except ImportError:
            pytest.skip("GPU-GPU requires Habitat-Sim")

        if not habitat_sim.cuda_enabled:
            pytest.skip("GPU-GPU requires CUDA")

    try:
        run_exp(
            test_cfg_path,
            mode,
            [
                "TASK_CONFIG.SIMULATOR.HABITAT_SIM_V0.GPU_GPU",
                str(gpu2gpu),
                "RL.POLICY.OBS_TRANSFORMS.ENABLED_TRANSFORMS",
                str(tuple(observation_transforms)),
            ],
        )
    finally:
        # Needed to destroy the trainer
        gc.collect()

        # Deinit processes group
        if torch.distributed.is_initialized():
            torch.distributed.destroy_process_group()


@pytest.mark.skipif(
    not baseline_installed, reason="baseline sub-module not installed"
)
@pytest.mark.parametrize(
    "test_cfg_path",
    (
        "habitat-baselines/habitat_baselines/config/test/ddppo_pointnav_test.yaml",
        "habitat-baselines/habitat_baselines/config/rearrange/ddppo_pick.yaml",
    ),
)
@pytest.mark.parametrize("variable_experience", [True, False])
@pytest.mark.parametrize("overlap_rollouts_and_learn", [True, False])
def test_ver_trainer(
    test_cfg_path,
    variable_experience,
    overlap_rollouts_and_learn,
):
    # For testing with world_size=1
    os.environ["MAIN_PORT"] = str(find_free_port())
    try:
        run_exp(
            test_cfg_path,
            "train",
            [
                "NUM_ENVIRONMENTS",
                4,
                "TRAINER_NAME",
                "ver",
                "RL.VER.variable_experience",
                str(variable_experience),
                "RL.VER.overlap_rollouts_and_learn",
                str(overlap_rollouts_and_learn),
                "RL.POLICY.OBS_TRANSFORMS.ENABLED_TRANSFORMS",
                "['CenterCropper', 'ResizeShortestEdge']",
                "NUM_UPDATES",
                2,
                "TOTAL_NUM_STEPS",
                -1.0,
                "RL.preemption.save_state_batch_only",
                True,
                "RL.PPO.num_steps",
                16,
            ],
        )
    finally:
        # Needed to destroy the trainer
        gc.collect()

        # Deinit processes group
        if torch.distributed.is_initialized():
            torch.distributed.destroy_process_group()


def test_cpca():
    run_exp(
        "habitat-baselines/habitat_baselines/config/test/ppo_pointnav_test.yaml",
        "train",
        ["RL.auxiliary_losses.enabled", "['cpca']"],
    )


@pytest.mark.skipif(
    not baseline_installed, reason="baseline sub-module not installed"
)
@pytest.mark.parametrize(
    "test_cfg_path,mode",
    [
        [
            "habitat-baselines/habitat_baselines/config/test/ppo_pointnav_test.yaml",
            "train",
        ],
    ],
)
@pytest.mark.parametrize("camera", ["equirect", "fisheye", "cubemap"])
@pytest.mark.parametrize("sensor_type", ["RGB", "DEPTH"])
def test_cubemap_stiching(
    test_cfg_path: str, mode: str, camera: str, sensor_type: str
):
    meta_config = get_config(config_paths=test_cfg_path)
    meta_config.defrost()
    config = meta_config.TASK_CONFIG
    CAMERA_NUM = 6
    orient = [
        [0, math.pi, 0],  # Back
        [-math.pi / 2, 0, 0],  # Down
        [0, 0, 0],  # Front
        [0, math.pi / 2, 0],  # Right
        [0, 3 / 2 * math.pi, 0],  # Left
        [math.pi / 2, 0, 0],  # Up
    ]
    sensor_uuids = []

    if f"{sensor_type}_SENSOR" not in config.SIMULATOR.AGENT_0.SENSORS:
        config.SIMULATOR.AGENT_0.SENSORS.append(f"{sensor_type}_SENSOR")
    sensor = getattr(config.SIMULATOR, f"{sensor_type}_SENSOR")
    for camera_id in range(CAMERA_NUM):
        camera_template = f"{sensor_type}_{camera_id}"
        camera_config = deepcopy(sensor)
        camera_config.ORIENTATION = orient[camera_id]
        camera_config.UUID = camera_template.lower()
        sensor_uuids.append(camera_config.UUID)
        setattr(config.SIMULATOR, camera_template, camera_config)
        config.SIMULATOR.AGENT_0.SENSORS.append(camera_template)

    meta_config.TASK_CONFIG = config
    meta_config.SENSORS = config.SIMULATOR.AGENT_0.SENSORS
    if camera == "equirect":
        meta_config.RL.POLICY.OBS_TRANSFORMS.CUBE2EQ.SENSOR_UUIDS = tuple(
            sensor_uuids
        )
    elif camera == "fisheye":
        meta_config.RL.POLICY.OBS_TRANSFORMS.CUBE2FISH.SENSOR_UUIDS = tuple(
            sensor_uuids
        )
    meta_config.freeze()
    if camera in ["equirect", "fisheye"]:
        execute_exp(meta_config, mode)
        # Deinit processes group
        if torch.distributed.is_initialized():
            torch.distributed.destroy_process_group()

    elif camera == "cubemap":
        # 1) Generate an equirect image from cubemap images.
        # 2) Generate cubemap images from the equirect image.
        # 3) Compare the input and output cubemap
        env_fn_args = []
        for split in ["train", "val"]:
            tmp_config = config.clone()
            tmp_config.defrost()
            tmp_config.DATASET["SPLIT"] = split
            tmp_config.freeze()
            env_fn_args.append((tmp_config,))

        with VectorEnv(
            make_env_fn=make_gym_from_config, env_fn_args=env_fn_args
        ) as envs:
            observations = envs.reset()
        batch = batch_obs(observations)
        orig_batch = deepcopy(batch)

        #  ProjectionTransformer
        obs_trans_to_eq = baseline_registry.get_obs_transformer(
            "CubeMap2Equirect"
        )
        cube2equirect = obs_trans_to_eq(sensor_uuids, (256, 512))
        obs_trans_to_cube = baseline_registry.get_obs_transformer(
            "Equirect2CubeMap"
        )
        equirect2cube = obs_trans_to_cube(
            cube2equirect.target_uuids, (256, 256)
        )

        # Cubemap to Equirect to Cubemap
        batch_eq = cube2equirect(batch)
        batch_cube = equirect2cube(batch_eq)

        # Extract input and output cubemap
        output_cube = batch_cube[cube2equirect.target_uuids[0]]
        input_cube = [orig_batch[key] for key in sensor_uuids]
        input_cube = torch.stack(input_cube, axis=1)
        input_cube = torch.flatten(input_cube, end_dim=1)

        # Apply blur to absorb difference (blur, etc.) caused by conversion
        if sensor_type == "RGB":
            output_cube = output_cube.float() / 255
            input_cube = input_cube.float() / 255
        output_cube = output_cube.permute((0, 3, 1, 2))  # NHWC => NCHW
        input_cube = input_cube.permute((0, 3, 1, 2))  # NHWC => NCHW
        apply_blur = torch.nn.AvgPool2d(5, 3, 2)
        output_cube = apply_blur(output_cube)
        input_cube = apply_blur(input_cube)

        # Calculate the difference
        diff = torch.abs(output_cube - input_cube)
        assert diff.mean().item() < 0.01
    else:
        raise ValueError(f"Unknown camera name: {camera}")


@pytest.mark.skipif(
    not baseline_installed, reason="baseline sub-module not installed"
)
def test_eval_config():
    ckpt_opts = ["VIDEO_OPTION", "[]"]
    eval_opts = ["VIDEO_OPTION", "['disk']"]

    ckpt_cfg = get_config(None, ckpt_opts)
    assert ckpt_cfg.VIDEO_OPTION == []
    assert ckpt_cfg.CMD_TRAILING_OPTS == ["VIDEO_OPTION", "[]"]

    eval_cfg = get_config(None, eval_opts)
    assert eval_cfg.VIDEO_OPTION == ["disk"]
    assert eval_cfg.CMD_TRAILING_OPTS == ["VIDEO_OPTION", "['disk']"]

    trainer = BaseRLTrainer(get_config())
    assert trainer.config.VIDEO_OPTION == ["disk", "tensorboard"]
    returned_config = trainer._setup_eval_config(checkpoint_config=ckpt_cfg)
    assert returned_config.VIDEO_OPTION == []

    trainer = BaseRLTrainer(eval_cfg)
    returned_config = trainer._setup_eval_config(ckpt_cfg)
    assert returned_config.VIDEO_OPTION == ["disk"]


def __do_pause_test(num_envs, envs_to_pause):
    class PausableShim(VectorEnv):
        def __init__(self, num_envs):
            self._running = list(range(num_envs))

        @property
        def num_envs(self):
            return len(self._running)

        def pause_at(self, idx):
            self._running.pop(idx)

    envs = PausableShim(num_envs)
    test_recurrent_hidden_states = (
        torch.arange(num_envs).view(num_envs, 1, 1).expand(num_envs, 4, 512)
    )
    not_done_masks = torch.arange(num_envs).view(num_envs, 1)
    current_episode_reward = torch.arange(num_envs).view(num_envs, 1)
    prev_actions = torch.arange(num_envs).view(num_envs, 1)
    batch = {
        k: torch.arange(num_envs)
        .view(num_envs, 1, 1, 1)
        .expand(num_envs, 3, 256, 256)
        for k in ["a", "b"]
    }
    rgb_frames = [[idx] for idx in range(num_envs)]

    (
        envs,
        test_recurrent_hidden_states,
        not_done_masks,
        current_episode_reward,
        prev_actions,
        batch,
        rgb_frames,
    ) = BaseRLTrainer._pause_envs(
        envs_to_pause,
        envs,
        test_recurrent_hidden_states,
        not_done_masks,
        current_episode_reward,
        prev_actions,
        batch,
        rgb_frames,
    )

    expected = sorted(set(range(num_envs)) - set(envs_to_pause))

    assert envs._running == expected

    assert list(test_recurrent_hidden_states.size()) == [len(expected), 4, 512]
    assert test_recurrent_hidden_states[:, 0, 0].numpy().tolist() == expected

    assert not_done_masks[:, 0].numpy().tolist() == expected
    assert current_episode_reward[:, 0].numpy().tolist() == expected
    assert prev_actions[:, 0].numpy().tolist() == expected
    assert [v[0] for v in rgb_frames] == expected

    for _, v in batch.items():
        assert list(v.size()) == [len(expected), 3, 256, 256]
        assert v[:, 0, 0, 0].numpy().tolist() == expected


@pytest.mark.skipif(
    not baseline_installed, reason="baseline sub-module not installed"
)
def test_pausing():
    random.seed(0)
    for _ in range(100):
        num_envs = random.randint(1, 13)
        envs_to_pause = list(range(num_envs))

        random.shuffle(envs_to_pause)
        envs_to_pause = envs_to_pause[: random.randint(0, num_envs)]
        # envs_to_pause is assumed to be sorted in the function
        envs_to_pause = sorted(envs_to_pause)

        __do_pause_test(num_envs, envs_to_pause)

    num_envs = 8
    __do_pause_test(num_envs, [])
    __do_pause_test(num_envs, list(range(num_envs)))


@pytest.mark.skipif(
    not baseline_installed, reason="baseline sub-module not installed"
)
@pytest.mark.parametrize(
    "sensor_device,batched_device",
    [("cpu", "cpu"), ("cpu", "cuda"), ("cuda", "cuda")],
)
def test_batch_obs(sensor_device, batched_device):
    if (
        "cuda" in (sensor_device, batched_device)
        and not torch.cuda.is_available()
    ):
        pytest.skip("CUDA not avaliable")

    sensor_device = torch.device(sensor_device)
    batched_device = torch.device(batched_device)

    numpy_if = lambda t: t.numpy() if sensor_device.type == "cpu" else t

    sensors = [
        {
            f"{s}": numpy_if(torch.randn(128, 128, device=sensor_device))
            for s in range(4)
        }
        for _ in range(4)
    ]

    _ = batch_obs(sensors, device=batched_device)<|MERGE_RESOLUTION|>--- conflicted
+++ resolved
@@ -49,12 +49,7 @@
     "test_cfg_path,gpu2gpu,observation_transforms,mode",
     list(
         itertools.product(
-<<<<<<< HEAD
             glob("habitat-baselines/habitat_baselines/config/test/*"),
-            ["train", "eval"],
-=======
-            glob("habitat_baselines/config/test/*"),
->>>>>>> 56889cd5
             [False],
             [
                 [],
@@ -68,14 +63,9 @@
     )
     + list(
         itertools.product(
-<<<<<<< HEAD
             [
                 "habitat-baselines/habitat_baselines/config/test/ppo_pointnav_test.yaml"
             ],
-            ["train", "eval"],
-=======
-            ["habitat_baselines/config/test/ppo_pointnav_test.yaml"],
->>>>>>> 56889cd5
             [True],
             [
                 [],
