--- conflicted
+++ resolved
@@ -121,7 +121,6 @@
     with habitat.Env(config=vln_config, dataset=dataset) as env:
         env.episodes = dataset.episodes[:EPISODES_LIMIT]
 
-<<<<<<< HEAD
         follower = ShortestPathFollower(
             env.sim, goal_radius=0.5, return_one_hot=False
         )
@@ -132,11 +131,9 @@
                 env.current_episode.goals[0].position
             ]
             for point in path:
-                done = False
-                while not done:
+                while env.episode_over:
                     best_action = follower.get_next_action(point)
-                    if best_action == None:
-                        break
+
                     obs = env.step(best_action)
                     assert "rgb" in obs, "RGB image is missing in observation."
                     assert (
@@ -148,38 +145,6 @@
                     ), "Instruction from sensor does not match the intruction from the episode"
 
                     assert obs["rgb"].shape[:2] == (
-=======
-    follower = ShortestPathFollower(
-        env.sim, goal_radius=0.5, return_one_hot=False
-    )
-    assert env
-
-    for i in range(len(env.episodes)):
-        env.reset()
-        path = env.current_episode.reference_path + [
-            env.current_episode.goals[0].position
-        ]
-        for point in path:
-            while not env.episode_over:
-                best_action = follower.get_next_action(point)
-                obs = env.step(best_action)
-                assert "rgb" in obs, "RGB image is missing in observation."
-                assert (
-                    "instruction" in obs
-                ), "Instruction is missing in observation."
-                assert (
-                    obs["instruction"]["text"]
-                    == env.current_episode.instruction.instruction_text
-                ), "Instruction from sensor does not match the intruction from the episode"
-
-                assert obs["rgb"].shape[:2] == (
-                    vln_config.SIMULATOR.RGB_SENSOR.HEIGHT,
-                    vln_config.SIMULATOR.RGB_SENSOR.WIDTH,
-                ), (
-                    "Observation resolution {} doesn't correspond to config "
-                    "({}, {}).".format(
-                        obs["rgb"].shape[:2],
->>>>>>> 59228a5e
                         vln_config.SIMULATOR.RGB_SENSOR.HEIGHT,
                         vln_config.SIMULATOR.RGB_SENSOR.WIDTH,
                     ), (
