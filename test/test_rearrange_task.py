--- conflicted
+++ resolved
@@ -4,12 +4,7 @@
 # This source code is licensed under the MIT license found in the
 # LICENSE file in the root directory of this source tree.
 
-<<<<<<< HEAD
 import ctypes
-import gc
-import itertools
-=======
->>>>>>> 51251fbd
 import json
 import os.path as osp
 import sys
@@ -190,38 +185,7 @@
 
     logger.info(
         f"successful_ep = {len(dataset.episodes)} generated in {time.time()-start_time} seconds."
-<<<<<<< HEAD
-    )
-
-
-@pytest.mark.parametrize(
-    "test_cfg_path,mode",
-    list(
-        itertools.product(
-            glob("habitat-baselines/habitat_baselines/config/tp_srl_test/*"),
-            ["eval"],
-        )
-    ),
-)
-def test_tp_srl(test_cfg_path, mode):
-    # For testing with world_size=1
-    os.environ["MAIN_PORT"] = str(find_free_port())
-
-    run_exp(
-        test_cfg_path.replace(
-            "habitat-baselines/habitat_baselines/config/", ""
-        ),
-        mode,
-        ["habitat_baselines.eval.split=train"],
-    )
-
-    # Needed to destroy the trainer
-    gc.collect()
-
-    # Deinit processes group
-    if torch.distributed.is_initialized():
-        torch.distributed.destroy_process_group()
-
+    )
 
 @pytest.mark.skipif(
     not osp.exists("data/test_assets/"),
@@ -398,7 +362,4 @@
                                 break
                         assert (
                             in_mesh
-                        ), "The point must belong to a triangle of the local mesh to be valid."
-=======
-    )
->>>>>>> 51251fbd
+                        ), "The point must belong to a triangle of the local mesh to be valid."